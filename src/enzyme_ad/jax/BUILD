--- conflicted
+++ resolved
@@ -897,17 +897,6 @@
 
 cc_library(
     name = "XLADerivatives",
-<<<<<<< HEAD
-    srcs = glob(
-        [
-            "Implementations/*.cpp",
-            "Passes/*.cpp",
-            "Dialect/*.cpp",
-            "Dialect/Distributed/*.cpp",
-            "Dialect/Tessera/*.cpp",
-        ],
-    ) + [
-=======
     srcs = glob([
         "Implementations/*.cpp",
         "Passes/*.cpp",
@@ -916,7 +905,6 @@
         "Dialect/Tessera/*.cpp",
         "Dialect/Perfify/*.cpp",
     ]) + [
->>>>>>> 779dca1b
         "Utils.cpp",
     ],
     hdrs = glob([
