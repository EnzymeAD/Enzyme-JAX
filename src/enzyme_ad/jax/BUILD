--- conflicted
+++ resolved
@@ -364,22 +364,14 @@
         "@tsl//tsl/platform:env",
         "@tsl//tsl/platform:env_impl",
         "@tsl//tsl/platform:tensor_float_32_utils",
-<<<<<<< HEAD
         "@xla//xla/tsl/profiler/backends/cpu:annotation_stack_impl",
-=======
-	"@xla//xla/tsl/profiler/backends/cpu:annotation_stack_impl",
->>>>>>> 2f1a7034
         "@xla//xla/tsl/profiler/backends/cpu:traceme_recorder_impl",
         "@xla//xla/tsl/profiler/utils:time_utils_impl",
         "@xla//xla/tsl/protobuf:dnn_proto_cc_impl",
         "@xla//xla/tsl/protobuf:histogram_proto_cc",
         "@xla//xla/tsl/protobuf:histogram_proto_cc_impl",
         "@xla//xla/tsl/protobuf:protos_all_cc_impl",
-<<<<<<< HEAD
- 
-=======
-
->>>>>>> 2f1a7034
+
         # This is similar to xla_binary rule and is needed to make XLA client compile.
         "@xla//xla:autotune_results_proto_cc",
         "@xla//xla:autotune_results_proto_cc_impl",
