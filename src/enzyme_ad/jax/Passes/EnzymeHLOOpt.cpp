//===- EnzymeWrapPass.cpp - Replace calls with their derivatives ------------ //
//
// Part of the LLVM Project, under the Apache License v2.0 with LLVM Exceptions.
// See https://llvm.org/LICENSE.txt for license information.
// SPDX-License-Identifier: Apache-2.0 WITH LLVM-exception
//
//===----------------------------------------------------------------------===//
//
// This file implements a pass to create wrapper functions which differentiate
// ops.
//===----------------------------------------------------------------------===//

#include "mlir/Analysis/SliceAnalysis.h"
#include "mlir/Analysis/TopologicalSortUtils.h"
#include "mlir/Dialect/CommonFolders.h"
#include "mlir/Dialect/Func/IR/FuncOps.h"
#include "mlir/Dialect/Tensor/IR/Tensor.h"
#include "mlir/IR/Builders.h"
#include "mlir/IR/IRMapping.h"
#include "mlir/IR/Matchers.h"
#include "mlir/IR/PatternMatch.h"
#include "mlir/Pass/PassManager.h"
#include "mlir/Transforms/GreedyPatternRewriteDriver.h"
#include "src/enzyme_ad/jax/Passes/EnzymeHLOPatterns.h"
#include "src/enzyme_ad/jax/Passes/Passes.h"
#include "stablehlo/dialect/ChloOps.h"
#include "stablehlo/dialect/StablehloOps.h"
#include "stablehlo/dialect/TypeInference.h"
#include "stablehlo/reference/Ops.h"
#include "stablehlo/transforms/ChloDecompositionUtils.h"
#include "stablehlo/transforms/PassUtils.h"
#include "stablehlo/transforms/Passes.h"
#include "xla/mlir_hlo/mhlo/IR/hlo_ops.h"

namespace mlir {
namespace enzyme {
#define GEN_PASS_DEF_ENZYMEHLOOPTPASS
#include "src/enzyme_ad/jax/Passes/Passes.h.inc"
} // namespace enzyme
} // namespace mlir

using namespace mlir;
using namespace mlir::enzyme;

template <typename T> Attribute makeAttr(mlir::Type elemType, T val) {
  if (auto TT = dyn_cast<RankedTensorType>(elemType))
    return SplatElementsAttr::get(
        TT, ArrayRef(makeAttr<T>(TT.getElementType(), val)));
  if (isa<FloatType>(elemType))
    return FloatAttr::get(elemType, val);
  else
    return IntegerAttr::get(elemType, val);
}

// Check if any of the pad sizes are negative
bool anyPadSizesNegative(stablehlo::PadOp pad) {
  for (auto &&[low, high, inner] :
       llvm::zip(pad.getEdgePaddingLow(), pad.getEdgePaddingHigh(),
                 pad.getInteriorPadding())) {
    if (low < 0 || high < 0 || inner < 0)
      return true;
  }
  return false;
}

namespace {

class ReshapeDimMapping {
public:
  void addMapping(int64_t left, int64_t right) {
    mapping.push_back(std::make_pair(left, right));
  }

  SmallVector<int64_t> getMappingFromResultDim(int64_t dim) const {
    SmallVector<int64_t> result;
    for (auto &[left, right] : mapping) {
      if (left == dim)
        result.push_back(right);
    }
    return result;
  }

  SmallVector<int64_t> getMappingFromOperandDim(int64_t dim) const {
    SmallVector<int64_t> result;
    for (auto &[left, right] : mapping) {
      if (right == dim)
        result.push_back(left);
    }
    return result;
  }

  bool isOnlySplitting() const {
    llvm::SmallDenseSet<int64_t> keys;
    for (auto &[left, right] : mapping) {
      if (!std::get<1>(keys.insert(left)))
        return false;
    }
    return true;
  }

  void dump() const {
    for (auto &[left, right] : mapping) {
      llvm::outs() << left << " -> " << right << "\n";
    }
  }

private:
  // Left is result dim, right is operand dim.
  SmallVector<std::pair<int64_t, int64_t>> mapping;
};

// Analyze if a reshape is clearly merging or splitting dimensions.
std::optional<ReshapeDimMapping>
tryFindReshapeDimMapping(stablehlo::ReshapeOp op) {
  ReshapeDimMapping mapping;
  int64_t lhsPos = 0;
  int64_t rhsPos = 0;
  auto rhsShape = op.getOperand().getType().cast<TensorType>().getShape();
  auto lhsShape = op.getResult().getType().cast<TensorType>().getShape();
  while (lhsPos < lhsShape.size() && rhsPos < rhsShape.size()) {
    if (lhsShape[lhsPos] == rhsShape[rhsPos]) {
      // Nice 1-to-1 mapping.
      mapping.addMapping(lhsPos, rhsPos);
    } else if (lhsShape[lhsPos] < rhsShape[rhsPos]) {
      // Potential many-to-one mapping.
      int64_t product = lhsShape[lhsPos];
      mapping.addMapping(lhsPos, rhsPos);
      while (product < rhsShape[rhsPos]) {
        if (++lhsPos >= lhsShape.size())
          break;
        product *= lhsShape[lhsPos];
        mapping.addMapping(lhsPos, rhsPos);
      }
      if (product != rhsShape[rhsPos])
        return std::nullopt;
    } else {
      // Potential one-to-many mapping.
      assert(lhsShape[lhsPos] > rhsShape[rhsPos]);
      int64_t product = rhsShape[rhsPos];
      mapping.addMapping(lhsPos, rhsPos);
      while (product < lhsShape[lhsPos]) {
        if (++rhsPos >= rhsShape.size())
          break;
        product *= rhsShape[rhsPos];
        mapping.addMapping(lhsPos, rhsPos);
      }
      if (product != lhsShape[lhsPos])
        return std::nullopt;
    }
    ++lhsPos;
    ++rhsPos;
  };
  return mapping;
}

struct NoopSlice final : OpRewritePattern<mlir::stablehlo::SliceOp> {
  using OpRewritePattern::OpRewritePattern;

  LogicalResult matchAndRewrite(mlir::stablehlo::SliceOp op,
                                PatternRewriter &rewriter) const override {
    auto type = dyn_cast<RankedTensorType>(op.getType());
    if (!type)
      return failure();
    for (auto sz : type.getShape())
      if (sz < 0)
        return failure();
    if (op.getOperand().getType() == type) {
      rewriter.replaceOp(op, op.getOperand());
      return success();
    }
    return failure();
  }
};

void sliceSliceHelper(stablehlo::SliceOp prev, SmallVector<int64_t> &starts,
                      SmallVector<int64_t> &limits,
                      SmallVector<int64_t> &strides) {
  assert(starts.size() == prev.getType().getShape().size());
  assert(limits.size() == prev.getType().getShape().size());
  assert(strides.size() == prev.getType().getShape().size());

  for (auto &&[pstart, pend, pstep, nstart, nend, nstep, size] : llvm::zip(
           prev.getStartIndices(), prev.getLimitIndices(), prev.getStrides(),
           starts, limits, strides, prev.getOperand().getType().getShape())) {

    auto start2 = pstart + pstep * nstart;
    auto step2 = pstep * nstep;
    auto end2 = pstart + pstep * nstart + pstep * (nend - nstart);
    if (start2 > size)
      start2 = size;
    if (end2 > size)
      end2 = size;
    nstart = start2;
    nstep = step2;
    nend = end2;
  }
}

struct SliceSlice final : OpRewritePattern<mlir::stablehlo::SliceOp> {
  using OpRewritePattern::OpRewritePattern;

  LogicalResult matchAndRewrite(mlir::stablehlo::SliceOp op,
                                PatternRewriter &rewriter) const override {
    auto type = dyn_cast<RankedTensorType>(op.getType());
    if (!type)
      return failure();

    auto prev = op.getOperand().getDefiningOp<stablehlo::SliceOp>();
    if (!prev)
      return failure();

    SmallVector<int64_t> start(op.getStartIndices().begin(),
                               op.getStartIndices().end());
    SmallVector<int64_t> end(op.getLimitIndices().begin(),
                             op.getLimitIndices().end());
    SmallVector<int64_t> step(op.getStrides().begin(), op.getStrides().end());

    sliceSliceHelper(prev, start, end, step);
    auto resTy = op.getType();
    auto res = rewriter.replaceOpWithNewOp<stablehlo::SliceOp>(
        op, prev.getOperand(), start, end, step);
    assert(res.getType() == resTy);
    (void)res;
    (void)resTy;
    return success();
  }
};

struct DynamicSliceToStatic final
    : OpRewritePattern<mlir::stablehlo::DynamicSliceOp> {
  using OpRewritePattern::OpRewritePattern;

  LogicalResult matchAndRewrite(mlir::stablehlo::DynamicSliceOp op,
                                PatternRewriter &rewriter) const override {
    auto type = dyn_cast<RankedTensorType>(op.getType());
    if (!type)
      return failure();

    SmallVector<int64_t> starts;
    SmallVector<int64_t> ends;
    SmallVector<int64_t> steps;
    for (auto &&[start, size, shape] :
         llvm::zip(op.getStartIndices(), op.getSliceSizes(),
                   op.getOperand().getType().getShape())) {

      DenseIntElementsAttr startattr;
      if (!matchPattern(start, m_Constant(&startattr))) {
        return failure();
      }
      int64_t startv = (*startattr.begin()).getSExtValue();
      if (startv < 0)
        return failure();
      if (startv + size > shape)
        return failure();
      starts.push_back(startv);
      ends.push_back(startv + size);
      steps.push_back(1);
    }
    rewriter.replaceOpWithNewOp<stablehlo::SliceOp>(
        op, op.getType(), op.getOperand(), starts, ends, steps);
    return success();
  }
};

struct DynamicUpdateSliceElim final
    : OpRewritePattern<mlir::stablehlo::DynamicUpdateSliceOp> {
  using OpRewritePattern::OpRewritePattern;

  LogicalResult matchAndRewrite(mlir::stablehlo::DynamicUpdateSliceOp op,
                                PatternRewriter &rewriter) const override {
    auto type = dyn_cast<RankedTensorType>(op.getType());
    if (!type)
      return failure();

    if (op.getUpdate().getType() != type)
      return failure();

    for (auto start : op.getStartIndices()) {
      DenseIntElementsAttr startattr;
      if (!matchPattern(start, m_Constant(&startattr))) {
        return failure();
      }
      int64_t startv = (*startattr.begin()).getSExtValue();
      if (startv != 0)
        return failure();
    }
    rewriter.replaceOp(op, op.getUpdate());
    return success();
  }
};

struct DynamicUpdateToConcat final
    : OpRewritePattern<mlir::stablehlo::DynamicUpdateSliceOp> {
  using OpRewritePattern::OpRewritePattern;

  LogicalResult matchAndRewrite(mlir::stablehlo::DynamicUpdateSliceOp op,
                                PatternRewriter &rewriter) const override {
    auto type = dyn_cast<RankedTensorType>(op.getType());
    if (!type)
      return failure();

    SmallVector<size_t> mismatches;
    size_t idx = 0;
    for (auto &&[start, update_size, res_size] :
         llvm::zip(op.getStartIndices(), op.getUpdate().getType().getShape(),
                   op.getType().getShape())) {
      DenseIntElementsAttr startattr;
      if (!matchPattern(start, m_Constant(&startattr))) {
        return failure();
      }
      int64_t startv = (*startattr.begin()).getSExtValue();
      if (startv < 0)
        return failure();

      if (startv + update_size > res_size)
        return failure();

      if (startv == 0 && update_size == res_size) {
        idx++;
        continue;
      }
      mismatches.push_back(idx);
      idx++;
    }

    if (mismatches.size() != 1)
      return failure();
    auto dim = mismatches[0];

    DenseIntElementsAttr startattr;
    if (!matchPattern(op.getStartIndices()[dim], m_Constant(&startattr))) {
      return failure();
    }
    int64_t startv = (*startattr.begin()).getSExtValue();

    SmallVector<Value> toConcat;

    if (startv != 0) {
      SmallVector<int64_t> starts(op.getType().getShape().size(), 0);
      SmallVector<int64_t> ends(op.getType().getShape().begin(),
                                op.getType().getShape().end());
      SmallVector<int64_t> steps(op.getType().getShape().size(), 1);
      ends[dim] = startv;
      toConcat.push_back(rewriter.create<stablehlo::SliceOp>(
          op.getLoc(), op.getOperand(), starts, ends, steps));
    }
    toConcat.push_back(op.getUpdate());
    auto update_size = op.getUpdate().getType().getShape()[dim];
    auto res_size = op.getType().getShape()[dim];
    if (startv + update_size != res_size) {
      SmallVector<int64_t> starts(op.getType().getShape().size(), 0);
      SmallVector<int64_t> ends(op.getType().getShape().begin(),
                                op.getType().getShape().end());
      SmallVector<int64_t> steps(op.getType().getShape().size(), 1);
      starts[dim] = startv + update_size;
      toConcat.push_back(rewriter.create<stablehlo::SliceOp>(
          op.getLoc(), op.getOperand(), starts, ends, steps));
    }

    rewriter.replaceOpWithNewOp<stablehlo::ConcatenateOp>(op, op.getType(),
                                                          toConcat, dim);
    return success();
  }
};

struct SliceOfDynamicUpdate final : OpRewritePattern<mlir::stablehlo::SliceOp> {
  using OpRewritePattern::OpRewritePattern;

  LogicalResult matchAndRewrite(mlir::stablehlo::SliceOp op,
                                PatternRewriter &rewriter) const override {
    auto type = dyn_cast<RankedTensorType>(op.getType());
    if (!type)
      return failure();

    auto dyn = op.getOperand().getDefiningOp<stablehlo::DynamicUpdateSliceOp>();
    if (!dyn)
      return failure();

    // Try to use the updated value
    {
      SmallVector<int64_t> start;
      SmallVector<int64_t> end;
      SmallVector<int64_t> step;

      bool legal = true;
      for (auto &&[nstart, nend, nstep, update_start, update_size] : llvm::zip(
               op.getStartIndices(), op.getLimitIndices(), op.getStrides(),
               dyn.getStartIndices(), dyn.getUpdate().getType().getShape())) {
        DenseIntElementsAttr startattr;
        if (!matchPattern(update_start, m_Constant(&startattr))) {
          legal = false;
          break;
        }
        int64_t startv = (*startattr.begin()).getSExtValue();
        if (startv < 0) {
          legal = false;
          break;
        }

        // see if the slice is exclusively inside the update.

        // slice starts below insertion
        if (nstart < startv) {
          legal = false;
          break;
        }

        // slice ends after insertion
        if (nend > startv + update_size) {
          legal = false;
          break;
        }

        start.push_back(nstart - startv);
        end.push_back(nend - startv);
        step.push_back(nstep);
      }

      if (legal) {
        rewriter.replaceOpWithNewOp<stablehlo::SliceOp>(op, dyn.getUpdate(),
                                                        start, end, step);
        return success();
      }
    }

    // Try proving that there can be no overlap
    {
      bool no_overlap = false;

      for (auto &&[nstart, nend, nstep, update_start, update_size] : llvm::zip(
               op.getStartIndices(), op.getLimitIndices(), op.getStrides(),
               dyn.getStartIndices(), dyn.getUpdate().getType().getShape())) {
        DenseIntElementsAttr startattr;
        if (!matchPattern(update_start, m_Constant(&startattr))) {
          continue;
        }

        int64_t startv = (*startattr.begin()).getSExtValue();
        // slice ends below insertion
        if (nend <= startv) {
          no_overlap = true;
          break;
        }

        // slice starts after insertion end
        if (nstart >= startv + update_size) {
          no_overlap = true;
          break;
        }
      }

      if (no_overlap) {
        rewriter.replaceOpWithNewOp<stablehlo::SliceOp>(
            op, dyn.getOperand(), op.getStartIndices(), op.getLimitIndices(),
            op.getStrides());
        return success();
      }
    }

    return failure();
  }
};

// slice(broadcast x) -> broadcast(slice x)
struct SliceBroadcast final : OpRewritePattern<mlir::stablehlo::SliceOp> {
  using OpRewritePattern::OpRewritePattern;

  LogicalResult matchAndRewrite(mlir::stablehlo::SliceOp op,
                                PatternRewriter &rewriter) const override {
    auto type = dyn_cast<RankedTensorType>(op.getType());
    if (!type)
      return failure();

    auto bcast = op.getOperand().getDefiningOp<stablehlo::BroadcastInDimOp>();
    if (!bcast)
      return failure();

    if (!llvm::hasSingleElement(bcast->getUsers()))
      return failure();

    SmallVector<int64_t> nbcast_idx;

    auto preShape = bcast.getOperand().getType().cast<RankedTensorType>();
    SmallVector<int64_t> in_start(preShape.getShape().size(), 0);
    SmallVector<int64_t> in_end(preShape.getShape().begin(),
                                preShape.getShape().end());
    SmallVector<int64_t> in_stride(preShape.getShape().size(), 1);

    bool innerSlice = false;

    size_t outidx = 0;
    for (auto &&[start, end, step, indim, outdim] :
         llvm::zip(op.getStartIndices(), op.getLimitIndices(), op.getStrides(),
                   bcast.getType().getShape(), op.getType().getShape())) {
      ssize_t idx = -1;
      for (auto en : llvm::enumerate(bcast.getBroadcastDimensions())) {
        if (en.value() == outidx) {
          idx = en.index();
          break;
        }
      }

      nbcast_idx.push_back(outdim);
      if (idx == -1) {
        // being broadcast just resize the outshape
      } else {
        auto preShapeIdx = preShape.getShape()[idx];

        // slice the inner shape
        if (preShapeIdx == indim) {
          in_start[idx] = start;
          in_end[idx] = end;
          in_stride[idx] = step;
          innerSlice = true;
        } else if (preShapeIdx != 1) {
          return failure();
        }
      }

      outidx++;
    }

    if (innerSlice && !llvm::hasSingleElement(bcast->getUsers()))
      return failure();

    Value tobcast = bcast.getOperand();
    if (innerSlice)
      tobcast = rewriter.create<stablehlo::SliceOp>(
          op.getLoc(), tobcast, in_start, in_end, in_stride);

    rewriter.replaceOpWithNewOp<stablehlo::BroadcastInDimOp>(
        op, op.getType(), tobcast, bcast.getBroadcastDimensions());
    return success();
  }
};

SmallVector<int64_t> invertPermutation(ArrayRef<int64_t> perm) {
  SmallVector<int64_t> res(perm.size(), 0);
  for (auto en : llvm::enumerate(perm)) {
    res[en.value()] = en.index();
  }
  return res;
}

stablehlo::SliceOp sliceTransposeHelper(stablehlo::TransposeOp transpose,
                                        PatternRewriter &rewriter,
                                        ArrayRef<int64_t> starts,
                                        ArrayRef<int64_t> limits,
                                        ArrayRef<int64_t> strides) {
  SmallVector<int64_t> start;
  SmallVector<int64_t> end;
  SmallVector<int64_t> step;
  for (auto ind : invertPermutation(transpose.getPermutation())) {
    start.push_back(starts[ind]);
    end.push_back(limits[ind]);
    step.push_back(strides[ind]);
  }

  return rewriter.create<stablehlo::SliceOp>(
      transpose.getLoc(), transpose.getOperand(), start, end, step);
}

// slice(transpose x) -> transpose(slice x)
struct SliceTranspose final : OpRewritePattern<mlir::stablehlo::SliceOp> {
  using OpRewritePattern::OpRewritePattern;

  LogicalResult matchAndRewrite(mlir::stablehlo::SliceOp op,
                                PatternRewriter &rewriter) const override {
    auto type = dyn_cast<RankedTensorType>(op.getType());
    if (!type)
      return failure();

    auto transpose = op.getOperand().getDefiningOp<stablehlo::TransposeOp>();
    if (!transpose || !llvm::hasSingleElement(transpose->getUsers()))
      return failure();

    auto newslice =
        sliceTransposeHelper(transpose, rewriter, op.getStartIndices(),
                             op.getLimitIndices(), op.getStrides());
    rewriter.replaceOpWithNewOp<stablehlo::TransposeOp>(
        op, newslice, transpose.getPermutation());
    return success();
  }
};

struct SliceElementwise final : OpRewritePattern<mlir::stablehlo::SliceOp> {
  using OpRewritePattern::OpRewritePattern;

  LogicalResult matchAndRewrite(mlir::stablehlo::SliceOp op,
                                PatternRewriter &rewriter) const override {
    auto elem = op.getOperand().getDefiningOp();
    if (!elem)
      return failure();
    if (!elem->hasTrait<mlir::OpTrait::Elementwise>())
      return failure();
    if (llvm::hasSingleElement(elem->getUsers())) {
      SmallVector<Value> ops;
      for (auto v : elem->getOperands()) {
        ops.push_back(rewriter.create<stablehlo::SliceOp>(
            op.getLoc(), v, op.getStartIndices(), op.getLimitIndices(),
            op.getStrides()));
      }
      auto nex = rewriter.create(
          elem->getLoc(), elem->getName().getIdentifier(), ValueRange(ops),
          TypeRange(op->getResult(0).getType()), elem->getAttrs(), {}, {});
      rewriter.replaceOp(op, nex);
      return success();
    }

    SmallVector<int64_t> starts(op.getStartIndices().begin(),
                                op.getStartIndices().end());
    SmallVector<int64_t> stops(op.getLimitIndices().begin(),
                               op.getLimitIndices().end());
    SmallVector<int64_t> ints(op.getStrides().begin(), op.getStrides().end());
    SmallVector<stablehlo::SliceOp> todo;
    SmallVector<int64_t> sizes;
    for (auto u : elem->getUsers()) {
      auto sop = dyn_cast<stablehlo::SliceOp>(u);
      if (!sop)
        return failure();
      for (auto en : llvm::enumerate(sop.getType().getShape())) {
        auto start = sop.getStartIndices()[en.index()];
        auto stop = sop.getLimitIndices()[en.index()];
        auto stride = sop.getStrides()[en.index()];
        if (start < starts[en.index()])
          starts[en.index()] = start;
        if (stop > stops[en.index()])
          stops[en.index()] = stop;
        if (stride != ints[en.index()])
          ints[en.index()] = 1;
      }
      todo.push_back(sop);
    }
    bool changed = false;
    for (auto en : llvm::enumerate(op.getOperand().getType().getShape())) {
      if (starts[en.index()] != 0) {
        changed = true;
      }
      if (stops[en.index()] < en.value()) {
        changed = true;
      }
      if (ints[en.index()] != 1) {
        changed = true;
      }
      sizes.push_back((stops[en.index()] - starts[en.index()]) /
                      ints[en.index()]);
    }
    if (!changed)
      return failure();
    rewriter.setInsertionPoint(elem);
    SmallVector<Value> ops;
    for (auto v : elem->getOperands()) {
      ops.push_back(rewriter.create<stablehlo::SliceOp>(op.getLoc(), v, starts,
                                                        stops, ints));
    }
    auto nex = rewriter.create(
        elem->getLoc(), elem->getName().getIdentifier(), ValueRange(ops),
        TypeRange(RankedTensorType::get(
            sizes, op.getOperand().getType().getElementType())),
        elem->getAttrs(), {}, {});

    for (auto sl : todo) {
      SmallVector<int64_t> sstarts;
      SmallVector<int64_t> sstops;
      SmallVector<int64_t> sints;

      for (auto &&[start, stop, stride, ostart, ostop, ostride] :
           llvm::zip(sl.getStartIndices(), sl.getLimitIndices(),
                     sl.getStrides(), starts, stops, ints)) {
        if (stride == ostride) {
          sstarts.push_back(start - ostart);
          sstops.push_back((stop - ostart) / stride);
          sints.push_back(1);
        } else {
          assert(ostride == 1);
          sstarts.push_back(start - ostart);
          sstops.push_back(stop - ostart);
          sints.push_back(stride);
        }
      }
      rewriter.replaceOpWithNewOp<stablehlo::SliceOp>(sl, nex->getResult(0),
                                                      sstarts, sstops, sints);
    }
    return success();
  }
};

LogicalResult slicePadHelper(
    stablehlo::PadOp pad, ArrayRef<int64_t> starts, ArrayRef<int64_t> limits,
    ArrayRef<int64_t> strides, SmallVectorImpl<int64_t> &start,
    SmallVectorImpl<int64_t> &end, SmallVectorImpl<int64_t> &step,
    SmallVectorImpl<int64_t> &lpads, SmallVectorImpl<int64_t> &hpads,
    SmallVectorImpl<int64_t> &interiors, bool &broadcastres, bool &needspad) {
  assert(start.size() == 0);
  assert(end.size() == 0);
  assert(step.size() == 0);
  assert(lpads.size() == 0);
  assert(hpads.size() == 0);
  assert(interiors.size() == 0);
  assert(!broadcastres);
  assert(!needspad);
  assert(starts.size() == pad.getOperand().getType().getShape().size());
  assert(limits.size() == pad.getOperand().getType().getShape().size());
  assert(strides.size() == pad.getOperand().getType().getShape().size());

  if (anyPadSizesNegative(pad))
    return failure();

  for (auto &&[nstart, nend, nstep, lpad, hpad, interior, inshape, outshape] :
       llvm::zip(starts, limits, strides, pad.getEdgePaddingLow(),
                 pad.getEdgePaddingHigh(), pad.getInteriorPadding(),
                 pad.getOperand().getType().getShape(),
                 pad.getType().getShape())) {
    if (nstep != 1)
      return failure();
    if (interior != 0)
      return failure();

    // slice goes from [nstart, nend]
    // pad result is [0..lpad][lpad...outshape-hpad][outshape-hpad...outshape]

    // start of slice starts after end of value being padded
    if (nstart >= outshape - hpad) {
      broadcastres = true;
      return success();
    }
    // slice ends before the start of value being padded
    if (nend <= lpad) {
      broadcastres = true;
      return success();
    }
    if (nstart - lpad < 0) {
      start.push_back(0);
      lpads.push_back(lpad - nstart);
      needspad = true;
    } else {
      start.push_back(nstart - lpad);
      lpads.push_back(0);
    }
    if (nend - lpad > inshape) {
      end.push_back(inshape);
      hpads.push_back(nend - lpad - inshape);
      needspad = true;
    } else {
      end.push_back(nend - lpad);
      hpads.push_back(0);
    }

    step.push_back(1);
    interiors.push_back(0);
  }
  return success();
}

// slice(pad x) -> pad(slice x)
struct SlicePad final : OpRewritePattern<mlir::stablehlo::SliceOp> {
  using OpRewritePattern::OpRewritePattern;

  LogicalResult matchAndRewrite(mlir::stablehlo::SliceOp op,
                                PatternRewriter &rewriter) const override {
    auto type = dyn_cast<RankedTensorType>(op.getType());
    if (!type)
      return failure();

    auto pad = op.getOperand().getDefiningOp<stablehlo::PadOp>();
    if (!pad)
      return failure();

    SmallVector<int64_t> start;
    SmallVector<int64_t> end;
    SmallVector<int64_t> step;

    SmallVector<int64_t> lpads;
    SmallVector<int64_t> hpads;
    SmallVector<int64_t> interiors;

    bool needspad = false;
    bool broadcastres = false;
    if (!slicePadHelper(pad, op.getStartIndices(), op.getLimitIndices(),
                        op.getStrides(), start, end, step, lpads, hpads,
                        interiors, broadcastres, needspad)
             .succeeded())
      return failure();

    if (broadcastres) {
      rewriter.replaceOpWithNewOp<stablehlo::BroadcastInDimOp>(
          op, op.getType(), pad.getPaddingValue(),
          rewriter.getDenseI64ArrayAttr({}));
      return success();
    }

    if (needspad) {
      auto nslice = rewriter.create<stablehlo::SliceOp>(
          op.getLoc(), pad.getOperand(), start, end, step);
      rewriter.replaceOpWithNewOp<stablehlo::PadOp>(
          op, nslice, pad.getPaddingValue(), lpads, hpads, interiors);
    } else {
      rewriter.replaceOpWithNewOp<stablehlo::SliceOp>(op, pad.getOperand(),
                                                      start, end, step);
    }
    return success();
  }
};

// From
// https://github.com/openxla/stablehlo/blob/5d1a9c892500c2e9fecbfedfa66ffe84ff1caf7b/stablehlo/dialect/StablehloOps.cpp#L1498C1-L1532C1
bool hasSameOperandAndResultTypes(Operation &op) {
  Type expected;
  if (op.getNumResults() != 0)
    expected = op.getResult(0).getType();
  if (op.getNumOperands() != 0)
    expected = op.getOperand(0).getType();
  if (!expected)
    return false;

  auto typeMatch = [&](Type actual) { return actual == expected; };
  return llvm::all_of(op.getOperandTypes(), typeMatch) &&
         llvm::all_of(op.getResultTypes(), typeMatch);
}

static bool isEligibleForCompactPrint(stablehlo::ReduceOp op) {
  // Check E1.
  auto &block = op.getBody().front();
  if (!hasSingleElement(block.without_terminator()))
    return false;

  Operation &innerOp = *block.begin();

  // Check E2.
  if (innerOp.getDialect() != op->getDialect())
    return false;

  if (innerOp.getNumOperands() != 2 ||
      !innerOp.hasTrait<mlir::OpTrait::OneResult>() ||
      !hasSameOperandAndResultTypes(innerOp) ||
      !innerOp.hasTrait<mlir::hlo::OpTrait::IsCommutative>() ||
      !innerOp.hasTrait<mlir::OpTrait::ZeroRegions>())
    return false;

  // Check E3.
  if (op.getInputs().empty())
    return false;

  auto elemType =
      op.getInputs()[0].getType().cast<ShapedType>().getElementType();
  auto expectedInnerOpType = RankedTensorType::get(/*shape=*/{}, elemType);
  if (innerOp.getOperands()[0].getType() != expectedInnerOpType)
    return false;

  // Check E4.
  if (!llvm::equal(block.getArguments(), innerOp.getOperands()))
    return false;

  // Check E5.
  auto retOp = dyn_cast<stablehlo::ReturnOp>(block.getTerminator());
  if (!retOp)
    return false;

  return llvm::equal(innerOp.getResults(), retOp.getOperands());
}

struct ReduceToReshape final : OpRewritePattern<mlir::stablehlo::ReduceOp> {
  using OpRewritePattern::OpRewritePattern;

  LogicalResult matchAndRewrite(mlir::stablehlo::ReduceOp op,
                                PatternRewriter &rewriter) const override {
    if (op.getInputs().size() != 1)
      return failure();
    if (!isEligibleForCompactPrint(op))
      return failure();
    auto inpTy = op.getInputs()[0].getType().cast<RankedTensorType>();
    for (auto idx : op.getDimensions()) {
      if (inpTy.getShape()[idx] != 1)
        return failure();
    }

    auto reshaped = rewriter.create<stablehlo::ReshapeOp>(
        op.getLoc(), op.getResult(0).getType(), op.getInputs()[0]);

    Operation &innerOp = op.getBody().front().front();

    auto bcast = rewriter.create<stablehlo::BroadcastInDimOp>(
        op.getLoc(), reshaped.getType(), op.getInitValues()[0],
        rewriter.getDenseI64ArrayAttr({}));
    Value vals[2] = {bcast, reshaped};
    auto res = rewriter.create(
        op.getLoc(), innerOp.getName().getIdentifier(), ValueRange(vals),
        TypeRange(op->getResult(0).getType()), innerOp.getAttrs(), {}, {});

    rewriter.replaceOp(op, res);
    return success();
  }
};

struct ReducePad : public OpRewritePattern<mlir::stablehlo::ReduceOp> {
  using OpRewritePattern<mlir::stablehlo::ReduceOp>::OpRewritePattern;

  LogicalResult matchAndRewrite(mlir::stablehlo::ReduceOp op,
                                PatternRewriter &rewriter) const final {
    if (op.getInputs().size() != 1 || op.getInitValues().size() != 1) {
      return rewriter.notifyMatchFailure(
          op, "only single-operand single-init reduce is supported");
    }
    // TODO: min/max can also be an option since they are dropped
    if (!isa<stablehlo::AddOp>(op.getRegion().getBlocks().front().front())) {
      return rewriter.notifyMatchFailure(op, "only add is currently supported");
    }

    Value input = op.getInputs()[0];
    auto pad = input.getDefiningOp<mlir::stablehlo::PadOp>();
    if (!pad) {
      return rewriter.notifyMatchFailure(op, "input source is not a pad op");
    }
    if (anyPadSizesNegative(pad))
      return failure();

    if (!matchPattern(pad.getPaddingValue(), m_AnyZeroFloat()))
      return failure();

    SmallVector<int64_t> shape;

    SmallVector<int64_t> low;
    SmallVector<int64_t> high;
    SmallVector<int64_t> inner;
    bool needsPostPad = false;
    for (auto en : llvm::enumerate(
             pad.getOperand().getType().cast<RankedTensorType>().getShape())) {
      if (llvm::is_contained(op.getDimensions(), en.index()))
        continue;
      shape.push_back(en.value());
      low.push_back(pad.getEdgePaddingLow()[en.index()]);
      high.push_back(pad.getEdgePaddingHigh()[en.index()]);
      inner.push_back(pad.getInteriorPadding()[en.index()]);
      needsPostPad = true;
    }

    auto newReduction = rewriter.create<stablehlo::ReduceOp>(
        op.getLoc(),
        TypeRange(RankedTensorType::get(
            shape,
            op->getResultTypes()[0].cast<RankedTensorType>().getElementType())),
        ValueRange(pad.getOperand()), op.getInitValues(), op.getDimensions());
    newReduction.getRegion().takeBody(op.getRegion());

    Value res = newReduction->getResult(0);
    if (needsPostPad) {
      auto ctype = RankedTensorType::get(
          {}, res.getType().cast<RankedTensorType>().getElementType());
      res = rewriter.create<stablehlo::PadOp>(
          op.getLoc(), res,
          rewriter.create<stablehlo::ConstantOp>(
              op.getLoc(), ctype, makeAttr(ctype, 0).cast<ElementsAttr>()),
          low, high, inner);
    }

    rewriter.replaceOp(op, res);
    return success();
  }
};

struct ConvertConcat final : OpRewritePattern<mlir::stablehlo::ConvertOp> {
  using OpRewritePattern::OpRewritePattern;

  LogicalResult matchAndRewrite(mlir::stablehlo::ConvertOp op,
                                PatternRewriter &rewriter) const override {
    auto concat = op.getOperand().getDefiningOp<stablehlo::ConcatenateOp>();
    if (!concat)
      return failure();

    SmallVector<Value> newvals;
    for (auto v : concat.getOperands()) {
      newvals.push_back(rewriter.create<stablehlo::ConvertOp>(
          op.getLoc(),
          RankedTensorType::get(v.getType().cast<RankedTensorType>().getShape(),
                                op.getType().getElementType()),
          v));
    }
    rewriter.replaceOpWithNewOp<stablehlo::ConcatenateOp>(
        op, newvals, concat.getDimension());
    return success();
  }
};

struct ConvertConvertFloat final
    : OpRewritePattern<mlir::stablehlo::ConvertOp> {
  using OpRewritePattern::OpRewritePattern;

  LogicalResult matchAndRewrite(mlir::stablehlo::ConvertOp op,
                                PatternRewriter &rewriter) const override {
    auto conv0 = op.getOperand().getDefiningOp<stablehlo::ConvertOp>();
    if (!conv0)
      return failure();

    auto prev = conv0.getOperand();
    if (prev.getType().getElementType().isa<FloatType>() &&
        op.getType().getElementType().isa<FloatType>() &&
        conv0.getType().getElementType().isa<FloatType>()) {
      if (prev.getType() == op.getType()) {
        rewriter.replaceOp(op, prev);
        return success();
      }
      rewriter.replaceOpWithNewOp<stablehlo::ConvertOp>(op, op.getType(), prev);
      return success();
    }
    return failure();
  }
};

struct ReduceConcat final : OpRewritePattern<mlir::stablehlo::ReduceOp> {
  using OpRewritePattern::OpRewritePattern;

  LogicalResult matchAndRewrite(mlir::stablehlo::ReduceOp op,
                                PatternRewriter &rewriter) const override {
    if (op.getInputs().size() != 1)
      return failure();

    auto concat = op.getInputs()[0].getDefiningOp<stablehlo::ConcatenateOp>();
    if (!concat)
      return failure();

    auto dim = concat.getDimension();

    if (!llvm::is_contained(op.getDimensions(), dim))
      return failure();

    if (!isEligibleForCompactPrint(op))
      return failure();

    Value prev = op.getInitValues()[0];

    Operation &innerOp = op.getBody().front().front();

    Value identity = nullptr;
    if (isa<stablehlo::AddOp>(&innerOp)) {
      identity = rewriter.create<stablehlo::ConstantOp>(
          op.getLoc(), prev.getType(),
          cast<ElementsAttr>(makeAttr(prev.getType(), 0)));
    } else if (isa<stablehlo::MaxOp>(&innerOp) ||
               isa<stablehlo::MinOp>(&innerOp))
      identity = prev;
    else {
      return failure();
    }

    if (prev.getType() != op.getResultTypes()[0]) {
      prev = rewriter.create<stablehlo::BroadcastInDimOp>(
          op.getLoc(), op.getResultTypes()[0], prev, ArrayRef<int64_t>());
    }

    for (auto v : concat.getOperands()) {
      IRMapping map;
      map.map(op.getInitValues()[0], identity);
      map.map(op.getInputs()[0], v);
      auto next = rewriter.clone(*op, map)->getResult(0);
      map.map(innerOp.getOperand(0), prev);
      map.map(innerOp.getOperand(1), next);
      Value vals[] = {prev, next};
      prev =
          rewriter
              .create(innerOp.getLoc(), innerOp.getName().getIdentifier(), vals,
                      TypeRange(prev.getType()), innerOp.getAttrs(), {}, {})
              ->getResult(0);
    }

    assert(op.getResultTypes()[0] == prev.getType());
    rewriter.replaceOp(op, prev);
    return success();
  }
};

struct FullReduceReshapeOrTranspose final
    : OpRewritePattern<mlir::stablehlo::ReduceOp> {
  using OpRewritePattern::OpRewritePattern;

  LogicalResult matchAndRewrite(mlir::stablehlo::ReduceOp op,
                                PatternRewriter &rewriter) const override {
    if (op.getInputs().size() != 1)
      return failure();

    auto inpTy = op.getInputs()[0].getType().cast<RankedTensorType>();
    if (op.getDimensions().size() != inpTy.getShape().size())
      return failure();

    RankedTensorType changeType = nullptr;
    SmallVector<Operation *> reshapeOrTransposes;
    DenseMap<Operation *, int> toclone;
    {
      SmallVector<Value> todo = {op.getInputs()[0]};
      while (todo.size()) {
        auto cur = todo.pop_back_val();
        auto curOp = cur.getDefiningOp();
        if (!curOp)
          return failure();
        if (auto rs = dyn_cast<stablehlo::ReshapeOp>(curOp)) {
          if (changeType != nullptr) {
            if (rs.getOperand().getType() != changeType)
              return failure();
          } else {
            changeType = rs.getOperand().getType();
          }
          reshapeOrTransposes.push_back(rs);
          continue;
        }
        if (auto rs = dyn_cast<stablehlo::TransposeOp>(curOp)) {
          if (changeType != nullptr) {
            if (rs.getOperand().getType() != changeType)
              return failure();
          } else {
            changeType = rs.getOperand().getType();
          }
          reshapeOrTransposes.push_back(rs);
          continue;
        }
        if (!curOp->hasTrait<mlir::OpTrait::Elementwise>())
          return failure();
        if (!isMemoryEffectFree(curOp))
          return failure();
        for (auto op : curOp->getOperands())
          todo.push_back(op);
        toclone[curOp] = curOp->getNumOperands();
      }
    }

    IRMapping map;
    SmallVector<Operation *> todo;
    for (auto reshape : reshapeOrTransposes) {
      map.map(reshape->getResult(0), reshape->getOperand(0));
      for (auto u : reshape->getResult(0).getUsers()) {
        if (toclone.contains(u)) {
          toclone[u]--;
          if (toclone[u] == 0) {
            todo.push_back(u);
            toclone.erase(u);
          }
        }
      }
    }
    for (auto pair : toclone) {
      for (auto u : pair.first->getResult(0).getUsers()) {
        if (u == op)
          continue;
        if (llvm::is_contained(reshapeOrTransposes, u))
          continue;
        if (toclone.contains(u))
          continue;
        return failure();
      }
    }
    while (todo.size()) {
      auto cur = todo.pop_back_val();

      SmallVector<Value> vals;
      for (auto op : cur->getOperands())
        vals.push_back(map.lookup(op));

      auto changeType2 = RankedTensorType::get(changeType.getShape(),
                                               cur->getResult(0)
                                                   .getType()
                                                   .cast<RankedTensorType>()
                                                   .getElementType());
      auto res =
          rewriter.create(cur->getLoc(), cur->getName().getIdentifier(), vals,
                          TypeRange(changeType2), cur->getAttrs(), {}, {});

      map.map(cur->getResult(0), res->getResult(0));

      for (auto u : cur->getResult(0).getUsers()) {
        if (toclone.contains(u)) {
          toclone[u]--;
          if (toclone[u] == 0) {
            todo.push_back(u);
            toclone.erase(u);
          }
        }
      }
    }

    SmallVector<int64_t> newReduceDimensions;
    for (size_t i = 0, end = changeType.getShape().size(); i < end; i++)
      newReduceDimensions.push_back(i);

    auto newReduction = rewriter.create<stablehlo::ReduceOp>(
        op.getLoc(), op->getResultTypes(), map.lookup(op.getInputs()[0]),
        op.getInitValues(), newReduceDimensions);
    newReduction.getRegion().takeBody(op.getRegion());
    rewriter.replaceOp(op, newReduction);
    return success();
  }
};

LogicalResult sliceConcatHelper(stablehlo::ConcatenateOp concat,
                                PatternRewriter &rewriter,
                                ArrayRef<int64_t> starts,
                                ArrayRef<int64_t> limits,
                                ArrayRef<int64_t> strides,
                                SmallVectorImpl<Value> &postConcat) {
  auto dim = concat.getDimension();

  if (strides[dim] != 1)
    return failure();

  assert(postConcat.size() == 0);
  size_t curdim = 0;
  for (auto v : concat.getInputs()) {
    auto ty = v.getType().cast<RankedTensorType>();
    auto nextdim = ty.getShape()[dim];
    if (starts[dim] >= curdim + nextdim) {
      curdim += nextdim;
      continue;
    }
    if (limits[dim] <= curdim) {
      curdim += nextdim;
      continue;
    }
    SmallVector<int64_t> nstart(starts.begin(), starts.end());
    SmallVector<int64_t> nend(limits.begin(), limits.end());
    nstart[dim] -= curdim;
    if (nstart[dim] < 0)
      nstart[dim] = 0;
    nend[dim] -= curdim;
    if (nend[dim] > nextdim)
      nend[dim] = nextdim;
    auto subslice = rewriter.create<stablehlo::SliceOp>(concat.getLoc(), v,
                                                        nstart, nend, strides);
    postConcat.push_back(subslice);
    curdim += nextdim;
  }
  return success();
}

struct ConcatSlice final : OpRewritePattern<mlir::stablehlo::ConcatenateOp> {
  using OpRewritePattern::OpRewritePattern;

  LogicalResult matchAndRewrite(mlir::stablehlo::ConcatenateOp op,
                                PatternRewriter &rewriter) const override {
    auto dim = op.getDimension();

    SmallVector<Value> newOperands;

    for (int i = 0, e = op->getNumOperands(); i < e; ++i) {
      auto operand = op->getOperand(i);
      auto slice = operand.getDefiningOp<stablehlo::SliceOp>();

      if (!slice) {
        newOperands.push_back(operand);
        continue;
      }

      stablehlo::SliceOp otherSlice;
      while (i + 1 < e &&
             (otherSlice =
                  op->getOperand(i + 1).getDefiningOp<stablehlo::SliceOp>())) {
        if (otherSlice.getOperand() != slice.getOperand())
          break;

        bool canMerge = true;

        // Check that both slices are contiguous only in dim
        ArrayRef<int64_t> sliceStarts = slice.getStartIndices(),
                          otherSliceStarts = otherSlice.getStartIndices(),
                          sliceLimits = slice.getLimitIndices(),
                          otherSliceLimits = otherSlice.getLimitIndices(),
                          sliceStrides = slice.getStrides(),
                          otherSliceStrides = otherSlice.getStrides();

        for (int d = 0, ndims = sliceStarts.size(); d < ndims; ++d) {
          if (d == dim) {
            canMerge &= sliceLimits[d] == otherSliceStarts[d] &&
                        sliceStrides[d] == otherSliceStrides[d];
          } else {
            canMerge &= sliceStarts[d] == otherSliceStarts[d] &&
                        sliceLimits[d] == otherSliceLimits[d] &&
                        sliceStrides[d] == otherSliceStrides[d];
          }
        }

        if (canMerge) {
          slice = rewriter.create<stablehlo::SliceOp>(
              slice->getLoc(), slice.getOperand(), sliceStarts,
              otherSliceLimits, sliceStrides);
          i++;
        } else
          break;
      }

      newOperands.push_back(slice.getResult());
    }

    if (newOperands.size() == op->getNumOperands())
      return failure();

    rewriter.replaceOpWithNewOp<stablehlo::ConcatenateOp>(op, newOperands, dim);
    return success();
  }
};

struct SliceConcat final : OpRewritePattern<mlir::stablehlo::SliceOp> {
  using OpRewritePattern::OpRewritePattern;

  LogicalResult matchAndRewrite(mlir::stablehlo::SliceOp op,
                                PatternRewriter &rewriter) const override {
    auto type = dyn_cast<RankedTensorType>(op.getType());
    if (!type)
      return failure();

    auto concat = op.getOperand().getDefiningOp<stablehlo::ConcatenateOp>();
    if (!concat)
      return failure();

    auto dim = concat.getDimension();

    SmallVector<Value> postConcat;
    if (!sliceConcatHelper(concat, rewriter, op.getStartIndices(),
                           op.getLimitIndices(), op.getStrides(), postConcat)
             .succeeded())
      return failure();

    rewriter.replaceOpWithNewOp<stablehlo::ConcatenateOp>(op, postConcat, dim);
    return success();
  }
};

DenseElementsAttr fromTensor(stablehlo::Tensor tensor) {
  return mlir::stablehlo::makeDenseElementsAttr(tensor);
}

/*
%22 = stablehlo.dot_general %21, %16, contracting_dims = [1] x [0], precision =
[DEFAULT, DEFAULT] : (tensor<288x288xf32>, tensor<288xf32>) -> tensor<288xf32>
%27 = stablehlo.reshape %22 : (tensor<288xf32>) -> tensor<144x2xf32>
%28 = stablehlo.dot_general %6, %27, batching_dims = [0] x [0], contracting_dims
= [2] x [1], precision = [DEFAULT, DEFAULT] : (tensor<144x2x2xf32>,
tensor<144x2xf32>) -> tensor<144x2xf32>

should become

%a21 = stablehlo.reshape %21 : (tensor<288xf32>) -> tensor<144x2xf32>

%22 = stablehlo.dot_general %a21, %16, batching_dims = [1] x [],
contracting_dims = [2] x [0], precision = [DEFAULT, DEFAULT] :
(tensor<144x2x288xf32>, tensor<288xf32>) -> tensor<2x144xf32>

%28 = stablehlo.dot_general %6, %22, batching_dims = [0] x [1], contracting_dims
= [2] x [0], precision = [DEFAULT, DEFAULT] : (tensor<144x2x2xf32>,
tensor<144x2xf32>) -> tensor<144x2xf32>

TODO
*/

struct DotReshapeDot final : OpRewritePattern<mlir::stablehlo::DotGeneralOp> {
  using OpRewritePattern::OpRewritePattern;

  LogicalResult matchAndRewrite(mlir::stablehlo::DotGeneralOp op,
                                PatternRewriter &rewriter) const override {
    auto type = dyn_cast<RankedTensorType>(op.getType());
    if (!type)
      return failure();

    return failure();
  }
};

struct PadSimplify final : OpRewritePattern<mlir::stablehlo::PadOp> {
  using OpRewritePattern::OpRewritePattern;

  LogicalResult matchAndRewrite(mlir::stablehlo::PadOp op,
                                PatternRewriter &rewriter) const override {

    if (matchPattern(op.getOperand(), m_AnyZeroFloat())) {
      if (matchPattern(op.getPaddingValue(), m_AnyZeroFloat())) {
        rewriter.replaceOpWithNewOp<stablehlo::ConstantOp>(
            op, op.getType(), cast<ElementsAttr>(makeAttr(op.getType(), 0)));
        return success();
      }
    }

    {
      DenseElementsAttr inp;
      matchPattern(op.getOperand(), m_Constant(&inp));
      DenseElementsAttr pv;
      matchPattern(op.getPaddingValue(), m_Constant(&pv));
      if (inp && pv) {
        auto ten = mlir::stablehlo::constantOp(inp);
        auto out = fromTensor(mlir::stablehlo::padOp(
            mlir::stablehlo::constantOp(inp), mlir::stablehlo::constantOp(pv),
            stablehlo::Sizes(op.getEdgePaddingLow()),
            stablehlo::Sizes(op.getInteriorPadding()), op.getType()));

        rewriter.replaceOpWithNewOp<stablehlo::ConstantOp>(op, op.getType(),
                                                           out);
        return success();
      }
    }

    for (auto &&[low, high, inner] :
         llvm::zip(op.getEdgePaddingLow(), op.getEdgePaddingHigh(),
                   op.getInteriorPadding())) {
      if (low != 0)
        return failure();
      if (high != 0)
        return failure();
      if (inner != 0)
        return failure();
    }
    rewriter.replaceOp(op, op.getOperand());
    return success();
  }
};

struct ShiftRightLogicalSimplify final
    : OpRewritePattern<mlir::stablehlo::ShiftRightLogicalOp> {
  using OpRewritePattern::OpRewritePattern;

  LogicalResult matchAndRewrite(mlir::stablehlo::ShiftRightLogicalOp op,
                                PatternRewriter &rewriter) const override {

    DenseElementsAttr lhs;
    matchPattern(op.getLhs(), m_Constant(&lhs));
    DenseElementsAttr rhs;
    matchPattern(op.getRhs(), m_Constant(&rhs));
    if (lhs && rhs) {
      auto out = fromTensor(mlir::stablehlo::shiftRightLogicalOp(
          mlir::stablehlo::constantOp(lhs), mlir::stablehlo::constantOp(rhs),
          op.getType()));

      rewriter.replaceOpWithNewOp<stablehlo::ConstantOp>(op, op.getType(), out);
      return success();
    }
    return failure();
  }
};

struct WhileDeadResults final : OpRewritePattern<mlir::stablehlo::WhileOp> {
  using OpRewritePattern::OpRewritePattern;

  bool isLoopResultDead(OpResult result) const {
    // Not dead if the result is in use.
    if (!result.use_empty())
      return false;

    // Or if the corresponding argument is being used in computing the
    // condition.
    auto whileOp = cast<mlir::stablehlo::WhileOp>(result.getOwner());
    Value condArgument =
        whileOp.getCond().getArgument(result.getResultNumber());
    SetVector<Operation *> forwardSlice;
    getForwardSlice(condArgument, &forwardSlice);
    if (!llvm::all_of(forwardSlice, mlir::isPure))
      return false;
    if (forwardSlice.contains(whileOp.getCond().front().getTerminator()))
      return false;

    // Or in computing another result. We first do a fast-path check of having
    // the argument not influencing the terminator operation, before going into
    // finer-grain analysis.
    //
    // TODO: it is possible that this argument does influence another terminator
    // operand, but that operand in turn corresponds to a dead value, but
    // handling that would require more complex logic of detecting dead cycles
    // of value chains.
    forwardSlice.clear();
    assert(llvm::hasSingleElement(whileOp.getBody()));
    Value bodyArgument =
        whileOp.getBody().getArgument(result.getResultNumber());
    getForwardSlice(bodyArgument, &forwardSlice);
    if (!llvm::all_of(forwardSlice, mlir::isPure))
      return false;

    Operation *bodyTerminator = whileOp.getBody().front().getTerminator();
    if (!forwardSlice.contains(bodyTerminator))
      return true;

    for (OpOperand &terminatorOperand : bodyTerminator->getOpOperands()) {
      if (terminatorOperand.getOperandNumber() == result.getResultNumber())
        continue;

      SetVector<Operation *> backwardSlice;
      BackwardSliceOptions options;
      options.omitBlockArguments = true;
      getBackwardSlice(terminatorOperand.get(), &backwardSlice, options);
      for (Operation *op : backwardSlice) {
        if (llvm::is_contained(op->getOperands(), bodyArgument))
          return false;
      }
    }
    return true;
  }

  void replaceTerminator(PatternRewriter &rewriter, Region &region,
                         ArrayRef<int64_t> deadResults) const {
    Operation *terminator = region.front().getTerminator();
    SmallVector<Value> terminatorOperands;
    for (auto &&[i, operand] : llvm::enumerate(terminator->getOperands())) {
      if (!llvm::is_contained(deadResults, i))
        terminatorOperands.push_back(operand);
    }
    OpBuilder::InsertionGuard guard(rewriter);
    rewriter.setInsertionPoint(terminator);
    rewriter.replaceOpWithNewOp<mlir::stablehlo::ReturnOp>(
        terminator, TypeRange(), terminatorOperands, terminator->getAttrs());
  }

  LogicalResult matchAndRewrite(mlir::stablehlo::WhileOp op,
                                PatternRewriter &rewriter) const override {
    SmallVector<int64_t> deadResults;
    for (OpResult result : op.getResults()) {
      if (!isLoopResultDead(result))
        continue;

      deadResults.push_back(result.getResultNumber());
    }
    if (deadResults.empty())
      return failure();

    SetVector<Operation *> condSlice, bodySlice;
    for (int64_t i : deadResults) {
      getForwardSlice(op.getCond().getArgument(i), &condSlice);
      getForwardSlice(op.getBody().getArgument(i), &bodySlice);
    }
    condSlice.remove(op.getCond().front().getTerminator());
    bodySlice.remove(op.getBody().front().getTerminator());
    replaceTerminator(rewriter, op.getCond(), deadResults);
    replaceTerminator(rewriter, op.getBody(), deadResults);

    condSlice = mlir::topologicalSort(condSlice);
    bodySlice = mlir::topologicalSort(bodySlice);
    for (Operation *erasable : llvm::reverse(condSlice))
      rewriter.eraseOp(erasable);
    for (Operation *erasable : llvm::reverse(bodySlice))
      rewriter.eraseOp(erasable);

    SmallVector<Value> operands;
    SmallVector<Type> resultTypes;
    SmallVector<Location> condBlockArgLocs, bodyBlockArgsLocs;
    for (auto &&[i, operand, resultType] :
         llvm::enumerate(op->getOperands(), op.getResultTypes())) {
      if (llvm::is_contained(deadResults, i))
        continue;

      operands.push_back(operand);
      resultTypes.push_back(resultType);
      condBlockArgLocs.push_back(op.getCond().getArgument(i).getLoc());
      bodyBlockArgsLocs.push_back(op.getBody().getArgument(i).getLoc());
    }

    auto updated = rewriter.create<mlir::stablehlo::WhileOp>(
        op->getLoc(), resultTypes, operands, op->getAttrs());
    SmallVector<Value> resultReplacements;
    for (int64_t old = 0, upd = 0, end = op->getNumResults(); old < end;
         ++old) {
      if (llvm::is_contained(deadResults, old)) {
        resultReplacements.push_back(nullptr);
        continue;
      }
      resultReplacements.push_back(updated->getResult(upd));
      ++upd;
    }

    for (int64_t i : llvm::reverse(deadResults))
      op.getCond().eraseArgument(i);
    rewriter.inlineRegionBefore(op.getCond(), updated.getCond(),
                                updated.getCond().begin());

    for (int64_t i : llvm::reverse(deadResults))
      op.getBody().eraseArgument(i);
    rewriter.inlineRegionBefore(op.getBody(), updated.getBody(),
                                updated.getBody().begin());

    rewriter.replaceOp(op, resultReplacements);
    return success();
  }
};

struct NegativePadToSlice final : OpRewritePattern<mlir::stablehlo::PadOp> {
  using OpRewritePattern::OpRewritePattern;

  LogicalResult matchAndRewrite(mlir::stablehlo::PadOp op,
                                PatternRewriter &rewriter) const override {
    SmallVector<int64_t> starts;
    SmallVector<int64_t> limits;
    SmallVector<int64_t> strides;

    bool negative = false;
    for (auto &&[low, high, inner, dim] : llvm::zip(
             op.getEdgePaddingLow(), op.getEdgePaddingHigh(),
             op.getInteriorPadding(), op.getOperand().getType().getShape())) {
      if (low > 0)
        return failure();
      if (high > 0)
        return failure();
      if (inner != 0)
        return failure();
      if (low < 0 || high < 0)
        negative = true;

      starts.push_back(-low);
      limits.push_back(dim + high);
      strides.push_back(1);
    }
    if (!negative)
      return failure();
    rewriter.replaceOpWithNewOp<stablehlo::SliceOp>(op, op.getOperand(), starts,
                                                    limits, strides);
    return success();
  }
};

/*

    %1192 = stablehlo.pad %1189, %cst_0, low = [0], high = [1], interior = [0] :
   (tensor<1xf32>, tensor<f32>) -> tensor<2xf32> %1193 = arith.addf %1191, %1192
   : tensor<2xf32>

*/
template <typename T> struct BinopPadToConcat final : OpRewritePattern<T> {
  using OpRewritePattern<T>::OpRewritePattern;

  LogicalResult matchAndRewrite(T op,
                                PatternRewriter &rewriter) const override {
    auto type = dyn_cast<RankedTensorType>(op.getType());
    if (!type)
      return failure();

    for (int i = 0; i < 2; i++) {
      if (auto lhs =
              op->getOperand(i).template getDefiningOp<stablehlo::PadOp>()) {
        if (anyPadSizesNegative(lhs))
          continue;
        auto rhs = op->getOperand(1 - i);

        bool match = false;
        if (isa<stablehlo::AddOp>(op)) {
          match = matchPattern(lhs.getPaddingValue(), m_AnyZeroFloat());
        } else if (isa<stablehlo::MulOp>(op)) {
          match = matchPattern(lhs.getPaddingValue(), m_OneFloat()) ||
                  matchPattern(lhs.getPaddingValue(), m_AnyZeroFloat());
        }
        if (!match) {
          SmallVector<Operation *> ops = {op};
          bool legal = true;
          while (!ops.empty()) {
            auto cur = ops.pop_back_val();
            if (isa<stablehlo::SliceOp>(cur))
              continue;
            if (isa<stablehlo::AddOp, stablehlo::MulOp>(cur)) {
              for (auto u : cur->getResult(0).getUsers()) {
                ops.push_back(u);
              }
              continue;
            }
            legal = false;
            break;
          }
          if (!legal)
            return failure();
        }

        bool legal = true;
        for (auto step : lhs.getInteriorPadding()) {
          if (step != 0) {
            legal = true;
            break;
          }
        }
        if (!legal)
          continue;

        ssize_t padidx = -1;

        SmallVector<size_t> idxs;
        for (auto &&[low, high, dim] :
             llvm::zip(lhs.getEdgePaddingLow(), lhs.getEdgePaddingHigh(),
                       type.getShape())) {
          padidx++;
          if (low == 0 && high == 0)
            continue;
          if (low < 0 || high < 0)
            return failure();
          idxs.push_back(padidx);
        }

        if (idxs.size() == 1) {
          auto idx = idxs[0];

          SmallVector<int64_t> strides(type.getShape().size(), 1);
          SmallVector<int64_t> starts(type.getShape().size(), 0);
          SmallVector<int64_t> limits(type.getShape().begin(),
                                      type.getShape().end());

          SmallVector<Value, 1> vals;

          if (lhs.getEdgePaddingLow()[idx] != 0) {
            starts[idx] = 0;
            limits[idx] = lhs.getEdgePaddingLow()[idx];
            Value prevSlice = rewriter.create<stablehlo::SliceOp>(
                op.getLoc(), rhs, starts, limits, strides);

            if (isa<stablehlo::AddOp>(op) &&
                matchPattern(lhs.getPaddingValue(), m_AnyZeroFloat())) {
              // If adding we're adding 0, no need to do extra work
            } else if (isa<stablehlo::MulOp>(op) &&
                       matchPattern(lhs.getPaddingValue(), m_AnyZeroFloat())) {
              // If multiplying by 0, broadcast the zero
              prevSlice = rewriter.create<stablehlo::BroadcastInDimOp>(
                  op.getLoc(), prevSlice.getType(), lhs.getPaddingValue(),
                  ArrayRef<int64_t>());
            } else if (isa<stablehlo::MulOp>(op) &&
                       matchPattern(lhs.getPaddingValue(), m_OneFloat())) {
              // If multiplying by 1, no need to do extra work
            } else
              prevSlice = rewriter.create<T>(
                  op.getLoc(), prevSlice,
                  rewriter.create<stablehlo::BroadcastInDimOp>(
                      op.getLoc(), prevSlice.getType(), lhs.getPaddingValue(),
                      ArrayRef<int64_t>()));
            vals.push_back(prevSlice);
          }

          starts[idx] = lhs.getEdgePaddingLow()[idx];
          limits[idx] = type.getShape()[idx] - lhs.getEdgePaddingHigh()[idx];

          auto midSlice = rewriter.create<stablehlo::SliceOp>(
              op.getLoc(), rhs, starts, limits, strides);
          auto mid =
              rewriter.create<T>(op.getLoc(), midSlice, lhs.getOperand());
          vals.push_back(mid);

          if (lhs.getEdgePaddingHigh()[idx] != 0) {
            starts[idx] = type.getShape()[idx] - lhs.getEdgePaddingHigh()[idx];
            limits[idx] = type.getShape()[idx];
            Value postSlice = rewriter.create<stablehlo::SliceOp>(
                op.getLoc(), rhs, starts, limits, strides);

            if (isa<stablehlo::AddOp>(op) &&
                matchPattern(lhs.getPaddingValue(), m_AnyZeroFloat())) {
              // If adding we're adding 0, no need to do extra work
            } else if (isa<stablehlo::MulOp>(op) &&
                       matchPattern(lhs.getPaddingValue(), m_AnyZeroFloat())) {
              // If multiplying by 0, broadcast the zero
              postSlice = rewriter.create<stablehlo::BroadcastInDimOp>(
                  op.getLoc(), postSlice.getType(), lhs.getPaddingValue(),
                  ArrayRef<int64_t>());
            } else if (isa<stablehlo::MulOp>(op) &&
                       matchPattern(lhs.getPaddingValue(), m_OneFloat())) {
              // If multiplying by 1, no need to do extra work
            } else
              postSlice = rewriter.create<T>(
                  op.getLoc(), postSlice,
                  rewriter.create<stablehlo::BroadcastInDimOp>(
                      op.getLoc(), postSlice.getType(), lhs.getPaddingValue(),
                      ArrayRef<int64_t>()));
            vals.push_back(postSlice);
          }

          rewriter.replaceOpWithNewOp<stablehlo::ConcatenateOp>(op, vals, idx);
          return success();
        }
      }
    }

    return failure();
  }
};

struct ReshapeIota final : OpRewritePattern<mlir::stablehlo::ReshapeOp> {
  using OpRewritePattern::OpRewritePattern;

  LogicalResult matchAndRewrite(mlir::stablehlo::ReshapeOp op,
                                PatternRewriter &rewriter) const override {
    auto iota = op.getOperand().getDefiningOp<stablehlo::IotaOp>();
    if (!iota)
      return failure();

    size_t curiotaidx = 0;
    size_t iotadim = 0;
    for (auto en : llvm::enumerate(op.getType().getShape())) {
      if (en.value() == 1)
        continue;

      if (curiotaidx == iota.getType().getShape().size())
        return failure();
      auto ival = iota.getType().getShape()[curiotaidx];
      while (ival == 1 && curiotaidx < iota.getType().getShape().size()) {
        if (curiotaidx == iota.getIotaDimension()) {
          return failure();
        }
        curiotaidx++;
        ival = iota.getType().getShape()[curiotaidx];
      }
      if (en.value() == ival) {
        if (curiotaidx == iota.getIotaDimension()) {
          iotadim = en.index();
        }
        curiotaidx++;
        continue;
      }
      return failure();
    }
    rewriter.replaceOpWithNewOp<stablehlo::IotaOp>(op, op.getType(), iotadim);
    return success();
  }
};

LogicalResult reshapePadHelper(stablehlo::ReshapeOp op,
                               PatternRewriter &rewriter) {
  auto pad = op.getOperand().getDefiningOp<stablehlo::PadOp>();
  if (!pad)
    return failure();
  if (anyPadSizesNegative(pad))
    return failure();
  size_t curiotaidx = 0;
  SmallVector<int64_t> lows;
  SmallVector<int64_t> highs;
  SmallVector<int64_t> interiors;

  SmallVector<int64_t> inner_shape;
  for (auto en : llvm::enumerate(op.getType().getShape())) {
    if (en.value() == 1) {
      lows.push_back(0);
      highs.push_back(0);
      interiors.push_back(0);
      inner_shape.push_back(1);
      continue;
    }

    if (curiotaidx == pad.getType().getShape().size())
      return failure();

    auto ival = pad.getType().getShape()[curiotaidx];
    while (ival == 1 && curiotaidx < pad.getType().getShape().size()) {
      assert(pad.getEdgePaddingLow()[curiotaidx] == 0);
      assert(pad.getEdgePaddingHigh()[curiotaidx] == 0);
      assert(pad.getInteriorPadding()[curiotaidx] == 0);
      curiotaidx++;
      ival = pad.getType().getShape()[curiotaidx];
    }
    if (en.value() == ival) {
      lows.push_back(pad.getEdgePaddingLow()[curiotaidx]);
      highs.push_back(pad.getEdgePaddingHigh()[curiotaidx]);
      interiors.push_back(pad.getInteriorPadding()[curiotaidx]);
      inner_shape.push_back(pad.getOperand().getType().getShape()[curiotaidx]);
      curiotaidx++;
      continue;
    }
    return failure();
  }
  auto inner = rewriter.create<stablehlo::ReshapeOp>(
      op.getLoc(),
      RankedTensorType::get(inner_shape, op.getType().getElementType()),
      pad.getOperand());
  rewriter.replaceOpWithNewOp<stablehlo::PadOp>(
      op, inner, pad.getPaddingValue(), lows, highs, interiors);
  return success();
}
struct ReshapePad final : OpRewritePattern<mlir::stablehlo::ReshapeOp> {
  using OpRewritePattern::OpRewritePattern;

  LogicalResult matchAndRewrite(mlir::stablehlo::ReshapeOp op,
                                PatternRewriter &rewriter) const override {
    auto pad = op.getOperand().getDefiningOp<stablehlo::PadOp>();
    if (!pad)
      return failure();
    if (!llvm::hasSingleElement(pad->getUsers()))
      return failure();

    if (!reshapePadHelper(op, rewriter).succeeded())
      return failure();
    return success();
  }
};

struct DotReshapePad final : OpRewritePattern<mlir::stablehlo::ReshapeOp> {
  using OpRewritePattern::OpRewritePattern;

  LogicalResult matchAndRewrite(mlir::stablehlo::ReshapeOp op,
                                PatternRewriter &rewriter) const override {
    auto pad = op.getOperand().getDefiningOp<stablehlo::PadOp>();
    if (!pad)
      return failure();

    if (!llvm::hasSingleElement(pad->getUsers()))
      return failure();

    for (auto u : op->getUsers())
      if (!isa<stablehlo::DotGeneralOp>(u))
        return failure();

    if (!reshapePadHelper(op, rewriter).succeeded())
      return failure();
    return success();
  }
};

struct ZeroProductReshapePad final
    : OpRewritePattern<mlir::stablehlo::ReshapeOp> {
  using OpRewritePattern::OpRewritePattern;

  LogicalResult matchAndRewrite(mlir::stablehlo::ReshapeOp op,
                                PatternRewriter &rewriter) const override {
    auto pad = op.getOperand().getDefiningOp<stablehlo::PadOp>();
    if (!pad)
      return failure();

    if (!llvm::hasSingleElement(pad->getUsers()))
      return failure();

    if (!matchPattern(pad.getPaddingValue(), m_AnyZeroFloat()))
      return failure();

    for (auto u : op->getUsers()) {
      if (!isa<stablehlo::MulOp>(u) && !isa<stablehlo::DivOp>(u))
        return failure();
    }
    if (!reshapePadHelper(op, rewriter).succeeded())
      return failure();
    return success();
  }
};

struct PadReshapePad final : OpRewritePattern<mlir::stablehlo::ReshapeOp> {
  using OpRewritePattern::OpRewritePattern;

  LogicalResult matchAndRewrite(mlir::stablehlo::ReshapeOp op,
                                PatternRewriter &rewriter) const override {
    auto pad = op.getOperand().getDefiningOp<stablehlo::PadOp>();
    if (!pad)
      return failure();

    if (!llvm::hasSingleElement(pad->getUsers()))
      return failure();

    for (auto u : op->getUsers()) {
      auto pad2 = dyn_cast<stablehlo::PadOp>(u);
      if (!pad2)
        return failure();
      if (pad2.getPaddingValue() != pad.getPaddingValue())
        return failure();
    }
    if (!reshapePadHelper(op, rewriter).succeeded())
      return failure();
    return success();
  }
};

struct BinopConstReshapePad final
    : OpRewritePattern<mlir::stablehlo::ReshapeOp> {
  using OpRewritePattern::OpRewritePattern;

  LogicalResult matchAndRewrite(mlir::stablehlo::ReshapeOp op,
                                PatternRewriter &rewriter) const override {
    auto pad = op.getOperand().getDefiningOp<stablehlo::PadOp>();
    if (!pad)
      return failure();

    if (!llvm::hasSingleElement(pad->getUsers()))
      return failure();

    for (auto u : op->getUsers()) {
      if (isa<stablehlo::AddOp>(u) || isa<stablehlo::SubtractOp>(u) ||
          isa<stablehlo::MulOp>(u) || isa<stablehlo::DivOp>(u)) {
        bool hasConst = false;
        for (auto op : u->getOperands())
          hasConst |= op.getDefiningOp<stablehlo::ConstantOp>() != nullptr;
        if (hasConst)
          continue;
      }
      return failure();
    }
    if (!reshapePadHelper(op, rewriter).succeeded())
      return failure();
    return success();
  }
};

struct ConcatAppendingReshape final
    : OpRewritePattern<mlir::stablehlo::ConcatenateOp> {
  using OpRewritePattern::OpRewritePattern;

  LogicalResult matchAndRewrite(mlir::stablehlo::ConcatenateOp op,
                                PatternRewriter &rewriter) const override {
    if (op->getNumOperands() != 2)
      return failure();

    SmallVector<Value> lhs;

    SmallVector<Type> converts;

    size_t frontSize = 0;
    for (auto v : op.getOperands()) {
      if (auto t = v.getDefiningOp<stablehlo::ConvertOp>()) {
        v = t.getOperand();
        converts.push_back(
            v.getType().cast<RankedTensorType>().getElementType());
      } else
        converts.push_back(nullptr);
      if (auto t = v.getDefiningOp<stablehlo::ReshapeOp>()) {
        lhs.push_back(t->getOperand(0));

        auto prevshape = t.getOperand().getType().getShape();
        auto postshape = t.getType().getShape();
        if (prevshape.size() == 0)
          return failure();
        if (prevshape.size() + 1 != postshape.size())
          return failure();
        if (postshape[0] != 1)
          return failure();

        frontSize += prevshape[0];

        for (auto en : llvm::enumerate(prevshape)) {
          if (en.value() != postshape[1 + en.index()])
            return failure();
        }

      } else
        return failure();
    }

    Type typeconvert = converts[0];
    for (auto c : converts)
      if (c != typeconvert)
        return failure();

    RankedTensorType nextType = op.getType();
    auto nextDim = op.getDimension();
    if (nextDim == 0) {
      SmallVector<int64_t> nextShape(nextType.getShape().begin() + 1,
                                     nextType.getShape().end());

      nextShape[0] = frontSize;
      nextType = RankedTensorType::get(
          nextShape, typeconvert ? typeconvert : nextType.getElementType());
      nextDim = 0;
    } else {
      nextType = RankedTensorType::get(nextType.getShape().drop_front(),
                                       typeconvert ? typeconvert
                                                   : nextType.getElementType());
      nextDim--;
    }
    auto lhs2 = rewriter.create<stablehlo::ConcatenateOp>(op.getLoc(), nextType,
                                                          lhs, nextDim);

    Value res2 = rewriter.create<stablehlo::ReshapeOp>(
        op.getLoc(),
        RankedTensorType::get(op.getType().getShape(),
                              nextType.getElementType()),
        lhs2);

    if (typeconvert)
      res2 = rewriter.create<stablehlo::ConvertOp>(op.getLoc(), op.getType(),
                                                   res2);

    rewriter.replaceOp(op, res2);
    return success();
  }
};

template <typename T> struct UnaryPadPush final : OpRewritePattern<T> {
  using OpRewritePattern<T>::OpRewritePattern;

  LogicalResult matchAndRewrite(T op,
                                PatternRewriter &rewriter) const override {
    auto pad = op->getOperand(0).template getDefiningOp<stablehlo::PadOp>();
    if (!pad)
      return failure();
    if (anyPadSizesNegative(pad))
      return failure();

    auto padval = pad.getPaddingValue();
    auto padval2 = rewriter.create<T>(
        op.getLoc(), RankedTensorType::get({}, op.getType().getElementType()),
        padval);

    auto val = pad.getOperand();
    auto val2 = rewriter.create<T>(
        op.getLoc(),
        RankedTensorType::get(
            val.getType().template cast<RankedTensorType>().getShape(),
            op.getType().getElementType()),
        val);

    rewriter.replaceOpWithNewOp<stablehlo::PadOp>(
        op, val2, padval2, pad.getEdgePaddingLow(), pad.getEdgePaddingHigh(),
        pad.getInteriorPadding());
    return success();
  }
};

struct TransposePad final : OpRewritePattern<stablehlo::TransposeOp> {
  using OpRewritePattern::OpRewritePattern;

  LogicalResult matchAndRewrite(stablehlo::TransposeOp op,
                                PatternRewriter &rewriter) const override {
    auto pad = op->getOperand(0).template getDefiningOp<stablehlo::PadOp>();
    if (!pad)
      return failure();
    if (anyPadSizesNegative(pad))
      return failure();

    if (!llvm::hasSingleElement(pad->getUsers()))
      return failure();

    auto padval = pad.getPaddingValue();

    auto val = pad.getOperand();
    auto val2 = rewriter.create<stablehlo::TransposeOp>(op.getLoc(), val,
                                                        op.getPermutation());

    SmallVector<int64_t> low;
    SmallVector<int64_t> high;
    SmallVector<int64_t> inner;
    for (auto idx : op.getPermutation()) {
      low.push_back(pad.getEdgePaddingLow()[idx]);
      high.push_back(pad.getEdgePaddingHigh()[idx]);
      inner.push_back(pad.getInteriorPadding()[idx]);
    }

    rewriter.replaceOpWithNewOp<stablehlo::PadOp>(op, val2, padval, low, high,
                                                  inner);
    return success();
  }
};

template <typename T>
struct ConcatPushBinop final
    : OpRewritePattern<mlir::stablehlo::ConcatenateOp> {
  using OpRewritePattern::OpRewritePattern;

  LogicalResult matchAndRewrite(mlir::stablehlo::ConcatenateOp op,
                                PatternRewriter &rewriter) const override {
    if (op->getNumOperands() != 2)
      return failure();

    SmallVector<Value> lhs;
    SmallVector<Value> rhs;

    SmallVector<Type> converts;

    for (auto v : op.getOperands()) {
      if (auto t = v.getDefiningOp<stablehlo::ConvertOp>()) {
        converts.push_back(
            t.getType().cast<RankedTensorType>().getElementType());
        v = t.getOperand();
      } else
        converts.push_back(nullptr);
      if (auto t = v.getDefiningOp<T>()) {
        lhs.push_back(t->getOperand(0));
        rhs.push_back(t->getOperand(1));
      } else
        return failure();
    }

    Type typeconvert = converts[0];
    for (auto c : converts)
      if (c != typeconvert)
        return failure();

    auto lhs2 = rewriter.create<stablehlo::ConcatenateOp>(op.getLoc(), lhs,
                                                          op.getDimension());
    auto rhs2 = rewriter.create<stablehlo::ConcatenateOp>(op.getLoc(), rhs,
                                                          op.getDimension());

    Value res2 = rewriter.create<T>(op.getLoc(), lhs2, rhs2);

    if (typeconvert)
      res2 = rewriter.create<stablehlo::ConvertOp>(
          op.getLoc(),
          RankedTensorType::get(
              res2.getType().cast<RankedTensorType>().getShape(), typeconvert),
          res2);

    rewriter.replaceOp(op, res2);
    return success();
  }
};

struct ConcatFuse final : OpRewritePattern<mlir::stablehlo::ConcatenateOp> {
  using OpRewritePattern::OpRewritePattern;

  LogicalResult matchAndRewrite(mlir::stablehlo::ConcatenateOp op,
                                PatternRewriter &rewriter) const override {
    if (op->getNumOperands() == 1 &&
        op->getOperand(0).getType() == op.getType()) {
      rewriter.replaceOp(op, op->getOperand(0));
      return success();
    }
    SmallVector<Value> vals;
    bool changed = false;
    for (auto v : op->getOperands()) {
      if (auto c2 = v.getDefiningOp<stablehlo::ConcatenateOp>()) {
        if (c2.getDimension() == op.getDimension()) {
          for (auto v2 : c2->getOperands())
            vals.push_back(v2);
          changed = true;
          continue;
        }
      }
      if (v.getType().cast<RankedTensorType>().getShape()[op.getDimension()] ==
          0) {
        changed = true;
        continue;
      }
      vals.push_back(v);
    }
    if (!changed)
      return failure();
    rewriter.replaceOpWithNewOp<stablehlo::ConcatenateOp>(
        op, op.getType(), vals, op.getDimensionAttr());
    return success();
  }
};

struct ConcatToBroadcast final
    : OpRewritePattern<mlir::stablehlo::ConcatenateOp> {
  using OpRewritePattern::OpRewritePattern;

  LogicalResult matchAndRewrite(mlir::stablehlo::ConcatenateOp op,
                                PatternRewriter &rewriter) const override {
    if (op->getNumOperands() <= 1)
      return failure();
    for (auto opv : op->getOperands())
      if (opv != op->getOperand(0))
        return failure();
    SmallVector<int64_t> bcast;
    if (op->getOperand(0)
            .getType()
            .cast<RankedTensorType>()
            .getShape()[op.getDimension()] != 1)
      return failure();
    for (auto en : llvm::enumerate(op.getType().getShape())) {
      bcast.push_back(en.index());
    }
    auto bcast2 = rewriter.getDenseI64ArrayAttr(bcast);
    rewriter.replaceOpWithNewOp<stablehlo::BroadcastInDimOp>(
        op, op.getType(), op->getOperand(0), bcast2);
    return success();
  }
};

struct GammaConstProp final : OpRewritePattern<mlir::chlo::LgammaOp> {
  using OpRewritePattern::OpRewritePattern;

  LogicalResult matchAndRewrite(mlir::chlo::LgammaOp op,
                                PatternRewriter &rewriter) const override {
    // return if not constant
    DenseElementsAttr inputAttr;
    if (!matchPattern(op.getOperand(), m_Constant(&inputAttr)))
      return failure();
    Value result = mlir::stablehlo::materializeLgamma(rewriter, op.getLoc(),
                                                      op->getOperands());
    rewriter.replaceOp(op, result);

    return success();
  }
};

struct DynamicUpdateSliceConstProp final
    : OpRewritePattern<mlir::stablehlo::DynamicUpdateSliceOp> {
  using OpRewritePattern::OpRewritePattern;

  LogicalResult matchAndRewrite(mlir::stablehlo::DynamicUpdateSliceOp op,
                                PatternRewriter &rewriter) const override {
    auto startIndices = op.getStartIndices();

    bool legal = true;

    DenseElementsAttr operandConstant;
    DenseElementsAttr updateConstant;

    SmallVector<DenseElementsAttr> constants(startIndices.size(),
                                             DenseElementsAttr());
    for (auto &operand : op->getOpOperands()) {
      if (operand.getOperandNumber() == 0)
        legal &= matchPattern(operand.get(), m_Constant(&operandConstant));
      else if (operand.getOperandNumber() == 1)
        legal &= matchPattern(operand.get(), m_Constant(&updateConstant));
      else
        legal &= matchPattern(
            operand.get(),
            m_Constant(&constants[operand.getOperandNumber() - 2]));
    }

    if (!legal)
      return failure();

    if (operandConstant.isSplat() && updateConstant.isSplat() &&
        ((isa<FloatType>(op.getType().getElementType()) &&
          operandConstant.getSplatValue<llvm::APFloat>() ==
              updateConstant.getSplatValue<llvm::APFloat>()) ||
         (isa<IntegerType>(op.getType().getElementType()) &&
          operandConstant.getSplatValue<llvm::APInt>() ==
              updateConstant.getSplatValue<llvm::APInt>()))) {
      rewriter.replaceAllUsesWith(op.getResult(), op.getOperand());
      return success();
    }

    stablehlo::Tensor operandTen = mlir::stablehlo::constantOp(operandConstant);
    stablehlo::Tensor updateTen = mlir::stablehlo::constantOp(updateConstant);
    SmallVector<stablehlo::Tensor> inps;
    for (auto &c : constants)
      inps.push_back(mlir::stablehlo::constantOp(c));

    auto out = mlir::stablehlo::dynamicUpdateSliceOp(operandTen, updateTen,
                                                     inps, op.getType());
    rewriter.replaceOpWithNewOp<stablehlo::ConstantOp>(op, op.getType(),
                                                       fromTensor(out));

    return success();
  }
};

template <auto f>
LogicalResult unaryConstProp(Operation *op, PatternRewriter &rewriter) {
  // return if not constant
  DenseElementsAttr inputAttr;
  if (!matchPattern(op->getOperand(0), m_Constant(&inputAttr)))
    return failure();

  stablehlo::Tensor inputTen;
  RankedTensorType ty = cast<RankedTensorType>(op->getResultTypes()[0]);

  if (inputAttr.isSplat()) {

    ty = RankedTensorType::get(
        {}, cast<ShapedType>(op->getResultTypes()[0]).getElementType());
    inputTen = stablehlo::makeTensor(inputAttr.resizeSplat(ty));
  } else {
    inputTen = mlir::stablehlo::constantOp(inputAttr);
  }
  // get the resultType
  auto resultType = ty.cast<ShapedType>();

  // Convert constant to tensor, compute log, then convert back to attribute
  auto out = fromTensor(f(inputTen, resultType));

  if (inputAttr.isSplat()) {
    out = out.resizeSplat(cast<ShapedType>(op->getResultTypes()[0]));
  }
  // Replace with new constant op containing the computed result
  rewriter.replaceOpWithNewOp<stablehlo::ConstantOp>(
      op, op->getResultTypes()[0], out);

  return success();
}

struct LogConstProp final : OpRewritePattern<mlir::stablehlo::LogOp> {
  using OpRewritePattern::OpRewritePattern;

  LogicalResult matchAndRewrite(mlir::stablehlo::LogOp op,
                                PatternRewriter &rewriter) const override {
    return unaryConstProp<mlir::stablehlo::logOp>(op, rewriter);
  }
};

struct LogPlusConstProp final : OpRewritePattern<mlir::stablehlo::Log1pOp> {

  using OpRewritePattern::OpRewritePattern;

  LogicalResult matchAndRewrite(mlir::stablehlo::Log1pOp op,
                                PatternRewriter &rewriter) const override {
    return unaryConstProp<stablehlo::log1pOp>(op, rewriter);
  }
};

struct ChloInfConstProp final : OpRewritePattern<mlir::chlo::IsInfOp> {
  using OpRewritePattern::OpRewritePattern;

  LogicalResult matchAndRewrite(mlir::chlo::IsInfOp op,
                                PatternRewriter &rewriter) const override {

    // return if not constant
    DenseElementsAttr inputAttr;
    if (!matchPattern(op.getOperand(), m_Constant(&inputAttr)))
      return failure();

    DenseElementsAttr outAttr;
    auto resultTy = cast<ShapedType>(op->getResultTypes()[0]);

    // handle splat separately
    if (inputAttr.isSplat()) {
      llvm::APInt resVals;
      if (matchPattern(op.getOperand(), m_PosInfFloat()) ||
          matchPattern(op.getOperand(), m_NegInfFloat())) {
        // true
        resVals = llvm::APInt(1, 1);
      } else {
        // false
        resVals = llvm::APInt(1, 0);
      }

      outAttr = DenseElementsAttr::get(resultTy, resVals);
    } else {
      SmallVector<APInt> resVals;
      resVals.reserve(inputAttr.getNumElements());

      // iterate over every element in inputAttr and run check.
      for (APFloat val : inputAttr.getValues<APFloat>()) {
        bool isInf = val.isInfinity();
        resVals.push_back(APInt(1, isInf ? 1 : 0));
      }

      outAttr = DenseElementsAttr::get(resultTy, resVals);
    }

    // replace op with the bool const op
    rewriter.replaceOpWithNewOp<mlir::stablehlo::ConstantOp>(
        op, op->getResultTypes()[0], outAttr);

    return success();
  }
};

struct ConcatConstProp final
    : OpRewritePattern<mlir::stablehlo::ConcatenateOp> {
  using OpRewritePattern::OpRewritePattern;

  LogicalResult matchAndRewrite(mlir::stablehlo::ConcatenateOp op,
                                PatternRewriter &rewriter) const override {
    auto type = dyn_cast<RankedTensorType>(op.getType());
    if (!type)
      return failure();

    if (op->getNumOperands() == 1) {
      rewriter.replaceOp(op, op->getOperand(0));
      return success();
    }

    {
      SmallVector<Value> subconcat;
      bool changed = false;
      for (auto v : op->getOperands()) {
        if (auto c2 = v.getDefiningOp<stablehlo::ConcatenateOp>())
          if (c2.getDimension() == op.getDimension()) {
            for (auto v2 : c2->getOperands())
              subconcat.push_back(v2);
            changed = true;
            continue;
          }
        subconcat.push_back(v);
      }
      if (changed) {
        rewriter.replaceOpWithNewOp<stablehlo::ConcatenateOp>(
            op, subconcat, op.getDimension());
        return success();
      }
    }

    SmallVector<DenseElementsAttr> constants;
    constants.assign(op->getNumOperands(), DenseElementsAttr());
    bool legal = true;
    for (unsigned i = 0, e = op->getNumOperands(); i != e; ++i) {
      matchPattern(op->getOperand(i), m_Constant(&constants[i]));
      if (!constants[i])
        legal = false;
    }

    if (legal) {

      SmallVector<stablehlo::Tensor> inps;
      for (auto &c : constants)
        inps.push_back(mlir::stablehlo::constantOp(c));
      auto out =
          mlir::stablehlo::concatenateOp(inps, op.getDimension(), op.getType());
      rewriter.replaceOpWithNewOp<stablehlo::ConstantOp>(op, op.getType(),
                                                         fromTensor(out));
      return success();
    }
    return failure();
  }
};

struct ReshapeEmptyBroadcast final
    : OpRewritePattern<mlir::stablehlo::ReshapeOp> {
  using OpRewritePattern::OpRewritePattern;

  LogicalResult matchAndRewrite(mlir::stablehlo::ReshapeOp op,
                                PatternRewriter &rewriter) const override {
    auto bcast = op.getOperand().getDefiningOp<stablehlo::BroadcastInDimOp>();
    if (!bcast)
      return failure();
    if (bcast.getBroadcastDimensions().size() != 0)
      return failure();
    rewriter.replaceOpWithNewOp<stablehlo::BroadcastInDimOp>(
        op, op.getType(), bcast.getOperand(), bcast.getBroadcastDimensions());
    return success();
  }
};

struct BroadcastReshape final
    : OpRewritePattern<mlir::stablehlo::BroadcastInDimOp> {
  using OpRewritePattern::OpRewritePattern;

  LogicalResult matchAndRewrite(mlir::stablehlo::BroadcastInDimOp op,
                                PatternRewriter &rewriter) const override {
    auto reshape = op.getOperand().getDefiningOp<stablehlo::ReshapeOp>();
    if (!reshape)
      return failure();
    auto type = dyn_cast<RankedTensorType>(op.getType());
    if (!type)
      return failure();

    SmallVector<int64_t> dims;

    size_t pre_reshape_idx = 0;
    size_t postidx = 0;

    SmallVector<int64_t> oneOutIdxs;
    for (auto en : llvm::enumerate(op.getType().getShape()))
      if (en.value() == 1)
        oneOutIdxs.push_back(en.index());

    for (auto en : llvm::enumerate(reshape.getType().getShape())) {
      if (en.value() == 1) {
        continue;
      }

      if (pre_reshape_idx == reshape.getOperand().getType().getShape().size())
        return failure();
      auto ival = reshape.getOperand().getType().getShape()[pre_reshape_idx];
      while (ival == 1 &&
             pre_reshape_idx + 1 <
                 reshape.getOperand().getType().getShape().size()) {
        if (postidx == oneOutIdxs.size())
          return failure();
        dims.push_back(oneOutIdxs[postidx]);
        postidx++;
        pre_reshape_idx++;
        ival = reshape.getOperand().getType().getShape()[pre_reshape_idx];
      }
      if (en.value() == ival) {
        dims.push_back(op.getBroadcastDimensions()[en.index()]);
        pre_reshape_idx++;
        continue;
      }
      return failure();
    }
    while (pre_reshape_idx !=
           reshape.getOperand().getType().getShape().size()) {
      auto ival = reshape.getOperand().getType().getShape()[pre_reshape_idx];
      assert(ival == 1);
      (void)ival;

      size_t nextdim = 0;
      if (postidx == oneOutIdxs.size()) {
        return failure();
      } else {
        nextdim = oneOutIdxs[postidx];
        postidx++;
      }
      dims.push_back(nextdim);
      pre_reshape_idx++;
    }
    assert(dims.size() == reshape.getOperand().getType().getShape().size());
    rewriter.replaceOpWithNewOp<stablehlo::BroadcastInDimOp>(
        op, op.getType(), reshape.getOperand(), dims);
    return success();
  }
};

struct BroadcastToReshape final
    : OpRewritePattern<mlir::stablehlo::BroadcastInDimOp> {
  using OpRewritePattern::OpRewritePattern;

  LogicalResult matchAndRewrite(mlir::stablehlo::BroadcastInDimOp op,
                                PatternRewriter &rewriter) const override {
    auto type = dyn_cast<RankedTensorType>(op.getType());
    if (!type)
      return failure();
    assert(op.getBroadcastDimensions().size() ==
           op.getOperand().getType().getShape().size());

    // Ensure these are sorted
    for (auto en : llvm::enumerate(op.getBroadcastDimensions())) {
      if (en.index() == 0)
        continue;
      if (op.getBroadcastDimensions()[en.index() - 1] >= en.value()) {
        return failure();
      }
    }

    // Check that no new data is added
    for (auto en : llvm::enumerate(op.getType().getShape())) {
      ssize_t idx = -1;
      for (auto en2 : llvm::enumerate(op.getBroadcastDimensions())) {
        if (en2.value() == en.index())
          idx = en2.index();
      }
      if (idx != -1) {
        if (en.value() != op.getOperand().getType().getShape()[idx]) {
          return failure();
        }
        continue;
      }
      if (en.value() != 1)
        return failure();
    }

    // replace with reshape
    rewriter.replaceOpWithNewOp<stablehlo::ReshapeOp>(op, op.getType(),
                                                      op.getOperand());
    return success();
  }
};

struct BroadcastPad final
    : OpRewritePattern<mlir::stablehlo::BroadcastInDimOp> {
  using OpRewritePattern::OpRewritePattern;

  LogicalResult matchAndRewrite(mlir::stablehlo::BroadcastInDimOp op,
                                PatternRewriter &rewriter) const override {

    auto pad = op.getOperand().getDefiningOp<mlir::stablehlo::PadOp>();
    if (!pad)
      return failure();

    if (!llvm::hasSingleElement(pad->getUsers()))
      return failure();

    SmallVector<int64_t> paddingLow;
    SmallVector<int64_t> paddingHigh;
    SmallVector<int64_t> paddingInt;

    // broadcast dim map idx from pad output -> which broadcast output

    SmallVector<int64_t> midShape;

    for (auto en : llvm::enumerate(op.getType().getShape())) {
      // which pad in/output dim
      ssize_t origIdx = -1;
      for (auto en2 : llvm::enumerate(op.getBroadcastDimensions())) {
        if (en2.value() == en.index()) {
          origIdx = en2.index();
          break;
        }
      }

      if (origIdx == -1) {
        paddingLow.push_back(0);
        paddingHigh.push_back(0);
        paddingInt.push_back(0);
        midShape.push_back(en.value());
      } else {
        if (pad.getType().getShape()[origIdx] == en.value()) {
          paddingLow.push_back(pad.getEdgePaddingLow()[origIdx]);
          paddingHigh.push_back(pad.getEdgePaddingHigh()[origIdx]);
          paddingInt.push_back(pad.getInteriorPadding()[origIdx]);
          midShape.push_back(pad.getOperand().getType().getShape()[origIdx]);
        } else {
          if (pad.getEdgePaddingLow()[origIdx] != 0)
            return failure();
          if (pad.getEdgePaddingHigh()[origIdx] != 0)
            return failure();
          if (pad.getInteriorPadding()[origIdx] != 0)
            return failure();
          paddingLow.push_back(pad.getEdgePaddingLow()[origIdx]);
          paddingHigh.push_back(pad.getEdgePaddingHigh()[origIdx]);
          paddingInt.push_back(pad.getInteriorPadding()[origIdx]);
          midShape.push_back(en.value());
        }
      }
    }

    auto bcast2 = rewriter.create<stablehlo::BroadcastInDimOp>(
        op.getLoc(),
        RankedTensorType::get(midShape, pad.getType().getElementType()),
        pad.getOperand(), op.getBroadcastDimensions());

    rewriter.replaceOpWithNewOp<stablehlo::PadOp>(
        op, bcast2, pad.getPaddingValue(), paddingLow, paddingHigh, paddingInt);
    return success();
  }
};

// Given a value and index idx, determine whether all values are the same along
// idx. If so, return said value
std::optional<Value> is_same_in_axis(OpBuilder &rewriter, ShapedType outTy,
                                     Value v, size_t idx) {
  mlir::SplatElementsAttr splat;
  if (matchPattern(v, m_Constant(&splat))) {
    return rewriter.create<stablehlo::ConstantOp>(v.getLoc(), outTy,
                                                  splat.resizeSplat(outTy));
  }

  return {};
}

struct ScatterToDynamicUpdateSlice final
    : OpRewritePattern<mlir::stablehlo::ScatterOp> {
  using OpRewritePattern::OpRewritePattern;

  LogicalResult matchAndRewrite(mlir::stablehlo::ScatterOp op,
                                PatternRewriter &rewriter) const override {
    Block &body = op.getUpdateComputation().front();
    if (body.getOperations().size() != 1)
      return failure();

    Operation &innerOp = body.front();
    if (!isa<stablehlo::ReturnOp>(&innerOp)) {
      return failure();
    }
    if (innerOp.getNumOperands() != 1) {
      return failure();
    }

    if (op.getInputs().size() != 1)
      return failure();

    // For us to proceed, either we are returning the last block argument or we
    // are returning a constant
    Value update = nullptr;
    DenseElementsAttr splatAttr;

    auto retop = innerOp.getOperand(0).dyn_cast<BlockArgument>();
    if (retop) {
      if (retop.getOwner() != &body)
        return failure();
      if (retop.getArgNumber() != 1)
        return failure();
      update = op.getUpdates()[0];
    } else {
      DenseElementsAttr attr;
      if (matchPattern(innerOp.getOperand(0), m_Constant(&attr))) {
        splatAttr = DenseElementsAttr::get(
            op.getUpdates()[0].getType().cast<ShapedType>(),
            attr.getSplatValue<Attribute>());
      } else {
        return failure();
      }
    }

    auto dims = op.getScatterDimensionNumbers();

    auto input = op.getInputs()[0];
    auto scatter = op.getScatterIndices();
    auto updateShape =
        op.getUpdates()[0].getType().cast<ShapedType>().getShape();

    if (dims.getInsertedWindowDims().size() == 0 &&
        dims.getUpdateWindowDims().size() == updateShape.size()) {

      if (update == nullptr) {
        update = rewriter.create<stablehlo::ConstantOp>(
            op.getLoc(), op.getUpdates()[0].getType(), splatAttr);
      }

      auto ity = RankedTensorType::get(
          {}, scatter.getType().cast<ShapedType>().getElementType());
      SmallVector<Value> start(updateShape.size(), 0);
      for (auto en : llvm::enumerate(dims.getScatterDimsToOperandDims())) {
        auto startval = is_same_in_axis(rewriter, ity, scatter, en.index());
        if (!startval)
          return failure();
        start[en.value()] = *startval;
      }
      for (auto &v : start) {
        if (v != nullptr)
          continue;
        v = rewriter.create<stablehlo::ConstantOp>(
            op.getLoc(), ity, makeAttr(ity, 0).template cast<ElementsAttr>());
      }
      rewriter.replaceOpWithNewOp<stablehlo::DynamicUpdateSliceOp>(
          op, op.getResult(0).getType(), input, update, start);
      return success();
    }

    return failure();
  }
};

bool isOnlyUsedInOperation(Operation *operation, Operation *parentOp) {
  if (!operation || !parentOp)
    return false;

  for (Operation *user : operation->getUsers()) {
    if (user != parentOp)
      return false;
  }

  return true;
}

llvm::SmallVector<int64_t> getInversePermutation(ArrayRef<int64_t> perm) {
  llvm::SmallVector<int64_t> inversePerm(perm.size(), -1);
  for (int64_t i = 0; i < perm.size(); ++i) {
    inversePerm[perm[i]] = i;
  }
  return inversePerm;
}

template <typename OpType>
LogicalResult simplifyBinaryOpWithTranspose(OpType op,
                                            PatternRewriter &rewriter) {
  auto lhsOp = op.getLhs().template getDefiningOp<stablehlo::TransposeOp>();
  auto rhsOp = op.getRhs().template getDefiningOp<stablehlo::TransposeOp>();
  if ((lhsOp && rhsOp) && (lhsOp.getPermutation() == rhsOp.getPermutation()) &&
      isOnlyUsedInOperation(lhsOp, op) && isOnlyUsedInOperation(rhsOp, op)) {
    auto newOp = rewriter.create<OpType>(op.getLoc(), lhsOp.getOperand(),
                                         rhsOp.getOperand());
    rewriter.replaceOpWithNewOp<stablehlo::TransposeOp>(op, newOp,
                                                        lhsOp.getPermutation());
    return success();
  }

  if (lhsOp && isOnlyUsedInOperation(lhsOp, op)) {
    auto rhsConstOp =
        op.getRhs().template getDefiningOp<stablehlo::ConstantOp>();
    if (rhsConstOp && isOnlyUsedInOperation(rhsConstOp, op)) {
      // This will be eliminated by a transpose(constant) -> constant
      // optimization
      auto transposedConstOp = rewriter.create<stablehlo::TransposeOp>(
          rhsConstOp.getLoc(), rhsConstOp,
          getInversePermutation(lhsOp.getPermutation()));
      auto newOp = rewriter.create<OpType>(op.getLoc(), lhsOp.getOperand(),
                                           transposedConstOp);
      rewriter.replaceOpWithNewOp<stablehlo::TransposeOp>(
          op, newOp, lhsOp.getPermutation());
      return success();
    }
  }

  if (rhsOp && isOnlyUsedInOperation(rhsOp, op)) {
    auto lhsConstOp =
        op.getLhs().template getDefiningOp<stablehlo::ConstantOp>();
    if (lhsConstOp && isOnlyUsedInOperation(lhsConstOp, op)) {
      // This will be eliminated by a transpose(constant) -> constant
      // optimization
      auto transposedConstOp = rewriter.create<stablehlo::TransposeOp>(
          lhsConstOp.getLoc(), lhsConstOp,
          getInversePermutation(rhsOp.getPermutation()));
      auto newOp = rewriter.create<OpType>(op.getLoc(), transposedConstOp,
                                           rhsOp.getOperand());
      rewriter.replaceOpWithNewOp<stablehlo::TransposeOp>(
          op, newOp, rhsOp.getPermutation());
      return success();
    }
  }

  return failure();
}

template <typename OpType>
struct BinaryOpTransposeSimplify : public OpRewritePattern<OpType> {
  using OpRewritePattern<OpType>::OpRewritePattern;

  LogicalResult matchAndRewrite(OpType op,
                                PatternRewriter &rewriter) const override {
    return simplifyBinaryOpWithTranspose(op, rewriter);
  }
};

template <typename OpType>
struct TransposeUnaryTransposeSimplify
    : public OpRewritePattern<stablehlo::TransposeOp> {
  using OpRewritePattern<stablehlo::TransposeOp>::OpRewritePattern;

  LogicalResult matchAndRewrite(stablehlo::TransposeOp outerTransposeOp,
                                PatternRewriter &rewriter) const override {
    auto unaryOp =
        outerTransposeOp.getOperand().template getDefiningOp<OpType>();
    if (!unaryOp && !isOnlyUsedInOperation(unaryOp, outerTransposeOp))
      return failure();

    auto innerTransposeOp =
        unaryOp->getOperand(0).template getDefiningOp<stablehlo::TransposeOp>();
    if (!innerTransposeOp)
      return failure();

    if (outerTransposeOp.getPermutation() != innerTransposeOp.getPermutation())
      return failure();

    rewriter.replaceOpWithNewOp<OpType>(outerTransposeOp,
                                        outerTransposeOp.getType(),
                                        innerTransposeOp.getOperand());

    return success();
  }
};

struct AddSimplify : public OpRewritePattern<mlir::stablehlo::AddOp> {
  using OpRewritePattern<mlir::stablehlo::AddOp>::OpRewritePattern;

  LogicalResult matchAndRewrite(mlir::stablehlo::AddOp op,
                                PatternRewriter &rewriter) const final {

    if (matchPattern(op.getLhs(), m_AnyZeroFloat()) ||
        matchPattern(op.getLhs(), m_Zero())) {
      rewriter.replaceOp(op, op.getRhs());
      return success();
    }

    if (matchPattern(op.getRhs(), m_AnyZeroFloat()) ||
        matchPattern(op.getRhs(), m_Zero())) {
      rewriter.replaceOp(op, op.getLhs());
      return success();
    }

    SmallVector<Attribute> constants;
    constants.assign(op->getNumOperands(), Attribute());
    for (unsigned i = 0, e = op->getNumOperands(); i != e; ++i)
      matchPattern(op->getOperand(i), m_Constant(&constants[i]));

    if (op.getType().getElementType().isa<FloatType>()) {
      if (auto res = constFoldBinaryOpConditional<FloatAttr,
                                                  FloatAttr::ValueType, void>(
              constants,
              [](const APFloat &a, const APFloat &b) -> std::optional<APFloat> {
                APFloat res2(a);
                res2.add(b, llvm::RoundingMode::NearestTiesToEven);
                return res2;
              })) {
        rewriter.replaceOpWithNewOp<stablehlo::ConstantOp>(
            op, op.getType(), res.cast<ElementsAttr>());
        return success();
      }
    } else if (op.getType().getElementType().isa<IntegerType>()) {
      if (auto res = constFoldBinaryOpConditional<IntegerAttr,
                                                  IntegerAttr::ValueType, void>(
              constants,
              [](const APInt &a, const APInt &b) -> std::optional<APInt> {
                APInt res2(a);
                res2 += b;
                return res2;
              })) {
        rewriter.replaceOpWithNewOp<stablehlo::ConstantOp>(
            op, op.getType(), res.cast<ElementsAttr>());
        return success();
      }
    }

    return failure();
  }
};

// ((add x cst0) cst1) -> (add x1 (add cst0 cst1))
template <typename T> struct BinOpConstSimplify : public OpRewritePattern<T> {
  using OpRewritePattern<T>::OpRewritePattern;

  LogicalResult matchAndRewrite(T op,
                                PatternRewriter &rewriter) const override {
    // Only apply to integers
    if (!isa<IntegerType>(op.getType().getElementType()))
      return failure();

    auto lhs = op.getLhs();
    auto rhs = op.getRhs();

    auto lhsConst = matchPattern(lhs, m_Constant());
    auto rhsConst = matchPattern(rhs, m_Constant());

    if (!lhsConst && !rhsConst)
      return failure();

    auto constVal = lhsConst ? lhs : rhs;
    auto otherOp = lhsConst ? rhs.template getDefiningOp<T>()
                            : lhs.template getDefiningOp<T>();

    if (!otherOp)
      return failure();

    auto otherLhs = otherOp.getRhs();
    auto otherRhs = otherOp.getLhs();

    auto otherLhsConst = matchPattern(otherLhs, m_Constant());
    auto otherRhsConst = matchPattern(otherRhs, m_Constant());

    if (!otherLhsConst && !otherRhsConst)
      return failure();

    // Both op and other have a constant operand
    // group constants to a new op.
    auto otherConstVal = otherLhsConst ? otherLhs : otherRhs;
    auto otherOperand = otherLhsConst ? otherRhs : otherLhs;

    auto constantAdd = rewriter.create<T>(
        otherOp.getLoc(), op.getResult().getType(), constVal, otherConstVal);
    rewriter.replaceOpWithNewOp<T>(op, otherOperand, constantAdd);

    return success();
  }
};

struct ReplaceNegAddWithSubtract : public OpRewritePattern<stablehlo::AddOp> {
  using OpRewritePattern::OpRewritePattern;

  LogicalResult matchAndRewrite(stablehlo::AddOp op,
                                PatternRewriter &rewriter) const final {
    auto negateOp = op.getRhs().getDefiningOp<stablehlo::NegOp>();

    if (!negateOp)
      return failure();

    if (!negateOp->hasOneUse())
      return failure();

    rewriter.replaceOpWithNewOp<stablehlo::SubtractOp>(op, op.getLhs(),
                                                       negateOp.getOperand());
    return success();
  }
};

struct SubSimplify : public OpRewritePattern<mlir::stablehlo::SubtractOp> {
  using OpRewritePattern<mlir::stablehlo::SubtractOp>::OpRewritePattern;

  LogicalResult matchAndRewrite(mlir::stablehlo::SubtractOp op,
                                PatternRewriter &rewriter) const final {

    if (matchPattern(op.getRhs(), m_AnyZeroFloat()) ||
        matchPattern(op.getRhs(), m_Zero())) {
      rewriter.replaceOp(op, op.getLhs());
      return success();
    }

    if (matchPattern(op.getLhs(), m_AnyZeroFloat()) ||
        matchPattern(op.getLhs(), m_Zero())) {
      rewriter.replaceOpWithNewOp<stablehlo::NegOp>(op, op.getRhs());
      return success();
    }

    if (isa<IntegerType>(op.getType().getElementType()) &&
        op.getLhs() == op.getRhs()) {
      rewriter.replaceOpWithNewOp<mlir::stablehlo::ConstantOp>(
          op, rewriter.getZeroAttr(op.getType()));
      return success();
    }

    SmallVector<Attribute> constants;
    constants.assign(op->getNumOperands(), Attribute());
    for (unsigned i = 0, e = op->getNumOperands(); i != e; ++i)
      matchPattern(op->getOperand(i), m_Constant(&constants[i]));

    if (op.getType().getElementType().isa<FloatType>()) {
      if (auto res = constFoldBinaryOpConditional<FloatAttr,
                                                  FloatAttr::ValueType, void>(
              constants,
              [](const APFloat &a, const APFloat &b) -> std::optional<APFloat> {
                APFloat res2(a);
                res2.subtract(b, llvm::RoundingMode::NearestTiesToEven);
                return res2;
              })) {
        rewriter.replaceOpWithNewOp<stablehlo::ConstantOp>(
            op, op.getType(), res.cast<ElementsAttr>());
        return success();
      }
    } else if (op.getType().getElementType().isa<IntegerType>()) {
      if (auto res = constFoldBinaryOpConditional<IntegerAttr,
                                                  IntegerAttr::ValueType, void>(
              constants,
              [](const APInt &a, const APInt &b) -> std::optional<APInt> {
                APInt res2(a);
                res2 -= b;
                return res2;
              })) {
        rewriter.replaceOpWithNewOp<stablehlo::ConstantOp>(
            op, op.getType(), res.cast<ElementsAttr>());
        return success();
      }
    }

    return failure();
  }
};

struct NoNanSelfSubSimplify
    : public OpRewritePattern<mlir::stablehlo::SubtractOp> {
  using OpRewritePattern<mlir::stablehlo::SubtractOp>::OpRewritePattern;

  LogicalResult matchAndRewrite(mlir::stablehlo::SubtractOp op,
                                PatternRewriter &rewriter) const final {

    if (op.getLhs() == op.getRhs()) {
      rewriter.replaceOpWithNewOp<mlir::stablehlo::ConstantOp>(
          op, rewriter.getZeroAttr(op.getType()));
      return success();
    }

    return failure();
  }
};

struct NegateSimplify : public OpRewritePattern<mlir::stablehlo::NegOp> {
  using OpRewritePattern<mlir::stablehlo::NegOp>::OpRewritePattern;

  LogicalResult matchAndRewrite(mlir::stablehlo::NegOp op,
                                PatternRewriter &rewriter) const final {

    SmallVector<Attribute> constants;
    constants.assign(op->getNumOperands(), Attribute());
    for (unsigned i = 0, e = op->getNumOperands(); i != e; ++i)
      matchPattern(op->getOperand(i), m_Constant(&constants[i]));

    if (op.getType().getElementType().isa<FloatType>()) {
      if (auto res =
              mlir::constFoldUnaryOpConditional<FloatAttr, FloatAttr::ValueType,
                                                void>(
                  constants, [](const APFloat &a) -> std::optional<APFloat> {
                    return -a;
                  })) {
        rewriter.replaceOpWithNewOp<stablehlo::ConstantOp>(
            op, op.getType(), res.cast<ElementsAttr>());
        return success();
      }
    } else {
      if (auto res =
              mlir::constFoldUnaryOpConditional<IntegerAttr,
                                                IntegerAttr::ValueType, void>(
                  constants,
                  [](const APInt &a) -> std::optional<APInt> { return -a; })) {
        rewriter.replaceOpWithNewOp<stablehlo::ConstantOp>(
            op, op.getType(), res.cast<ElementsAttr>());
        return success();
      }
    }

    return failure();
  }
};

struct AndSimplify : public OpRewritePattern<mlir::stablehlo::AndOp> {
  using OpRewritePattern<mlir::stablehlo::AndOp>::OpRewritePattern;

  LogicalResult matchAndRewrite(mlir::stablehlo::AndOp op,
                                PatternRewriter &rewriter) const final {

    // false & x -> x
    for (auto v : op.getOperands()) {
      if (matchPattern(v, m_Zero())) {
        rewriter.replaceOp(op, v);
        return success();
      }
    }

    // true & x -> x
    for (int i = 0; i < 2; i++) {
      if (matchPattern(op.getOperand(i), m_One())) {
        rewriter.replaceOp(op, op.getOperand(1 - i));
        return success();
      }
    }

    return failure();
  }
};

struct OrSimplify : public OpRewritePattern<mlir::stablehlo::OrOp> {
  using OpRewritePattern<mlir::stablehlo::OrOp>::OpRewritePattern;

  LogicalResult matchAndRewrite(mlir::stablehlo::OrOp op,
                                PatternRewriter &rewriter) const final {

    // true | x -> x
    for (auto v : op.getOperands()) {
      if (matchPattern(v, m_One())) {
        rewriter.replaceOp(op, v);
        return success();
      }
    }

    // false | x -> x
    for (int i = 0; i < 2; i++) {
      if (matchPattern(op.getOperand(i), m_Zero())) {
        rewriter.replaceOp(op, op.getOperand(1 - i));
        return success();
      }
    }

    return failure();
  }
};

struct MulSimplify : public OpRewritePattern<mlir::stablehlo::MulOp> {
  using OpRewritePattern<mlir::stablehlo::MulOp>::OpRewritePattern;

  LogicalResult matchAndRewrite(mlir::stablehlo::MulOp op,
                                PatternRewriter &rewriter) const final {

    // 0 * x -> x
    if (matchPattern(op.getLhs(), m_AnyZeroFloat()) ||
        matchPattern(op.getLhs(), m_Zero())) {
      rewriter.replaceOp(op, op.getLhs());
      return success();
    }
    // x * 0 -> x
    if (matchPattern(op.getRhs(), m_AnyZeroFloat()) ||
        matchPattern(op.getRhs(), m_Zero())) {
      rewriter.replaceOp(op, op.getRhs());
      return success();
    }

    // 1 * x -> x
    if (matchPattern(op.getLhs(), m_One()) ||
        matchPattern(op.getLhs(), m_OneFloat())) {
      rewriter.replaceOp(op, op.getRhs());
      return success();
    }

    // x * 1 -> x
    if (matchPattern(op.getRhs(), m_One()) ||
        matchPattern(op.getRhs(), m_OneFloat())) {
      rewriter.replaceOp(op, op.getLhs());
      return success();
    }

    SmallVector<Attribute> constants;
    constants.assign(op->getNumOperands(), Attribute());
    for (unsigned i = 0, e = op->getNumOperands(); i != e; ++i)
      matchPattern(op->getOperand(i), m_Constant(&constants[i]));

    if (op.getType().getElementType().isa<FloatType>()) {
      if (auto res = constFoldBinaryOpConditional<FloatAttr,
                                                  FloatAttr::ValueType, void>(
              constants,
              [](const APFloat &a, const APFloat &b) -> std::optional<APFloat> {
                APFloat res2(a);
                res2.multiply(b, llvm::RoundingMode::NearestTiesToEven);
                return res2;
              })) {
        rewriter.replaceOpWithNewOp<stablehlo::ConstantOp>(
            op, op.getType(), res.cast<ElementsAttr>());
        return success();
      }
    } else if (op.getType().getElementType().isa<IntegerType>()) {
      if (auto res = constFoldBinaryOpConditional<IntegerAttr,
                                                  IntegerAttr::ValueType, void>(
              constants,
              [](const APInt &a, const APInt &b) -> std::optional<APInt> {
                APInt res2(a);
                res2 *= b;
                return res2;
              })) {
        rewriter.replaceOpWithNewOp<stablehlo::ConstantOp>(
            op, op.getType(), res.cast<ElementsAttr>());
        return success();
      }
    }

    return failure();
  }
};

struct DivSimplify : public OpRewritePattern<mlir::stablehlo::DivOp> {
  using OpRewritePattern<mlir::stablehlo::DivOp>::OpRewritePattern;

  LogicalResult matchAndRewrite(mlir::stablehlo::DivOp op,
                                PatternRewriter &rewriter) const final {

    // 0 / x -> 0 [assume non nan here]
    if (matchPattern(op.getLhs(), m_AnyZeroFloat()) ||
        matchPattern(op.getLhs(), m_Zero())) {
      rewriter.replaceOp(op, op.getLhs());
      return success();
    }

    // x / 1 -> x
    if (matchPattern(op.getRhs(), m_OneFloat()) ||
        matchPattern(op.getRhs(), m_One())) {
      rewriter.replaceOp(op, op.getLhs());
      return success();
    }

    SmallVector<Attribute> constants;
    constants.assign(op->getNumOperands(), Attribute());
    for (unsigned i = 0, e = op->getNumOperands(); i != e; ++i)
      matchPattern(op->getOperand(i), m_Constant(&constants[i]));

    if (op.getType().getElementType().isa<FloatType>()) {
      if (auto res = constFoldBinaryOpConditional<FloatAttr,
                                                  FloatAttr::ValueType, void>(
              constants,
              [](const APFloat &a, const APFloat &b) -> std::optional<APFloat> {
                APFloat res2(a);
                res2.divide(b, llvm::RoundingMode::NearestTiesToEven);
                return res2;
              })) {
        rewriter.replaceOpWithNewOp<stablehlo::ConstantOp>(
            op, op.getType(), res.cast<ElementsAttr>());
        return success();
      }
    } else if (op.getType().getElementType().isa<IntegerType>()) {
      if (auto res = constFoldBinaryOpConditional<IntegerAttr,
                                                  IntegerAttr::ValueType, void>(
              constants,
              [](const APInt &a, const APInt &b) -> std::optional<APInt> {
                APInt res2(a);
                return res2.sdiv(b);
              })) {
        rewriter.replaceOpWithNewOp<stablehlo::ConstantOp>(
            op, op.getType(), res.cast<ElementsAttr>());
        return success();
      }
    }

    return failure();
  }
};

struct RemSimplify : public OpRewritePattern<mlir::stablehlo::RemOp> {
  using OpRewritePattern<mlir::stablehlo::RemOp>::OpRewritePattern;

  LogicalResult matchAndRewrite(mlir::stablehlo::RemOp op,
                                PatternRewriter &rewriter) const final {

    if (matchPattern(op.getRhs(), m_One())) {
      rewriter.replaceOp(op, op.getLhs());
      return success();
    }
    SmallVector<Attribute> constants;
    constants.assign(op->getNumOperands(), Attribute());
    for (unsigned i = 0, e = op->getNumOperands(); i != e; ++i)
      matchPattern(op->getOperand(i), m_Constant(&constants[i]));

    if (op.getType().getElementType().isa<FloatType>()) {
      if (auto res = constFoldBinaryOpConditional<FloatAttr,
                                                  FloatAttr::ValueType, void>(
              constants,
              [](const APFloat &a, const APFloat &b) -> std::optional<APFloat> {
                APFloat res2(a);
                res2.remainder(b);
                return res2;
              })) {
        rewriter.replaceOpWithNewOp<stablehlo::ConstantOp>(
            op, op.getType(), res.cast<ElementsAttr>());
        return success();
      }
    } else if (op.getType().getElementType().isa<IntegerType>()) {
      if (auto res = constFoldBinaryOpConditional<IntegerAttr,
                                                  IntegerAttr::ValueType, void>(
              constants,
              [](const APInt &a, const APInt &b) -> std::optional<APInt> {
                APInt res2(a);
                return res2.srem(b);
              })) {
        rewriter.replaceOpWithNewOp<stablehlo::ConstantOp>(
            op, op.getType(), res.cast<ElementsAttr>());
        return success();
      }
    }
    return failure();
  }
};

struct PowSimplify : public OpRewritePattern<mlir::stablehlo::PowOp> {
  using OpRewritePattern<mlir::stablehlo::PowOp>::OpRewritePattern;

  LogicalResult matchAndRewrite(mlir::stablehlo::PowOp op,
                                PatternRewriter &rewriter) const final {

    SmallVector<Attribute> constants;
    constants.assign(op->getNumOperands(), Attribute());
    for (unsigned i = 0, e = op->getNumOperands(); i != e; ++i)
      matchPattern(op->getOperand(i), m_Constant(&constants[i]));

    if (op.getType().getElementType().isa<FloatType>()) {
      if (auto res = constFoldBinaryOpConditional<FloatAttr,
                                                  FloatAttr::ValueType, void>(
              constants,
              [](const APFloat &a, const APFloat &b) -> std::optional<APFloat> {
                if (a.getSizeInBits(a.getSemantics()) == 64 &&
                    b.getSizeInBits(b.getSemantics()) == 64)
                  return APFloat(pow(a.convertToDouble(), b.convertToDouble()));

                if (a.getSizeInBits(a.getSemantics()) == 32 &&
                    b.getSizeInBits(b.getSemantics()) == 32)
                  return APFloat(powf(a.convertToFloat(), b.convertToFloat()));

                return {};
              })) {
        rewriter.replaceOpWithNewOp<stablehlo::ConstantOp>(
            op, op.getType(), res.cast<ElementsAttr>());
        return success();
      }

      // pow(X, 0.5) -> sqrt(X)
      {
        DenseFPElementsAttr rhs;
        if (matchPattern(op.getRhs(), m_Constant(&rhs))) {
          bool allHalf = true;
          for (auto v : rhs) {
            if (!v.isExactlyValue(0.5)) {
              allHalf = false;
              break;
            }
          }
          if (allHalf) {
            rewriter.replaceOpWithNewOp<stablehlo::SqrtOp>(op, op.getLhs());
            return success();
          }
        }
      }
    } else if (op.getType().getElementType().isa<IntegerType>()) {
      if (auto res = constFoldBinaryOpConditional<IntegerAttr,
                                                  IntegerAttr::ValueType, void>(
              constants,
              [](const APInt &a, const APInt &b) -> std::optional<APInt> {
                if (b.isNegative())
                  return {}; // Ignore the negative case

                APInt result = APInt(a.getBitWidth(), 1);
                APInt base = a;
                uint64_t exponent = b.getLimitedValue();

                while (exponent > 0) {
                  if (exponent % 2 == 1) {
                    result *= base;
                  }
                  base *= base;
                  exponent /= 2;
                }

                return result;
              })) {
        rewriter.replaceOpWithNewOp<stablehlo::ConstantOp>(
            op, op.getType(), res.cast<ElementsAttr>());
        return success();
      }
    }

    return failure();
  }
};

struct IotaSimplify : public OpRewritePattern<mlir::stablehlo::IotaOp> {
  using OpRewritePattern<mlir::stablehlo::IotaOp>::OpRewritePattern;
  size_t max_constant_expansion;
  IotaSimplify(size_t max_constant_expansion, MLIRContext *context,
               PatternBenefit benefit = 1,
               ArrayRef<StringRef> generatedNames = {})
      : OpRewritePattern(context, benefit, generatedNames),
        max_constant_expansion(max_constant_expansion) {}
  LogicalResult matchAndRewrite(mlir::stablehlo::IotaOp op,
                                PatternRewriter &rewriter) const final {
    size_t size = 1;
    for (auto sz : op.getType().getShape())
      size *= sz;
    if (size >= max_constant_expansion)
      return failure();

    auto out = mlir::stablehlo::iotaOp(op.getIotaDimension(), op.getType());
    rewriter.replaceOpWithNewOp<stablehlo::ConstantOp>(op, op.getType(),
                                                       fromTensor(out));
    return success();
  }
};

struct ConcatToPad : public OpRewritePattern<mlir::stablehlo::ConcatenateOp> {
  using OpRewritePattern<mlir::stablehlo::ConcatenateOp>::OpRewritePattern;

  LogicalResult matchAndRewrite(mlir::stablehlo::ConcatenateOp op,
                                PatternRewriter &rewriter) const final {
    if (op.getNumOperands() < 2)
      return failure();

    for (unsigned ind : {(unsigned int)0, op.getNumOperands() - 1}) {
      DenseElementsAttr inp;
      if (!matchPattern(op->getOperand(ind), m_Constant(&inp)))
        continue;
      if (!inp.isSplat())
        continue;

      auto subconcat = rewriter.create<stablehlo::ConcatenateOp>(
          op.getLoc(),
          (ind == 0) ? op.getOperands().drop_front()
                     : op.getOperands().drop_back(),
          op.getDimension());

      SmallVector<int64_t> low(op.getType().getShape().size(), 0);
      SmallVector<int64_t> high(op.getType().getShape().size(), 0);
      SmallVector<int64_t> interior(op.getType().getShape().size(), 0);
      if (ind == 0)
        low[op.getDimension()] = inp.getType().getShape()[op.getDimension()];
      else
        high[op.getDimension()] = inp.getType().getShape()[op.getDimension()];
      auto type0 = RankedTensorType::get({}, inp.getType().getElementType());
      rewriter.replaceOpWithNewOp<stablehlo::PadOp>(
          op, op.getType(), subconcat,
          rewriter.create<stablehlo::ConstantOp>(op.getLoc(), type0,
                                                 inp.resizeSplat(type0)),
          low, high, interior);
      return success();
    }
    return failure();
  }
};

struct ConcatPad : public OpRewritePattern<mlir::stablehlo::ConcatenateOp> {
  using OpRewritePattern<mlir::stablehlo::ConcatenateOp>::OpRewritePattern;

  LogicalResult matchAndRewrite(mlir::stablehlo::ConcatenateOp op,
                                PatternRewriter &rewriter) const final {
    if (op.getNumOperands() < 2)
      return failure();

    for (unsigned ind : {(unsigned int)0, op.getNumOperands() - 1}) {

      auto pad = op->getOperand(ind).getDefiningOp<stablehlo::PadOp>();
      if (!pad)
        continue;

      if (pad.getInteriorPadding()[op.getDimension()] != 0)
        continue;

      if (ind == 0) {
        if (pad.getEdgePaddingHigh()[op.getDimension()] != 0)
          continue;
      } else {
        if (pad.getEdgePaddingLow()[op.getDimension()] != 0)
          continue;
      }

      bool legal = true;
      for (size_t i = 0; i < pad.getType().getShape().size(); i++) {
        if (i == op.getDimension())
          continue;
        if (pad.getInteriorPadding()[i] != 0) {
          legal = false;
          break;
        }
        if (pad.getEdgePaddingLow()[i] != 0) {
          legal = false;
          break;
        }
        if (pad.getEdgePaddingHigh()[i] != 0) {
          legal = false;
          break;
        }
      }

      if (!legal)
        continue;

      auto prevArgs = (ind == 0) ? op.getOperands().drop_front()
                                 : op.getOperands().drop_back();
      SmallVector<Value> subArgs(prevArgs.begin(), prevArgs.end());
      if (ind == 0)
        subArgs.insert(subArgs.begin(), pad.getOperand());
      else
        subArgs.push_back(pad.getOperand());

      auto subconcat = rewriter.create<stablehlo::ConcatenateOp>(
          op.getLoc(), subArgs, op.getDimension());

      rewriter.replaceOpWithNewOp<stablehlo::PadOp>(
          op, op.getType(), subconcat, pad.getPaddingValue(),
          pad.getEdgePaddingLow(), pad.getEdgePaddingHigh(),
          pad.getInteriorPadding());
      return success();
    }
    return failure();
  }
};

struct ConvertSimplify : public OpRewritePattern<mlir::stablehlo::ConvertOp> {
  using OpRewritePattern<mlir::stablehlo::ConvertOp>::OpRewritePattern;

  LogicalResult matchAndRewrite(mlir::stablehlo::ConvertOp op,
                                PatternRewriter &rewriter) const final {
    DenseElementsAttr inp;
    matchPattern(op->getOperand(0), m_Constant(&inp));
    if (inp) {
      stablehlo::Tensor ten;
      RankedTensorType ty = op.getType();
      if (inp.isSplat()) {
        ten = stablehlo::makeTensor(inp.resizeSplat(
            RankedTensorType::get({}, inp.getType().getElementType())));
        ty = RankedTensorType::get({}, op.getType().getElementType());
      } else {
        ten = mlir::stablehlo::constantOp(inp);
      }
      auto out = fromTensor(mlir::stablehlo::convertOp(ten, ty));
      if (inp.isSplat())
        out = out.resizeSplat(op.getType());

      rewriter.replaceOpWithNewOp<stablehlo::ConstantOp>(op, op.getType(), out);
      return success();
    }
    return failure();
  }
};

struct SliceSimplify : public OpRewritePattern<mlir::stablehlo::SliceOp> {
  using OpRewritePattern<mlir::stablehlo::SliceOp>::OpRewritePattern;

  static size_t getDenseElementBitWidth(Type eltType) {
    // Align the width for complex to 8 to make storage and interpretation
    // easier.
    if (ComplexType comp = llvm::dyn_cast<ComplexType>(eltType))
      return llvm::alignTo<8>(getDenseElementBitWidth(comp.getElementType())) *
             2;
    if (eltType.isIndex())
      return IndexType::kInternalStorageBitWidth;
    return eltType.getIntOrFloatBitWidth();
  }

  static size_t getDenseElementStorageWidth(size_t origWidth) {
    return origWidth == 1 ? origWidth : llvm::alignTo<8>(origWidth);
  }
  static size_t getDenseElementStorageWidth(Type elementType) {
    return getDenseElementStorageWidth(getDenseElementBitWidth(elementType));
  }

  LogicalResult matchAndRewrite(mlir::stablehlo::SliceOp op,
                                PatternRewriter &rewriter) const final {
    DenseElementsAttr inp;
    matchPattern(op->getOperand(0), m_Constant(&inp));
    if (inp) {
      DenseElementsAttr out;
      if (inp.isSplat()) {
        out = inp.resizeSplat(op.getType());
      } else {
        bool contiguous = true;
        size_t offset = 0;
        auto inshape = op.getOperand().getType().getShape();
        auto outshape = op.getType().getShape();
        size_t total = 1;
        for (int i = 0; i < inshape.size(); i++) {
          if (op.getStrides()[i] != 1) {
            contiguous = false;
          }
          auto start = op.getStartIndices()[i];
          auto lim = op.getLimitIndices()[i];
          if (start != 0 || lim != inshape[i]) {
            if (offset != 0) {
              contiguous = false;
            }
          }
          offset *= inshape[i];
          offset += start;
          total *= outshape[i];
        }
        auto elementType = op.getOperand().getType().getElementType();
        auto bw = getDenseElementStorageWidth(elementType);
        if (contiguous && bw != 1) {
          const char *elementPtr = inp.getRawData().data() + (bw / 8) * offset;

          auto values = ArrayRef((char *)elementPtr, (bw / 8) * total);
          out =
              DenseIntOrFPElementsAttr::getFromRawBuffer(op.getType(), values);
        } else {
          auto ten = mlir::stablehlo::constantOp(inp);
          out = fromTensor(mlir::stablehlo::sliceOp(
              ten, stablehlo::Sizes(op.getStartIndices()),
              stablehlo::Sizes(op.getStrides()), op.getType()));
        }
      }
      rewriter.replaceOpWithNewOp<stablehlo::ConstantOp>(op, op.getType(), out);
      return success();
    }

    return failure();
  }
};

struct BroadcastInDimSimplify
    : public OpRewritePattern<mlir::stablehlo::BroadcastInDimOp> {
  using OpRewritePattern<mlir::stablehlo::BroadcastInDimOp>::OpRewritePattern;

  size_t max_constant_expansion;
  BroadcastInDimSimplify(size_t max_constant_expansion, MLIRContext *context,
                         PatternBenefit benefit = 1,
                         ArrayRef<StringRef> generatedNames = {})
      : OpRewritePattern(context, benefit, generatedNames),
        max_constant_expansion(max_constant_expansion) {}

  LogicalResult matchAndRewrite(mlir::stablehlo::BroadcastInDimOp op,
                                PatternRewriter &rewriter) const final {
    DenseElementsAttr inp;
    matchPattern(op->getOperand(0), m_Constant(&inp));
    if (inp) {
      DenseElementsAttr out;
      if (inp.isSplat()) {
        out = inp.resizeSplat(op.getType());
      } else {
        size_t size = 1;
        for (auto sz : op.getType().getShape())
          size *= sz;
        if (size >= max_constant_expansion)
          return failure();
        auto ten = mlir::stablehlo::constantOp(inp);
        out = fromTensor(mlir::stablehlo::broadcastInDimOp(
            ten, mlir::stablehlo::Axes(op.getBroadcastDimensions()),
            op.getType()));
      }

      rewriter.replaceOpWithNewOp<stablehlo::ConstantOp>(op, op.getType(), out);
      return success();
    }

    return failure();
  }
};

struct DotGeneralSimplify
    : public OpRewritePattern<mlir::stablehlo::DotGeneralOp> {
  using OpRewritePattern<mlir::stablehlo::DotGeneralOp>::OpRewritePattern;

  LogicalResult matchAndRewrite(mlir::stablehlo::DotGeneralOp op,
                                PatternRewriter &rewriter) const final {
    if (matchPattern(op.getLhs(), m_AnyZeroFloat()) ||
        matchPattern(op.getRhs(), m_AnyZeroFloat())) {
      rewriter.replaceOpWithNewOp<mlir::stablehlo::ConstantOp>(
          op, rewriter.getZeroAttr(op.getType()));
      return success();
    }
    return failure();
  }
};

struct TransposeSimplify
    : public OpRewritePattern<mlir::stablehlo::TransposeOp> {
  using OpRewritePattern<mlir::stablehlo::TransposeOp>::OpRewritePattern;

  LogicalResult matchAndRewrite(mlir::stablehlo::TransposeOp op,
                                PatternRewriter &rewriter) const final {
    DenseElementsAttr inp;
    matchPattern(op->getOperand(0), m_Constant(&inp));
    if (inp) {

      DenseElementsAttr out;
      if (inp.isSplat()) {
        out = inp.resizeSplat(op.getType());
      } else {
        out = fromTensor(mlir::stablehlo::transposeOp(
            stablehlo::constantOp(inp),
            mlir::stablehlo::Axes(op.getPermutation()), op.getType()));
      }
      rewriter.replaceOpWithNewOp<stablehlo::ConstantOp>(op, op.getType(), out);
      return success();
    }
    return failure();
  }
};

struct MaxSimplify : public OpRewritePattern<mlir::stablehlo::MaxOp> {
  using OpRewritePattern<mlir::stablehlo::MaxOp>::OpRewritePattern;

  LogicalResult matchAndRewrite(mlir::stablehlo::MaxOp op,
                                PatternRewriter &rewriter) const final {
    if (op.getOperand(0) == op.getOperand(1)) {
      rewriter.replaceOp(op, op.getOperand(0));
      return success();
    }
    SmallVector<Attribute> constants;
    constants.assign(op->getNumOperands(), Attribute());
    for (unsigned i = 0, e = op->getNumOperands(); i != e; ++i)
      matchPattern(op->getOperand(i), m_Constant(&constants[i]));

    if (op.getType().getElementType().isa<FloatType>()) {

      if (auto res = constFoldBinaryOpConditional<FloatAttr,
                                                  FloatAttr::ValueType, void>(
              constants,
              [](const APFloat &a, const APFloat &b) -> std::optional<APFloat> {
                return (a > b) ? a : b;
              })) {
        rewriter.replaceOpWithNewOp<stablehlo::ConstantOp>(
            op, op.getType(), res.cast<ElementsAttr>());
        return success();
      }
    } else if (op.getType().getElementType().isa<IntegerType>()) {
      if (auto res = constFoldBinaryOpConditional<IntegerAttr,
                                                  IntegerAttr::ValueType, void>(
              constants,
              [](const APInt &a, const APInt &b) -> std::optional<APInt> {
                return a.sgt(b) ? a : b;
              })) {
        rewriter.replaceOpWithNewOp<stablehlo::ConstantOp>(
            op, op.getType(), res.cast<ElementsAttr>());
        return success();
      }
    }
    return failure();
  }
};

struct MinSimplify : public OpRewritePattern<mlir::stablehlo::MinOp> {
  using OpRewritePattern<mlir::stablehlo::MinOp>::OpRewritePattern;

  LogicalResult matchAndRewrite(mlir::stablehlo::MinOp op,
                                PatternRewriter &rewriter) const final {
    if (op.getOperand(0) == op.getOperand(1)) {
      rewriter.replaceOp(op, op.getOperand(0));
      return success();
    }
    SmallVector<Attribute> constants;
    constants.assign(op->getNumOperands(), Attribute());
    for (unsigned i = 0, e = op->getNumOperands(); i != e; ++i)
      matchPattern(op->getOperand(i), m_Constant(&constants[i]));

    if (op.getType().getElementType().isa<FloatType>()) {

      if (auto res = constFoldBinaryOpConditional<FloatAttr,
                                                  FloatAttr::ValueType, void>(
              constants,
              [](const APFloat &a, const APFloat &b) -> std::optional<APFloat> {
                return (a < b) ? a : b;
              })) {
        rewriter.replaceOpWithNewOp<stablehlo::ConstantOp>(
            op, op.getType(), res.cast<ElementsAttr>());
        return success();
      }
    } else if (op.getType().getElementType().isa<IntegerType>()) {
      if (auto res = constFoldBinaryOpConditional<IntegerAttr,
                                                  IntegerAttr::ValueType, void>(
              constants,
              [](const APInt &a, const APInt &b) -> std::optional<APInt> {
                return a.slt(b) ? a : b;
              })) {
        rewriter.replaceOpWithNewOp<stablehlo::ConstantOp>(
            op, op.getType(), res.cast<ElementsAttr>());
        return success();
      }
    }
    return failure();
  }
};

struct CosSimplify : public OpRewritePattern<mlir::stablehlo::CosineOp> {
  using OpRewritePattern<mlir::stablehlo::CosineOp>::OpRewritePattern;

  LogicalResult matchAndRewrite(mlir::stablehlo::CosineOp op,
                                PatternRewriter &rewriter) const final {

    SmallVector<Attribute> constants;
    constants.assign(op->getNumOperands(), Attribute());
    for (unsigned i = 0, e = op->getNumOperands(); i != e; ++i)
      matchPattern(op->getOperand(i), m_Constant(&constants[i]));

    if (auto res =
            constFoldUnaryOpConditional<FloatAttr, FloatAttr::ValueType, void>(
                constants, [](const APFloat &a) -> std::optional<APFloat> {
                  if (a.getSizeInBits(a.getSemantics()) == 64)
                    return APFloat(cos(a.convertToDouble()));

                  if (a.getSizeInBits(a.getSemantics()) == 32)
                    return APFloat(cosf(a.convertToFloat()));
                  return {};
                })) {
      rewriter.replaceOpWithNewOp<stablehlo::ConstantOp>(
          op, op.getType(), res.cast<ElementsAttr>());
      return success();
    }

    return failure();
  }
};

struct SinSimplify : public OpRewritePattern<mlir::stablehlo::SineOp> {
  using OpRewritePattern<mlir::stablehlo::SineOp>::OpRewritePattern;

  LogicalResult matchAndRewrite(mlir::stablehlo::SineOp op,
                                PatternRewriter &rewriter) const final {

    SmallVector<Attribute> constants;
    constants.assign(op->getNumOperands(), Attribute());
    for (unsigned i = 0, e = op->getNumOperands(); i != e; ++i)
      matchPattern(op->getOperand(i), m_Constant(&constants[i]));

    if (auto res =
            constFoldUnaryOpConditional<FloatAttr, FloatAttr::ValueType, void>(
                constants, [](const APFloat &a) -> std::optional<APFloat> {
                  if (a.getSizeInBits(a.getSemantics()) == 64)
                    return APFloat(sin(a.convertToDouble()));

                  if (a.getSizeInBits(a.getSemantics()) == 32)
                    return APFloat(sinf(a.convertToFloat()));
                  return {};
                })) {
      rewriter.replaceOpWithNewOp<stablehlo::ConstantOp>(
          op, op.getType(), res.cast<ElementsAttr>());
      return success();
    }

    return failure();
  }
};

struct SqrtSimplify : public OpRewritePattern<mlir::stablehlo::SqrtOp> {
  using OpRewritePattern<mlir::stablehlo::SqrtOp>::OpRewritePattern;

  LogicalResult matchAndRewrite(mlir::stablehlo::SqrtOp op,
                                PatternRewriter &rewriter) const final {

    SmallVector<Attribute> constants;
    constants.assign(op->getNumOperands(), Attribute());
    for (unsigned i = 0, e = op->getNumOperands(); i != e; ++i)
      matchPattern(op->getOperand(i), m_Constant(&constants[i]));

    if (auto res =
            constFoldUnaryOpConditional<FloatAttr, FloatAttr::ValueType, void>(
                constants, [](const APFloat &a) -> std::optional<APFloat> {
                  if (a.getSizeInBits(a.getSemantics()) == 64)
                    return APFloat(sqrt(a.convertToDouble()));

                  if (a.getSizeInBits(a.getSemantics()) == 32)
                    return APFloat(sqrtf(a.convertToFloat()));
                  return {};
                })) {
      rewriter.replaceOpWithNewOp<stablehlo::ConstantOp>(
          op, op.getType(), res.cast<ElementsAttr>());
      return success();
    }

    return failure();
  }
};

struct TanhSimplify : public OpRewritePattern<mlir::stablehlo::TanhOp> {
  using OpRewritePattern::OpRewritePattern;

  LogicalResult matchAndRewrite(mlir::stablehlo::TanhOp op,
                                PatternRewriter &rewriter) const final {

    SmallVector<Attribute> constants;
    constants.assign(op->getNumOperands(), Attribute());
    for (unsigned i = 0, e = op->getNumOperands(); i != e; ++i)
      matchPattern(op->getOperand(i), m_Constant(&constants[i]));

    if (auto res =
            constFoldUnaryOpConditional<FloatAttr, FloatAttr::ValueType, void>(
                constants, [](const APFloat &a) -> std::optional<APFloat> {
                  if (a.getSizeInBits(a.getSemantics()) == 64)
                    return APFloat(tanh(a.convertToDouble()));

                  if (a.getSizeInBits(a.getSemantics()) == 32)
                    return APFloat(tanhf(a.convertToFloat()));

                  bool losesInfo = false;
                  APFloat fres(tanh(a.convertToDouble()));
                  fres.convert(a.getSemantics(),
                               llvm::RoundingMode::NearestTiesToEven,
                               &losesInfo);
                  return fres;
                })) {
      rewriter.replaceOpWithNewOp<stablehlo::ConstantOp>(
          op, op.getType(), res.cast<ElementsAttr>());
      return success();
    }

    return failure();
  }
};

struct ExpSimplify : public OpRewritePattern<mlir::stablehlo::ExpOp> {
  using OpRewritePattern::OpRewritePattern;

  LogicalResult matchAndRewrite(mlir::stablehlo::ExpOp op,
                                PatternRewriter &rewriter) const final {

    SmallVector<Attribute> constants;
    constants.assign(op->getNumOperands(), Attribute());
    for (unsigned i = 0, e = op->getNumOperands(); i != e; ++i)
      matchPattern(op->getOperand(i), m_Constant(&constants[i]));

    if (auto res =
            constFoldUnaryOpConditional<FloatAttr, FloatAttr::ValueType, void>(
                constants, [](const APFloat &a) -> std::optional<APFloat> {
                  if (a.getSizeInBits(a.getSemantics()) == 64)
                    return APFloat(exp(a.convertToDouble()));

                  if (a.getSizeInBits(a.getSemantics()) == 32)
                    return APFloat(expf(a.convertToFloat()));
                  return {};
                })) {
      rewriter.replaceOpWithNewOp<stablehlo::ConstantOp>(
          op, op.getType(), res.cast<ElementsAttr>());
      return success();
    }

    return failure();
  }
};

template <typename T> struct BinBroadcastSplat final : OpRewritePattern<T> {
  using OpRewritePattern<T>::OpRewritePattern;

  LogicalResult matchAndRewrite(T op,
                                PatternRewriter &rewriter) const override {
    for (int i = 0; i < 2; i++) {
      mlir::Value opi = op->getOperand(i);
      if (auto broadcast = opi.getDefiningOp<stablehlo::BroadcastInDimOp>()) {
        SplatElementsAttr other;
        if (matchPattern(op->getOperand(1 - i), m_Constant(&other))) {
          IRMapping map;
          mlir::Value vals[2];
          vals[i] = broadcast.getOperand();
          vals[1 - i] = rewriter.create<stablehlo::ConstantOp>(
              op.getLoc(), broadcast.getOperand().getType(),
              other.resizeSplat(broadcast.getOperand().getType()));
          auto pushed = rewriter.create<T>(op.getLoc(), vals[0], vals[1]);
          map.map(broadcast.getOperand(), pushed->getResult(0));
          auto bc2 = rewriter.clone(*broadcast, map);
          rewriter.replaceOp(op, bc2);
          return success();
        }
      }
    }
    return failure();
  }
};

struct AllFinite : public OpRewritePattern<mlir::stablehlo::IsFiniteOp> {
  using OpRewritePattern<mlir::stablehlo::IsFiniteOp>::OpRewritePattern;

  LogicalResult matchAndRewrite(mlir::stablehlo::IsFiniteOp op,
                                PatternRewriter &rewriter) const final {
    rewriter.replaceOpWithNewOp<stablehlo::ConstantOp>(
        op, op.getType(), makeAttr(op.getType(), 1).cast<ElementsAttr>());
    return success();
  }
};

struct NoNan : public OpRewritePattern<mlir::stablehlo::CompareOp> {
  using OpRewritePattern<mlir::stablehlo::CompareOp>::OpRewritePattern;

  LogicalResult matchAndRewrite(mlir::stablehlo::CompareOp op,
                                PatternRewriter &rewriter) const final {
    if (op.getLhs() == op.getRhs()) {
      if (op.getComparisonDirection() ==
          mlir::stablehlo::ComparisonDirection::EQ) {
        rewriter.replaceOpWithNewOp<stablehlo::ConstantOp>(
            op, op.getType(), makeAttr(op.getType(), 1).cast<ElementsAttr>());
        return success();
      }
      if (op.getComparisonDirection() ==
          mlir::stablehlo::ComparisonDirection::NE) {
        rewriter.replaceOpWithNewOp<stablehlo::ConstantOp>(
            op, op.getType(), makeAttr(op.getType(), 0).cast<ElementsAttr>());
        return success();
      }
    }
    return failure();
  }
};

struct TransposeTranspose
    : public OpRewritePattern<mlir::stablehlo::TransposeOp> {
  using OpRewritePattern<mlir::stablehlo::TransposeOp>::OpRewritePattern;

  LogicalResult matchAndRewrite(mlir::stablehlo::TransposeOp op,
                                PatternRewriter &rewriter) const final {
    auto operand = op.getOperand();

    auto convertOp = operand.getDefiningOp<mlir::stablehlo::ConvertOp>();
    if (convertOp) {
      operand = convertOp.getOperand();
    }

    auto definingTranspose =
        operand.getDefiningOp<mlir::stablehlo::TransposeOp>();
    if (!definingTranspose)
      return rewriter.notifyMatchFailure(op, "not a transpose(transpose)");

    llvm::ArrayRef<int64_t> thisPermutation = op.getPermutation();
    llvm::ArrayRef<int64_t> prevPermutation =
        definingTranspose.getPermutation();

    SmallVector<int64_t> newPermutation;
    newPermutation.resize(thisPermutation.size());
    for (unsigned i = 0, e = thisPermutation.size(); i != e; ++i) {
      newPermutation[i] = prevPermutation[thisPermutation[i]];
    }

    if (!convertOp) {
      rewriter.modifyOpInPlace(op, [&]() {
        op.setPermutation(newPermutation);
        op.setOperand(definingTranspose.getOperand());
      });
    } else {
      auto midPerm = rewriter.create<stablehlo::TransposeOp>(
          op.getLoc(), definingTranspose.getOperand(), newPermutation);
      rewriter.replaceOpWithNewOp<stablehlo::ConvertOp>(op, op.getType(),
                                                        midPerm);
    }
    return success();
  }
};

size_t getBitWidth(mlir::Type ty) {
  if (auto CT = dyn_cast<ComplexType>(ty)) {
    return 2 * getBitWidth(CT.getElementType());
  }
  return ty.getIntOrFloatBitWidth();
}

struct TransposeConvert : public OpRewritePattern<mlir::stablehlo::ConvertOp> {
  using OpRewritePattern<mlir::stablehlo::ConvertOp>::OpRewritePattern;

  LogicalResult matchAndRewrite(mlir::stablehlo::ConvertOp op,
                                PatternRewriter &rewriter) const final {
    auto resultType = op.getResult().getType().cast<TensorType>();
    auto operandType = op.getOperand().getType().cast<TensorType>();
    if (!resultType.hasStaticShape() || !operandType.hasStaticShape())
      return failure();
    if (resultType.getNumElements() *
            getBitWidth(resultType.getElementType()) >=
        operandType.getNumElements() *
            getBitWidth(operandType.getElementType()))
      return failure();

    auto transpose =
        op.getOperand().getDefiningOp<mlir::stablehlo::TransposeOp>();
    if (!transpose || !llvm::hasSingleElement(transpose->getUsers()))
      return failure();

    auto newConvert = rewriter.create<stablehlo::ConvertOp>(
        op.getLoc(), transpose.getOperand(), resultType.getElementType());
    auto newTranspose = rewriter.create<stablehlo::TransposeOp>(
        transpose.getLoc(), newConvert.getResult(), transpose.getPermutation());
    rewriter.replaceOp(op, newTranspose);
    rewriter.eraseOp(transpose);

    return success();
  }
};

struct TransposeDotReorder
    : public OpRewritePattern<mlir::stablehlo::TransposeOp> {
  using OpRewritePattern<mlir::stablehlo::TransposeOp>::OpRewritePattern;

  LogicalResult matchAndRewrite(mlir::stablehlo::TransposeOp op,
                                PatternRewriter &rewriter) const final {

    auto operand = op.getOperand();
    auto convert = operand.getDefiningOp<mlir::stablehlo::ConvertOp>();
    if (convert) {
      operand = convert.getOperand();
      if (!llvm::hasSingleElement(convert->getUsers()))
        return failure();
    }

    auto dot = operand.getDefiningOp<mlir::stablehlo::DotGeneralOp>();
    if (!dot || !llvm::hasSingleElement(dot->getUsers()))
      return failure();

    auto perm = op.getPermutation();
    auto dimensionNumbers = dot.getDotDimensionNumbers();

    size_t permidx = 0;

    for (size_t bidx = 0,
                end = dimensionNumbers.getLhsBatchingDimensions().size();
         bidx < end; bidx++) {
      if (perm[permidx] != bidx)
        return failure();
      permidx++;
    }

    size_t numLHSResults =
        dot.getLhs().getType().getShape().size() -
        dimensionNumbers.getLhsBatchingDimensions().size() -
        dimensionNumbers.getLhsContractingDimensions().size();

    {
      size_t residx = 0;
      for (size_t ridx = 0, end = dot.getRhs().getType().getShape().size();
           ridx < end; ridx++) {
        if (llvm::is_contained(dimensionNumbers.getRhsBatchingDimensions(),
                               ridx))
          continue;
        if (llvm::is_contained(dimensionNumbers.getRhsContractingDimensions(),
                               ridx))
          continue;
        if (perm[permidx] !=
            dimensionNumbers.getLhsBatchingDimensions().size() + numLHSResults +
                residx)
          return failure();
        permidx++;
        residx++;
      }
    }

    {
      size_t residx = 0;
      for (size_t lidx = 0, end = dot.getLhs().getType().getShape().size();
           lidx < end; lidx++) {
        if (llvm::is_contained(dimensionNumbers.getLhsBatchingDimensions(),
                               lidx))
          continue;
        if (llvm::is_contained(dimensionNumbers.getLhsContractingDimensions(),
                               lidx))
          continue;
        if (perm[permidx] !=
            dimensionNumbers.getLhsBatchingDimensions().size() + residx)
          return failure();
        permidx++;
        residx++;
      }
    }

    auto ndim = stablehlo::DotDimensionNumbersAttr::get(
        dimensionNumbers.getContext(),
        dimensionNumbers.getRhsBatchingDimensions(),
        dimensionNumbers.getLhsBatchingDimensions(),
        dimensionNumbers.getRhsContractingDimensions(),
        dimensionNumbers.getLhsContractingDimensions());
    if (!convert) {
      rewriter.replaceOpWithNewOp<stablehlo::DotGeneralOp>(
          op, op.getType(), dot.getRhs(), dot.getLhs(), ndim,
          dot.getPrecisionConfigAttr(), dot.getAlgorithmAttr());
    } else {
      auto middot = rewriter.create<stablehlo::DotGeneralOp>(
          op.getLoc(),
          RankedTensorType::get(op.getType().getShape(),
                                dot.getType().getElementType()),
          dot.getRhs(), dot.getLhs(), ndim, dot.getPrecisionConfigAttr(),
          dot.getAlgorithmAttr());
      rewriter.replaceOpWithNewOp<stablehlo::ConvertOp>(op, op.getType(),
                                                        middot);
    }
    return success();
  }
};

struct TransposeConvolution
    : public OpRewritePattern<mlir::stablehlo::TransposeOp> {
  using OpRewritePattern::OpRewritePattern;

  LogicalResult matchAndRewrite(mlir::stablehlo::TransposeOp transpose,
                                PatternRewriter &rewriter) const final {
    auto operand = transpose.getOperand();
    auto conv = operand.getDefiningOp<mlir::stablehlo::ConvolutionOp>();
    if (!conv || !llvm::hasSingleElement(operand.getUsers()))
      return failure();

    auto permutation = transpose.getPermutation();

    auto dimensionNumbers = conv.getDimensionNumbers();
    int64_t outputBatchDimension =
        permutation[dimensionNumbers.getOutputBatchDimension()];
    int64_t outputFeatureDimension =
        permutation[dimensionNumbers.getOutputFeatureDimension()];
    SmallVector<int64_t> outputSpatialDimensions(
        dimensionNumbers.getOutputSpatialDimensions().begin(),
        dimensionNumbers.getOutputSpatialDimensions().end());

    for (auto &dim : outputSpatialDimensions) {
      dim = permutation[dim];
    }

    auto newDimensionNumbers = stablehlo::ConvDimensionNumbersAttr::get(
        dimensionNumbers.getContext(),
        dimensionNumbers.getInputBatchDimension(),
        dimensionNumbers.getInputFeatureDimension(),
        dimensionNumbers.getInputSpatialDimensions(),
        dimensionNumbers.getKernelInputFeatureDimension(),
        dimensionNumbers.getKernelOutputFeatureDimension(),
        dimensionNumbers.getKernelSpatialDimensions(), outputBatchDimension,
        outputFeatureDimension, outputSpatialDimensions);

    rewriter.replaceOpWithNewOp<mlir::stablehlo::ConvolutionOp>(
        transpose, transpose.getType(), conv.getLhs(), conv.getRhs(),
        conv.getWindowStridesAttr(), conv.getPaddingAttr(),
        conv.getLhsDilationAttr(), conv.getRhsDilationAttr(),
        conv.getWindowReversalAttr(), newDimensionNumbers,
        conv.getFeatureGroupCountAttr(), conv.getBatchGroupCountAttr(),
        conv.getPrecisionConfigAttr());

    return success();
  }
};

struct ConvolutionTranspose
    : public OpRewritePattern<mlir::stablehlo::ConvolutionOp> {
  using OpRewritePattern::OpRewritePattern;

  LogicalResult matchAndRewrite(mlir::stablehlo::ConvolutionOp conv,
                                PatternRewriter &rewriter) const final {
    auto lhs_trans =
        conv.getLhs().getDefiningOp<mlir::stablehlo::TransposeOp>();
    auto rhs_trans =
        conv.getRhs().getDefiningOp<mlir::stablehlo::TransposeOp>();
    if (!lhs_trans && !rhs_trans)
      return failure();

    auto dim = conv.getDimensionNumbers();
    int64_t inputBatchDimension = dim.getInputBatchDimension();
    int64_t inputFeatureDimension = dim.getInputFeatureDimension();
    SmallVector<int64_t> inputSpatialDimensions(
        dim.getInputSpatialDimensions().begin(),
        dim.getInputSpatialDimensions().end());

    int64_t kernelInputFeatureDimension = dim.getKernelInputFeatureDimension();
    int64_t kernelOutputFeatureDimension =
        dim.getKernelOutputFeatureDimension();
    SmallVector<int64_t> kernelSpatialDimensions(
        dim.getKernelSpatialDimensions().begin(),
        dim.getKernelSpatialDimensions().end());

    if (lhs_trans) {
      inputBatchDimension = lhs_trans.getPermutation()[inputBatchDimension];
      inputFeatureDimension = lhs_trans.getPermutation()[inputFeatureDimension];
      for (auto &dim : inputSpatialDimensions)
        dim = lhs_trans.getPermutation()[dim];
    }

    if (rhs_trans) {
      kernelInputFeatureDimension =
          rhs_trans.getPermutation()[kernelInputFeatureDimension];
      kernelOutputFeatureDimension =
          rhs_trans.getPermutation()[kernelOutputFeatureDimension];
      for (auto &dim : kernelSpatialDimensions)
        dim = rhs_trans.getPermutation()[dim];
    }

    auto ndim = stablehlo::ConvDimensionNumbersAttr::get(
        dim.getContext(), inputBatchDimension, inputFeatureDimension,
        inputSpatialDimensions, kernelInputFeatureDimension,
        kernelOutputFeatureDimension, kernelSpatialDimensions,
        dim.getOutputBatchDimension(), dim.getOutputFeatureDimension(),
        dim.getOutputSpatialDimensions());

    rewriter.replaceOpWithNewOp<stablehlo::ConvolutionOp>(
        conv, conv.getType(),
        lhs_trans ? lhs_trans.getOperand() : conv.getLhs(),
        rhs_trans ? rhs_trans.getOperand() : conv.getRhs(),

        conv.getWindowStridesAttr(), conv.getPaddingAttr(),
        conv.getLhsDilationAttr(), conv.getRhsDilationAttr(),
        conv.getWindowReversalAttr(), ndim, conv.getFeatureGroupCountAttr(),
        conv.getBatchGroupCountAttr(), conv.getPrecisionConfigAttr());
    return success();
  }
};

// transpose(einsum) -> einsum
struct TransposeEinsum : public OpRewritePattern<mlir::stablehlo::TransposeOp> {
  using OpRewritePattern::OpRewritePattern;

  LogicalResult matchAndRewrite(mlir::stablehlo::TransposeOp transpose,
                                PatternRewriter &rewriter) const final {
    auto operand = transpose.getOperand();
    auto einsum = operand.getDefiningOp<mlir::stablehlo::EinsumOp>();
    if (!einsum || !llvm::hasSingleElement(operand.getUsers()))
      return failure();

    auto einsumConfig = einsum.getEinsumConfig();
    auto arrowPos = einsumConfig.find("->");

    if (arrowPos == StringRef::npos)
      return failure();

    auto permutation = transpose.getPermutation();

    if (einsumConfig.size() - (arrowPos + 2) < permutation.size())
      return failure();

    auto newEinsumConfig = std::string(einsumConfig.str());
    for (int i = 0; i < permutation.size(); ++i) {
      newEinsumConfig[arrowPos + 2 + i] =
          einsumConfig[arrowPos + 2 + permutation[i]];
    }

    rewriter.modifyOpInPlace(einsum, [&einsum, &transpose, newEinsumConfig] {
      einsum.setEinsumConfig(
          StringAttr::get(einsum.getContext(), newEinsumConfig));
      einsum.getResult().setType(transpose.getType());
    });
    rewriter.replaceAllUsesWith(transpose.getResult(), einsum.getResult());

    return success();
  }
};

// einsum(transpose(x), transpose(y)) -> einsum(x, y)
struct EinsumTranspose : public OpRewritePattern<mlir::stablehlo::EinsumOp> {
  using OpRewritePattern::OpRewritePattern;

  LogicalResult matchAndRewrite(mlir::stablehlo::EinsumOp einsum,
                                PatternRewriter &rewriter) const final {
    llvm::StringRef einsumConfig = einsum.getEinsumConfig();

    auto lhs_trans =
        einsum.getLhs().getDefiningOp<mlir::stablehlo::TransposeOp>();
    auto rhs_trans =
        einsum.getRhs().getDefiningOp<mlir::stablehlo::TransposeOp>();
    if (!lhs_trans && !rhs_trans)
      return failure();

    size_t commaPos = einsumConfig.find(",");
    size_t arrowPos = einsumConfig.find("->");
    if (commaPos != einsum.getLhs().getType().getRank() ||
        einsumConfig.size() - commaPos < einsum.getRhs().getType().getRank() ||
        (arrowPos != StringRef::npos &&
         arrowPos - commaPos < einsum.getRhs().getType().getRank()))
      return failure();

    auto newEinsumConfig = std::string(einsumConfig.str());

    if (lhs_trans) {
      for (int i = 0; i < commaPos; ++i) {
        newEinsumConfig[i] = einsumConfig[lhs_trans.getPermutation()[i]];
      }
    }

    if (rhs_trans) {
      int64_t rhsRank = einsum.getRhs().getType().getRank();
      for (int i = 0; i < rhsRank; ++i) {
        newEinsumConfig[commaPos + 1 + i] =
            einsumConfig[commaPos + 1 + rhs_trans.getPermutation()[i]];
      }
    }

    rewriter.replaceOpWithNewOp<mlir::stablehlo::EinsumOp>(
        einsum, einsum.getType(),
        lhs_trans ? lhs_trans.getOperand() : einsum.getLhs(),
        rhs_trans ? rhs_trans.getOperand() : einsum.getRhs(),
        StringAttr::get(einsum.getContext(), newEinsumConfig));
    return success();
  }
};

struct DotTranspose : public OpRewritePattern<mlir::stablehlo::DotGeneralOp> {
  using OpRewritePattern::OpRewritePattern;

  LogicalResult matchAndRewrite(mlir::stablehlo::DotGeneralOp dot,
                                PatternRewriter &rewriter) const final {

    auto dim = dot.getDotDimensionNumbers();
    size_t numLHSResults = dot.getLhs().getType().getShape().size() -
                           dim.getLhsBatchingDimensions().size() -
                           dim.getLhsContractingDimensions().size();

    size_t numRHSResults = dot.getRhs().getType().getShape().size() -
                           dim.getRhsBatchingDimensions().size() -
                           dim.getRhsContractingDimensions().size();

    auto lhs_trans = dot.getLhs().getDefiningOp<mlir::stablehlo::TransposeOp>();
    if (lhs_trans && numLHSResults != 1)
      return failure();
    auto rhs_trans = dot.getRhs().getDefiningOp<mlir::stablehlo::TransposeOp>();
    if (rhs_trans && numRHSResults != 1)
      return failure();
    if (!lhs_trans && !rhs_trans)
      return failure();

    SmallVector<int64_t> lhsBatch(dim.getLhsBatchingDimensions().begin(),
                                  dim.getLhsBatchingDimensions().end());
    SmallVector<int64_t> rhsBatch(dim.getRhsBatchingDimensions().begin(),
                                  dim.getRhsBatchingDimensions().end());

    SmallVector<int64_t> lhsContract(dim.getLhsContractingDimensions().begin(),
                                     dim.getLhsContractingDimensions().end());
    SmallVector<int64_t> rhsContract(dim.getRhsContractingDimensions().begin(),
                                     dim.getRhsContractingDimensions().end());

    if (lhs_trans) {
      for (auto &dim : lhsBatch)
        dim = lhs_trans.getPermutation()[dim];
      for (auto &dim : lhsContract)
        dim = lhs_trans.getPermutation()[dim];
    }

    if (rhs_trans) {
      for (auto &dim : rhsBatch)
        dim = rhs_trans.getPermutation()[dim];
      for (auto &dim : rhsContract)
        dim = rhs_trans.getPermutation()[dim];
    }

    auto ndim = stablehlo::DotDimensionNumbersAttr::get(
        dim.getContext(), lhsBatch, rhsBatch, lhsContract, rhsContract);

    rewriter.replaceOpWithNewOp<stablehlo::DotGeneralOp>(
        dot, dot.getType(), lhs_trans ? lhs_trans.getOperand() : dot.getLhs(),
        rhs_trans ? rhs_trans.getOperand() : dot.getRhs(), ndim,
        dot.getPrecisionConfigAttr(), dot.getAlgorithmAttr());
    return success();
  }
};

struct BroadcastReduce : public OpRewritePattern<mlir::stablehlo::ReduceOp> {
  using OpRewritePattern<mlir::stablehlo::ReduceOp>::OpRewritePattern;

  LogicalResult matchAndRewrite(mlir::stablehlo::ReduceOp op,
                                PatternRewriter &rewriter) const final {
    if (op.getInputs().size() != 1 || op.getInitValues().size() != 1) {
      return rewriter.notifyMatchFailure(
          op, "only single-operand single-init reduce is supported");
    }
    // TODO: min/max can also be an option since they are dropped
    if (!isa<stablehlo::AddOp>(op.getRegion().getBlocks().front().front())) {
      return rewriter.notifyMatchFailure(op, "only add is currently supported");
    }

    Value input = op.getInputs()[0];
    auto inputType = input.getType().cast<TensorType>();
    auto broadcast = input.getDefiningOp<mlir::stablehlo::BroadcastInDimOp>();
    if (!broadcast) {
      return rewriter.notifyMatchFailure(op,
                                         "input source is not a broadcast op");
    }

    // If any of the dimensions that are being reduced was initially
    // broadcasted, we can multiply the result with the dimension instead.
    ArrayRef<int64_t> broadcastDims = broadcast.getBroadcastDimensions();
    SmallVector<int64_t> broadcastFromNothingDims, broadcastFromOneDims;
    auto broadcastSourceType =
        broadcast.getOperand().getType().cast<TensorType>();
    for (int64_t reductionDim : op.getDimensions()) {
      if (inputType.isDynamicDim(reductionDim))
        continue;
      auto it = llvm::find(broadcastDims, reductionDim);
      if (it == broadcastDims.end()) {
        broadcastFromNothingDims.push_back(reductionDim);
        continue;
      }
      size_t originalDim = std::distance(broadcastDims.begin(), it);
      if (broadcastSourceType.getDimSize(originalDim) == 1 &&
          inputType.getDimSize(reductionDim) != 1) {
        broadcastFromOneDims.push_back(reductionDim);
      }
    }
    if (broadcastFromNothingDims.empty() && broadcastFromOneDims.empty())
      return rewriter.notifyMatchFailure(op, "no dimensions to remove");

    int64_t size = 1;
    for (int64_t dim : broadcastFromNothingDims) {
      size *= inputType.getDimSize(dim);
    }
    for (int64_t dim : broadcastFromOneDims) {
      size *= inputType.getDimSize(dim);
    }

    int64_t numRemoved = 0;
    SmallVector<int64_t> newReduceDimensions;
    llvm::sort(broadcastFromNothingDims);
    for (int64_t reductionDim : op.getDimensions()) {
      if (llvm::is_contained(broadcastFromNothingDims, reductionDim)) {
        numRemoved++;
        continue;
      }
      newReduceDimensions.push_back(reductionDim - numRemoved);
    }

    auto newReduction = rewriter.create<stablehlo::ReduceOp>(
        op.getLoc(), op->getResultTypes(), ValueRange{broadcast.getOperand()},
        op.getInitValues(), newReduceDimensions);
    newReduction.getRegion().takeBody(op.getRegion());

    auto newResultType = newReduction.getResult(0).getType().cast<TensorType>();
    auto constantInt = rewriter.create<stablehlo::ConstantOp>(
        op.getLoc(),
        makeAttr(newResultType.clone(rewriter.getI64Type()), size));
    auto converted = rewriter.create<stablehlo::ConvertOp>(
        op.getLoc(), constantInt, newResultType.getElementType());
    rewriter.replaceOpWithNewOp<stablehlo::MulOp>(op, newReduction.getResult(0),
                                                  converted.getResult());

    return success();
  }
};

template <typename OpTy>
static LogicalResult getDefiningZeroPadding(OpTy op, PatternRewriter &rewriter,
                                            stablehlo::PadOp &pad,
                                            Value &otherArg,
                                            bool &isOtherArgLHS) {
  pad = op.getLhs().template getDefiningOp<stablehlo::PadOp>();
  otherArg = op.getRhs();
  isOtherArgLHS = false;
  if (!pad) {
    pad = op.getRhs().template getDefiningOp<stablehlo::PadOp>();
    otherArg = op.getLhs();
    isOtherArgLHS = true;
  }
  if (!pad)
    return rewriter.notifyMatchFailure(op, "operands not produced by pad");
  // if (!llvm::hasSingleElement(pad->getUsers()))
  //  return rewriter.notifyMatchFailure(op, "pad has multiple users");

  if (!matchPattern(pad.getPaddingValue(), m_AnyZeroFloat()))
    return rewriter.notifyMatchFailure(op, "padding value not zero");
  return success();
}

template <typename T> struct BinopConstPad : public OpRewritePattern<T> {
  using OpRewritePattern<T>::OpRewritePattern;

  LogicalResult matchAndRewrite(T op, PatternRewriter &rewriter) const final {
    for (int i = 0; i < 2; i++) {
      DenseElementsAttr inp;
      if (!matchPattern(op->getOperand(i), m_Constant(&inp)))
        continue;
      if (!inp.isSplat())
        continue;

      auto pad =
          op->getOperand(1 - i).template getDefiningOp<stablehlo::PadOp>();
      if (!pad)
        continue;
      if (anyPadSizesNegative(pad))
        return failure();

      auto pval = pad.getPaddingValue();
      auto pval_cst = rewriter.create<stablehlo::ConstantOp>(
          op.getLoc(), pval.getType(),
          inp.resizeSplat(pval.getType().template cast<ShapedType>()));
      auto pval2 = rewriter.create<T>(op.getLoc(), (i == 0) ? pval_cst : pval,
                                      (i == 0) ? pval : pval_cst);

      auto val = pad.getOperand();
      auto val_cst = rewriter.create<stablehlo::ConstantOp>(
          op.getLoc(), val.getType(),
          inp.resizeSplat(val.getType().template cast<ShapedType>()));
      auto val2 = rewriter.create<T>(op.getLoc(), (i == 0) ? val_cst : val,
                                     (i == 0) ? val : val_cst);

      rewriter.replaceOpWithNewOp<stablehlo::PadOp>(
          op, val2, pval2, pad.getEdgePaddingLow(), pad.getEdgePaddingHigh(),
          pad.getInteriorPadding());
      return success();
    }

    return failure();
  }
};

template <typename T> struct BinopPadPad : public OpRewritePattern<T> {
  using OpRewritePattern<T>::OpRewritePattern;

  LogicalResult matchAndRewrite(T op, PatternRewriter &rewriter) const final {
    auto pad1 = op->getOperand(0).template getDefiningOp<stablehlo::PadOp>();
    if (!pad1 || anyPadSizesNegative(pad1))
      return failure();

    auto pad2 = op->getOperand(1).template getDefiningOp<stablehlo::PadOp>();
    if (!pad2 || anyPadSizesNegative(pad2))
      return failure();

    if (pad1.getEdgePaddingLow() != pad2.getEdgePaddingLow())
      return failure();

    if (pad1.getEdgePaddingHigh() != pad2.getEdgePaddingHigh())
      return failure();

    if (pad1.getInteriorPadding() != pad2.getInteriorPadding())
      return failure();

    auto pv2 = rewriter.create<T>(op.getLoc(), pad1.getPaddingValue(),
                                  pad2.getPaddingValue());
    auto op2 =
        rewriter.create<T>(op.getLoc(), pad1.getOperand(), pad2.getOperand());

    rewriter.replaceOpWithNewOp<stablehlo::PadOp>(
        op, op2, pv2, pad1.getEdgePaddingLow(), pad1.getEdgePaddingHigh(),
        pad1.getInteriorPadding());
    return success();
  }
};

struct AddPadPadToConcat : public OpRewritePattern<stablehlo::AddOp> {
  using OpRewritePattern<stablehlo::AddOp>::OpRewritePattern;

  LogicalResult matchAndRewrite(stablehlo::AddOp op,
                                PatternRewriter &rewriter) const final {
    auto pad1 = op->getOperand(0).template getDefiningOp<stablehlo::PadOp>();
    if (!pad1 || anyPadSizesNegative(pad1))
      return failure();

    auto pad2 = op->getOperand(1).template getDefiningOp<stablehlo::PadOp>();
    if (!pad2 || anyPadSizesNegative(pad2))
      return failure();

    if (!matchPattern(pad1.getPaddingValue(), m_AnyZeroFloat()))
      return failure();

    if (!matchPattern(pad2.getPaddingValue(), m_AnyZeroFloat()))
      return failure();

    for (auto en : llvm::enumerate(op.getType().getShape())) {
      auto h1 = pad1.getEdgePaddingHigh()[en.index()];
      auto h2 = pad2.getEdgePaddingHigh()[en.index()];

      auto p1 = pad1.getOperand().getType().getShape()[en.index()];
      auto p2 = pad2.getOperand().getType().getShape()[en.index()];

      if (pad1.getInteriorPadding()[en.index()])
        continue;
      if (pad2.getInteriorPadding()[en.index()])
        continue;

      //  pad1: [ 0s ][ 0s   ][ data ][ 0s ]
      //  pad2: [ 0s ][ data ][ 0s   ][ 0s ]
      if (h2 == h1 + p1) {
        bool legal = true;
        for (auto en2 : llvm::enumerate(op.getType().getShape())) {
          if (en2.index() == en.index())
            continue;
          auto sl1 = pad1.getEdgePaddingLow()[en2.index()];
          auto sl2 = pad2.getEdgePaddingLow()[en2.index()];
          auto sh1 = pad1.getEdgePaddingHigh()[en2.index()];
          auto sh2 = pad2.getEdgePaddingHigh()[en2.index()];
          if (sl1 != sl2 || sh1 != sh2) {
            legal = false;
            break;
          }
        }
        if (legal) {
          Value data[] = {pad2.getOperand(), pad1.getOperand()};
          auto concat = rewriter.create<stablehlo::ConcatenateOp>(
              op.getLoc(), data, en.index());

          SmallVector<int64_t> lows(pad2.getEdgePaddingLow().begin(),
                                    pad2.getEdgePaddingLow().end());
          SmallVector<int64_t> highs(pad1.getEdgePaddingHigh().begin(),
                                     pad1.getEdgePaddingHigh().end());
          SmallVector<int64_t> ints(pad1.getInteriorPadding().begin(),
                                    pad1.getInteriorPadding().end());

          rewriter.replaceOpWithNewOp<stablehlo::PadOp>(
              op, concat, pad1.getPaddingValue(), lows, highs, ints);
          return success();
        }
      }

      //  pad2: [ 0s ][ 0s   ][ data ][ 0s ]
      //  pad1: [ 0s ][ data ][ 0s   ][ 0s ]
      if (h1 == h2 + p2) {
        bool legal = true;
        for (auto en2 : llvm::enumerate(op.getType().getShape())) {
          if (en2.index() == en.index())
            continue;
          auto sl1 = pad1.getEdgePaddingLow()[en2.index()];
          auto sl2 = pad2.getEdgePaddingLow()[en2.index()];
          auto sh1 = pad1.getEdgePaddingHigh()[en2.index()];
          auto sh2 = pad2.getEdgePaddingHigh()[en2.index()];
          if (sl1 != sl2 || sh1 != sh2) {
            legal = false;
            break;
          }
        }
        if (legal) {
          Value data[] = {pad1.getOperand(), pad2.getOperand()};

          auto concat = rewriter.create<stablehlo::ConcatenateOp>(
              op.getLoc(), data, en.index());

          SmallVector<int64_t> lows(pad1.getEdgePaddingLow().begin(),
                                    pad1.getEdgePaddingLow().end());
          SmallVector<int64_t> highs(pad2.getEdgePaddingHigh().begin(),
                                     pad2.getEdgePaddingHigh().end());
          SmallVector<int64_t> ints(pad1.getInteriorPadding().begin(),
                                    pad1.getInteriorPadding().end());

          rewriter.replaceOpWithNewOp<stablehlo::PadOp>(
              op, concat, pad1.getPaddingValue(), lows, highs, ints);
          return success();
        }
      }

      //  pad1: [ 0s ][      data            ][ 0s ]
      //  pad2: [ 0s ][ 0s ][  data   ][ 0s  ][ 0s ]
      if (h2 >= h1 && h2 + p2 <= h1 + p1) {
        bool legal = true;
        for (auto en2 : llvm::enumerate(op.getType().getShape())) {
          if (en2.index() == en.index())
            continue;
          auto sl1 = pad1.getEdgePaddingLow()[en2.index()];
          auto sl2 = pad2.getEdgePaddingLow()[en2.index()];
          auto sh1 = pad1.getEdgePaddingHigh()[en2.index()];
          auto sh2 = pad2.getEdgePaddingHigh()[en2.index()];
          if (sl1 != sl2 || sh1 != sh2) {
            legal = false;
            break;
          }
        }
        if (legal) {

          SmallVector<int64_t> slow(pad2.getEdgePaddingLow().size(), 0);
          SmallVector<int64_t> shigh(pad2.getEdgePaddingLow().size(), 0);
          SmallVector<int64_t> sint(pad2.getEdgePaddingLow().size(), 0);

          slow[en.index()] = h1 + p1 - (h2 + p2);
          shigh[en.index()] = h2 - h1;

          auto inPad = rewriter.create<stablehlo::PadOp>(
              op.getLoc(), pad2.getOperand(), pad2.getPaddingValue(), slow,
              shigh, sint);
          assert(inPad.getType() == pad1.getOperand().getType());

          auto add = rewriter.create<stablehlo::AddOp>(op.getLoc(), inPad,
                                                       pad1.getOperand());

          rewriter.replaceOpWithNewOp<stablehlo::PadOp>(
              op, add, pad1.getPaddingValue(), pad1.getEdgePaddingLow(),
              pad1.getEdgePaddingHigh(), pad1.getInteriorPadding());
          return success();
        }
      }

      //  pad2: [ 0s ][      data            ][ 0s ]
      //  pad1: [ 0s ][ 0s ][  data   ][ 0s  ][ 0s ]
      if (h1 >= h2 && h1 + p1 <= h2 + p2) {
        bool legal = true;
        for (auto en2 : llvm::enumerate(op.getType().getShape())) {
          if (en2.index() == en.index())
            continue;
          auto sl1 = pad1.getEdgePaddingLow()[en2.index()];
          auto sl2 = pad2.getEdgePaddingLow()[en2.index()];
          auto sh1 = pad1.getEdgePaddingHigh()[en2.index()];
          auto sh2 = pad2.getEdgePaddingHigh()[en2.index()];
          if (sl1 != sl2 || sh1 != sh2) {
            legal = false;
            break;
          }
        }
        if (legal) {

          SmallVector<int64_t> slow(pad1.getEdgePaddingLow().size(), 0);
          SmallVector<int64_t> shigh(pad1.getEdgePaddingLow().size(), 0);
          SmallVector<int64_t> sint(pad1.getEdgePaddingLow().size(), 0);

          slow[en.index()] = h2 + p2 - (h1 + p1);
          shigh[en.index()] = h1 - h2;

          auto inPad = rewriter.create<stablehlo::PadOp>(
              op.getLoc(), pad1.getOperand(), pad1.getPaddingValue(), slow,
              shigh, sint);
          assert(inPad.getType() == pad2.getOperand().getType());

          auto add = rewriter.create<stablehlo::AddOp>(op.getLoc(), inPad,
                                                       pad2.getOperand());

          rewriter.replaceOpWithNewOp<stablehlo::PadOp>(
              op, add, pad2.getPaddingValue(), pad2.getEdgePaddingLow(),
              pad2.getEdgePaddingHigh(), pad2.getInteriorPadding());
          return success();
        }
      }
    }

    return failure();
  }
};

template <typename T> struct BinopBinopPadPad : public OpRewritePattern<T> {
  using OpRewritePattern<T>::OpRewritePattern;

  LogicalResult matchAndRewrite(T op, PatternRewriter &rewriter) const final {
    for (int i = 0; i < 2; i++) {
      auto pad1 = op->getOperand(i).template getDefiningOp<stablehlo::PadOp>();

      DenseElementsAttr inp1;
      if (!pad1) {
        if (!matchPattern(op->getOperand(i), m_Constant(&inp1)))
          continue;
        if (!inp1.isSplat())
          continue;
      } else if (anyPadSizesNegative(pad1))
        return failure();

      auto op2 = op->getOperand(1 - i).template getDefiningOp<T>();
      if (!op2)
        continue;

      for (int j = 0; j < 2; j++) {
        auto pad2 =
            op2->getOperand(j).template getDefiningOp<stablehlo::PadOp>();

        DenseElementsAttr inp2;
        if (!pad2) {
          if (!matchPattern(op2->getOperand(j), m_Constant(&inp2)))
            continue;
          if (!inp2.isSplat())
            continue;
        } else if (anyPadSizesNegative(pad2))
          return failure();

        if (pad1 && pad2) {
          if (pad1.getEdgePaddingLow() != pad2.getEdgePaddingLow())
            continue;

          if (pad1.getEdgePaddingHigh() != pad2.getEdgePaddingHigh())
            continue;

          if (pad1.getInteriorPadding() != pad2.getInteriorPadding())
            continue;
        }
        if (inp1 && inp2)
          continue;

        auto p1val =
            pad1 ? pad1.getPaddingValue()
                 : rewriter.create<stablehlo::ConstantOp>(
                       op.getLoc(), pad2.getPaddingValue().getType(),
                       inp1.resizeSplat(pad2.getPaddingValue()
                                            .getType()
                                            .template cast<ShapedType>()));
        auto p2val =
            pad2 ? pad2.getPaddingValue()
                 : rewriter.create<stablehlo::ConstantOp>(
                       op.getLoc(), pad1.getPaddingValue().getType(),
                       inp2.resizeSplat(pad1.getPaddingValue()
                                            .getType()
                                            .template cast<ShapedType>()));

        auto pval = rewriter.create<T>(op.getLoc(), p1val, p2val);

        auto o1val =
            pad1 ? pad1.getOperand()
                 : rewriter.create<stablehlo::ConstantOp>(
                       op.getLoc(), pad2.getOperand().getType(),
                       inp1.resizeSplat(pad2.getOperand()
                                            .getType()
                                            .template cast<ShapedType>()));
        auto o2val =
            pad2 ? pad2.getOperand()
                 : rewriter.create<stablehlo::ConstantOp>(
                       op.getLoc(), pad1.getOperand().getType(),
                       inp2.resizeSplat(pad1.getOperand()
                                            .getType()
                                            .template cast<ShapedType>()));

        auto val = rewriter.create<T>(op.getLoc(), o1val, o2val);

        auto npad = rewriter.create<stablehlo::PadOp>(
            op.getLoc(), val, pval, (pad1 ? pad1 : pad2).getEdgePaddingLow(),
            (pad1 ? pad1 : pad2).getEdgePaddingHigh(),
            (pad1 ? pad1 : pad2).getInteriorPadding());

        rewriter.replaceOpWithNewOp<T>(op, op2->getOperand(1 - j), npad);
        return success();
      }
    }
    return failure();
  }
};

template <typename T> struct BinopBinopPadConst : public OpRewritePattern<T> {
  using OpRewritePattern<T>::OpRewritePattern;

  LogicalResult matchAndRewrite(T op, PatternRewriter &rewriter) const final {
    for (int i = 0; i < 2; i++) {
      auto pad1 = op->getOperand(i).template getDefiningOp<stablehlo::PadOp>();
      if (!pad1)
        continue;
      if (anyPadSizesNegative(pad1))
        return failure();
      auto op2 = op->getOperand(1 - i).template getDefiningOp<T>();
      if (!op2)
        continue;

      for (int j = 0; j < 2; j++) {
        auto pad2 =
            op2->getOperand(j).template getDefiningOp<stablehlo::PadOp>();
        if (!pad2)
          continue;
        if (anyPadSizesNegative(pad2))
          return failure();

        if (pad1.getEdgePaddingLow() != pad2.getEdgePaddingLow())
          continue;

        if (pad1.getEdgePaddingHigh() != pad2.getEdgePaddingHigh())
          continue;

        if (pad1.getInteriorPadding() != pad2.getInteriorPadding())
          continue;

        auto pval = rewriter.create<T>(pad2.getLoc(), pad1.getPaddingValue(),
                                       pad2.getPaddingValue());
        auto val = rewriter.create<T>(pad2.getLoc(), pad1.getOperand(),
                                      pad2.getOperand());

        auto npad = rewriter.create<stablehlo::PadOp>(
            op.getLoc(), val, pval, pad1.getEdgePaddingLow(),
            pad1.getEdgePaddingHigh(), pad1.getInteriorPadding());

        rewriter.replaceOpWithNewOp<T>(op, op2->getOperand(1 - j), npad);
        return success();
      }
    }
    return failure();
  }
};

struct MulZeroPad : public OpRewritePattern<mlir::stablehlo::MulOp> {
  using OpRewritePattern<mlir::stablehlo::MulOp>::OpRewritePattern;

  LogicalResult matchAndRewrite(mlir::stablehlo::MulOp op,
                                PatternRewriter &rewriter) const final {
    stablehlo::PadOp pad;
    Value otherArg;
    bool otherIsLHS;
    if (failed(getDefiningZeroPadding(op, rewriter, pad, otherArg, otherIsLHS)))
      return failure();
    if (anyPadSizesNegative(pad))
      return failure();

    auto otherArgType = otherArg.getType().cast<TensorType>();
    SmallVector<int64_t> limitDims = llvm::to_vector(otherArgType.getShape());
    for (auto &&[limit, pad] : llvm::zip(limitDims, pad.getEdgePaddingHigh())) {
      limit -= pad;
    }
    SmallVector<int64_t> interior = llvm::to_vector(pad.getInteriorPadding());
    for (int64_t &value : interior) {
      value += 1;
    }

    auto slice = rewriter.create<stablehlo::SliceOp>(
        pad.getLoc(), otherArg, pad.getEdgePaddingLow(), limitDims, interior);
    auto mul = rewriter.create<stablehlo::MulOp>(
        op.getLoc(), otherIsLHS ? slice.getResult() : pad.getOperand(),
        otherIsLHS ? pad.getOperand() : slice.getResult());
    auto newPad = rewriter.create<stablehlo::PadOp>(
        pad.getLoc(), mul.getResult(), pad.getPaddingValue(),
        pad.getEdgePaddingLowAttr(), pad.getEdgePaddingHighAttr(),
        pad.getInteriorPaddingAttr());
    assert(op.getType() == newPad.getType());
    rewriter.replaceOp(op, newPad);

    return success();
  }
};

struct DivZeroPad : public OpRewritePattern<mlir::stablehlo::DivOp> {
  using OpRewritePattern<mlir::stablehlo::DivOp>::OpRewritePattern;

  LogicalResult matchAndRewrite(mlir::stablehlo::DivOp op,
                                PatternRewriter &rewriter) const final {
    stablehlo::PadOp pad;
    Value otherArg;
    bool otherIsLHS;
    if (failed(getDefiningZeroPadding(op, rewriter, pad, otherArg, otherIsLHS)))
      return failure();
    if (anyPadSizesNegative(pad))
      return failure();

    if (otherIsLHS)
      return failure();

    auto otherArgType = otherArg.getType().cast<TensorType>();
    SmallVector<int64_t> limitDims = llvm::to_vector(otherArgType.getShape());
    for (auto &&[limit, pad] : llvm::zip(limitDims, pad.getEdgePaddingHigh())) {
      limit -= pad;
    }
    SmallVector<int64_t> interior = llvm::to_vector(pad.getInteriorPadding());
    for (int64_t &value : interior) {
      value += 1;
    }

    auto slice = rewriter.create<stablehlo::SliceOp>(
        pad.getLoc(), otherArg, pad.getEdgePaddingLow(), limitDims, interior);
    auto mul = rewriter.create<stablehlo::DivOp>(
        op.getLoc(), otherIsLHS ? slice.getResult() : pad.getOperand(),
        otherIsLHS ? pad.getOperand() : slice.getResult());
    auto newPad = rewriter.create<stablehlo::PadOp>(
        pad.getLoc(), mul.getResult(), pad.getPaddingValue(),
        pad.getEdgePaddingLowAttr(), pad.getEdgePaddingHighAttr(),
        pad.getInteriorPaddingAttr());
    rewriter.replaceOp(op, newPad);

    return success();
  }
};

template <typename T> DenseI64ArrayAttr addLists(T lhs, T rhs) {
  MLIRContext *context = lhs.getContext();
  SmallVector<int64_t> sum;
  for (auto &&[lhsv, rhsv] :
       llvm::zip(cast<DenseI64ArrayAttr>(lhs).asArrayRef(),
                 cast<DenseI64ArrayAttr>(rhs).asArrayRef())) {
    sum.push_back(lhsv + rhsv);
  }
  return DenseI64ArrayAttr::get(context, sum);
}

struct PadPad : public OpRewritePattern<mlir::stablehlo::PadOp> {
  using OpRewritePattern<mlir::stablehlo::PadOp>::OpRewritePattern;

  LogicalResult matchAndRewrite(mlir::stablehlo::PadOp op,
                                PatternRewriter &rewriter) const final {
    auto definingPad = op.getOperand().getDefiningOp<stablehlo::PadOp>();
    if (!definingPad || definingPad.getPaddingValue() != op.getPaddingValue()) {
      return rewriter.notifyMatchFailure(op, "no compatible defining pad");
    }

    auto allZero = [](ArrayRef<int64_t> values) {
      return llvm::all_of(values, [](int64_t v) { return v == 0; });
    };

    if (!allZero(op.getInteriorPadding()) ||
        !allZero(definingPad.getInteriorPadding())) {
      return rewriter.notifyMatchFailure(op, "cannot combine interior padding");
    }

    rewriter.replaceOpWithNewOp<stablehlo::PadOp>(
        op, definingPad.getOperand(), definingPad.getPaddingValue(),
        addLists(op.getEdgePaddingLowAttr(),
                 definingPad.getEdgePaddingLowAttr()),
        addLists(op.getEdgePaddingHighAttr(),
                 definingPad.getEdgePaddingHighAttr()),
        addLists(op.getInteriorPaddingAttr(),
                 definingPad.getInteriorPaddingAttr()));
    return success();
  }
};

std::tuple<Value, Value, RankedTensorType>
sliceDotGeneralHelper(stablehlo::DotGeneralOp dot, ArrayRef<int64_t> starts,
                      ArrayRef<int64_t> limits, ArrayRef<int64_t> strides,
                      PatternRewriter &rewriter) {
  SmallVector<int64_t> lhs_lb(dot.getLhs().getType().getShape().size(), 0);
  SmallVector<int64_t> lhs_ub(dot.getLhs().getType().getShape().begin(),
                              dot.getLhs().getType().getShape().end());
  SmallVector<int64_t> lhs_step(dot.getLhs().getType().getShape().size(), 1);

  SmallVector<int64_t> rhs_lb(dot.getRhs().getType().getShape().size(), 0);
  SmallVector<int64_t> rhs_ub(dot.getRhs().getType().getShape().begin(),
                              dot.getRhs().getType().getShape().end());
  SmallVector<int64_t> rhs_step(dot.getRhs().getType().getShape().size(), 1);

  auto dimensionNumbers = dot.getDotDimensionNumbers();

  size_t residx = 0;
  SmallVector<int64_t> resShape;
  for (auto &&[lhs, rhs] :
       llvm::zip(dimensionNumbers.getLhsBatchingDimensions(),
                 dimensionNumbers.getRhsBatchingDimensions())) {
    lhs_lb[lhs] = starts[residx];
    lhs_ub[lhs] = limits[residx];
    lhs_step[lhs] = strides[residx];

    rhs_lb[rhs] = starts[residx];
    rhs_ub[rhs] = limits[residx];
    rhs_step[rhs] = strides[residx];
    resShape.push_back((limits[residx] - starts[residx]) / strides[residx]);
    residx++;
  }

  for (size_t i = 0, end = dot.getLhs().getType().getShape().size(); i < end;
       i++) {
    if (llvm::is_contained(dimensionNumbers.getLhsContractingDimensions(), i))
      continue;
    if (llvm::is_contained(dimensionNumbers.getLhsBatchingDimensions(), i))
      continue;

    lhs_lb[i] = starts[residx];
    lhs_ub[i] = limits[residx];
    lhs_step[i] = strides[residx];
    resShape.push_back((limits[residx] - starts[residx]) / strides[residx]);
    residx++;
  }

  for (size_t i = 0, end = dot.getRhs().getType().getShape().size(); i < end;
       i++) {
    if (llvm::is_contained(dimensionNumbers.getRhsContractingDimensions(), i))
      continue;
    if (llvm::is_contained(dimensionNumbers.getRhsBatchingDimensions(), i))
      continue;

    rhs_lb[i] = starts[residx];
    rhs_ub[i] = limits[residx];
    rhs_step[i] = strides[residx];
    resShape.push_back((limits[residx] - starts[residx]) / strides[residx]);
    residx++;
  }

  assert(residx == dot.getType().getShape().size());

  auto lhs2 = rewriter.create<stablehlo::SliceOp>(dot.getLoc(), dot.getLhs(),
                                                  lhs_lb, lhs_ub, lhs_step);
  auto rhs2 = rewriter.create<stablehlo::SliceOp>(dot.getLoc(), dot.getRhs(),
                                                  rhs_lb, rhs_ub, rhs_step);

  return std::tuple<Value, Value, RankedTensorType>(
      lhs2, rhs2,
      RankedTensorType::get(resShape, dot.getType().getElementType()));
}

struct SliceDotGeneral : public OpRewritePattern<stablehlo::SliceOp> {
  using OpRewritePattern<stablehlo::SliceOp>::OpRewritePattern;

  LogicalResult matchAndRewrite(stablehlo::SliceOp op,
                                PatternRewriter &rewriter) const final {
    auto dot = op.getOperand().getDefiningOp<stablehlo::DotGeneralOp>();
    if (!dot) {
      return rewriter.notifyMatchFailure(op, "defining op is not a reshape");
    }
    if (!llvm::hasSingleElement(dot->getUsers()))
      return failure();

    auto &&[lhs2, rhs2, resTy] =
        sliceDotGeneralHelper(dot, op.getStartIndices(), op.getLimitIndices(),
                              op.getStrides(), rewriter);

    Value operands[2] = {lhs2, rhs2};
    rewriter.replaceOpWithNewOp<stablehlo::DotGeneralOp>(
        op, TypeRange(resTy), operands, dot->getAttrs());

    return success();
  }
};

struct PadDotGeneral : public OpRewritePattern<mlir::stablehlo::DotGeneralOp> {
  using OpRewritePattern<mlir::stablehlo::DotGeneralOp>::OpRewritePattern;

  bool postPad;
  PadDotGeneral(size_t postPad, MLIRContext *context,
                PatternBenefit benefit = 1,
                ArrayRef<StringRef> generatedNames = {})
      : OpRewritePattern(context, benefit, generatedNames), postPad(postPad) {}

  LogicalResult matchAndRewrite(mlir::stablehlo::DotGeneralOp op,
                                PatternRewriter &rewriter) const final {
    stablehlo::PadOp pad;
    Value otherArg;
    bool otherIsLHS;
    if (failed(getDefiningZeroPadding(op, rewriter, pad, otherArg, otherIsLHS)))
      return failure();
    if (anyPadSizesNegative(pad))
      return failure();

    for (auto u : pad->getUsers())
      if (!isa<stablehlo::DotGeneralOp>(u))
        return failure();

    auto dimensionNumbers = op.getDotDimensionNumbers();
    auto padContractingDimensions =
        dimensionNumbers.getLhsContractingDimensions();
    auto otherContractingDimensions =
        dimensionNumbers.getRhsContractingDimensions();

    auto padBatchDimensions = dimensionNumbers.getLhsBatchingDimensions();
    auto otherBatchDimensions = dimensionNumbers.getRhsBatchingDimensions();

    SmallVector<int64_t> padResultDimensions;
    for (size_t i = 0, end = op.getLhs().getType().getShape().size(); i < end;
         i++) {
      if (llvm::is_contained(dimensionNumbers.getLhsContractingDimensions(), i))
        continue;
      if (llvm::is_contained(dimensionNumbers.getLhsBatchingDimensions(), i))
        continue;
      padResultDimensions.push_back(i);
    }

    SmallVector<int64_t> otherResultDimensions;
    for (size_t i = 0, end = op.getRhs().getType().getShape().size(); i < end;
         i++) {
      if (llvm::is_contained(dimensionNumbers.getRhsContractingDimensions(), i))
        continue;
      if (llvm::is_contained(dimensionNumbers.getRhsBatchingDimensions(), i))
        continue;
      otherResultDimensions.push_back(i);
    }

    if (otherIsLHS) {
      std::swap(padContractingDimensions, otherContractingDimensions);
      std::swap(padBatchDimensions, otherBatchDimensions);
      std::swap(padResultDimensions, otherResultDimensions);
    }

    // Need to figure out which dimension(s) to slice. For this purpose,
    // look the pairs of contracting dimensions.
    SmallVector<std::tuple<int64_t, int64_t, int64_t, int64_t>>
        otherDimsToSlice;
    for (auto &&[padDim, otherDim] :
         llvm::zip(padContractingDimensions, otherContractingDimensions)) {
      // If padding along the dim, mark the corresponding other dim for
      // slicing.
      int64_t low = pad.getEdgePaddingLow()[padDim];
      int64_t high = pad.getEdgePaddingHigh()[padDim];
      int64_t interior = pad.getInteriorPadding()[padDim];
      if (low == 0 && high == 0 && interior == 0)
        continue;
      if (!postPad)
        otherDimsToSlice.emplace_back(otherDim, low, high, interior);
    }

    SmallVector<std::tuple<int64_t, int64_t, int64_t, int64_t>> resultDimsToPad;
    SmallVector<int64_t> resultShape;

    {
      size_t resultidx = 0;
      for (auto &&[padDim, otherDim] :
           llvm::zip(padBatchDimensions, otherBatchDimensions)) {
        // If padding along the dim, mark the corresponding other dim for
        // slicing.
        int64_t low = pad.getEdgePaddingLow()[padDim];
        int64_t high = pad.getEdgePaddingHigh()[padDim];
        int64_t interior = pad.getInteriorPadding()[padDim];
        auto padSize = pad.getOperand()
                           .getType()
                           .cast<RankedTensorType>()
                           .getShape()[padDim];
        resultShape.push_back(padSize);
        if (low == 0 && high == 0 && interior == 0) {
          resultidx++;
          continue;
        }
        if (!postPad)
          otherDimsToSlice.emplace_back(otherDim, low, high, interior);
        resultDimsToPad.emplace_back(resultidx, low, high, interior);
        resultidx++;
      }

      if (otherIsLHS) {
        for (auto dim : otherResultDimensions) {
          resultidx++;
          resultShape.push_back(
              otherArg.getType().cast<RankedTensorType>().getShape()[dim]);
        }
      }

      for (auto padDim : padResultDimensions) {
        int64_t low = pad.getEdgePaddingLow()[padDim];
        int64_t high = pad.getEdgePaddingHigh()[padDim];
        int64_t interior = pad.getInteriorPadding()[padDim];
        auto padSize = pad.getOperand()
                           .getType()
                           .cast<RankedTensorType>()
                           .getShape()[padDim];
        resultShape.push_back(padSize);
        if (low == 0 && high == 0 && interior == 0) {
          resultidx++;
          continue;
        }

        resultDimsToPad.emplace_back(resultidx, low, high, interior);
        resultidx++;
      }

      if (!otherIsLHS) {
        for (auto dim : otherResultDimensions) {
          resultidx++;
          resultShape.push_back(
              otherArg.getType().cast<RankedTensorType>().getShape()[dim]);
        }
      }
    }

    if (!resultDimsToPad.empty() && !postPad)
      return failure();

    if (otherDimsToSlice.empty() && resultDimsToPad.empty()) {
      return rewriter.notifyMatchFailure(op,
                                         "contracting dimensions not padded");
    }

    Value nextOtherArg = otherArg;
    if (!otherDimsToSlice.empty()) {
      SmallVector<int64_t> sliceLow, sliceHigh, sliceStride;
      for (auto &&[pos, size] :
           llvm::enumerate(otherArg.getType().cast<TensorType>().getShape())) {
        std::optional<std::tuple<int64_t, int64_t, int64_t, int64_t>> it;
        for (auto tup : otherDimsToSlice)
          if (std::get<0>(tup) == pos)
            it = tup;
        if (!it) {
          sliceLow.push_back(0);
          sliceHigh.push_back(size);
          sliceStride.push_back(1);
          continue;
        }

        sliceLow.push_back(std::get<1>(*it));
        sliceHigh.push_back(size - std::get<2>(*it));
        sliceStride.push_back(std::get<3>(*it) + 1);
      }

      auto slice = rewriter.create<stablehlo::SliceOp>(
          op.getLoc(), otherArg, sliceLow, sliceHigh, sliceStride);
      nextOtherArg = slice.getResult();
    }

    Value res = rewriter.create<stablehlo::DotGeneralOp>(
        op.getLoc(),
        RankedTensorType::get(resultShape, op.getType().getElementType()),
        otherIsLHS ? nextOtherArg : pad.getOperand(),
        otherIsLHS ? pad.getOperand() : nextOtherArg,
        op.getDotDimensionNumbersAttr(), op.getPrecisionConfigAttr(),
        op.getAlgorithmAttr());

    if (!resultDimsToPad.empty()) {
      SmallVector<int64_t> low(op.getType().getShape().size(), 0);
      SmallVector<int64_t> high(op.getType().getShape().size(), 0);
      SmallVector<int64_t> interior(op.getType().getShape().size(), 0);
      for (auto &&[idx, lval, hval, ival] : resultDimsToPad) {
        low[idx] = lval;
        high[idx] = hval;
        interior[idx] = ival;
      }
      res = rewriter.create<stablehlo::PadOp>(op.getLoc(), op.getType(), res,
                                              pad.getPaddingValue(), low, high,
                                              interior);
    }
    rewriter.replaceOp(op, res);
    return success();
  }
};

LogicalResult sliceReshapeHelper(stablehlo::SliceOp op,
                                 SmallVectorImpl<int64_t> &starts,
                                 SmallVectorImpl<int64_t> &limits,
                                 SmallVectorImpl<int64_t> &strides) {
  auto reshape = op.getOperand().getDefiningOp<stablehlo::ReshapeOp>();
  if (!reshape) {
    return failure();
  }

  assert(starts.size() == 0);
  assert(limits.size() == 0);
  assert(strides.size() == 0);

  auto reshapeOperandType = reshape.getOperand().getType().cast<TensorType>();
  auto reshapeType = reshape.getType().cast<TensorType>();
  size_t indim = 0;
  size_t outdim = 0;
  while (indim < reshapeOperandType.getShape().size() &&
         outdim < reshapeType.getShape().size()) {
    if (reshapeOperandType.getShape()[indim] ==
        reshapeType.getShape()[outdim]) {
      starts.push_back(op.getStartIndices()[outdim]);
      limits.push_back(op.getLimitIndices()[outdim]);
      strides.push_back(op.getStrides()[outdim]);
      indim++;
      outdim++;
      continue;
    }
    if (reshapeOperandType.getShape()[indim] == 1) {
      starts.push_back(0);
      limits.push_back(1);
      strides.push_back(1);
      indim++;
      continue;
    }
    if (reshapeType.getShape()[outdim] == 1) {
      if (op.getStartIndices()[outdim] != 0)
        return failure();
      if (op.getLimitIndices()[outdim] != 1)
        return failure();
      if (op.getStrides()[outdim] != 1)
        return failure();
      outdim++;
      continue;
    }
    return failure();
  }
  while (indim < reshapeOperandType.getShape().size()) {
    if (reshapeOperandType.getShape()[indim] != 1)
      return failure();
    // It's a full slice of the original dimension.
    starts.push_back(0);
    limits.push_back(1);
    strides.push_back(1);
    indim++;
  }
  while (outdim < reshapeType.getShape().size()) {
    if (reshapeType.getShape()[outdim] != 1)
      return failure();
    if (op.getStartIndices()[outdim] != 0)
      return failure();
    if (op.getLimitIndices()[outdim] != 1)
      return failure();
    if (op.getStrides()[outdim] != 1)
      return failure();
    outdim++;
  }
  return success();
}

struct SliceReshape : public OpRewritePattern<stablehlo::SliceOp> {
  using OpRewritePattern<stablehlo::SliceOp>::OpRewritePattern;

  LogicalResult matchAndRewrite(stablehlo::SliceOp op,
                                PatternRewriter &rewriter) const final {
    auto reshape = op.getOperand().getDefiningOp<stablehlo::ReshapeOp>();
    if (!reshape) {
      return rewriter.notifyMatchFailure(op, "defining op is not a reshape");
    }
    if (!llvm::hasSingleElement(reshape->getUsers()))
      return failure();

    SmallVector<int64_t> starts, limits, strides;
    if (!sliceReshapeHelper(op, starts, limits, strides).succeeded())
      return failure();

    auto newSlice = rewriter.create<stablehlo::SliceOp>(
        op->getLoc(), reshape.getOperand(), starts, limits, strides);
    auto newReshape = rewriter.create<stablehlo::ReshapeOp>(
        reshape->getLoc(), op.getResult().getType(), newSlice.getResult());
    rewriter.replaceOp(op, newReshape);

    return success();
  }
};

// slice(reshape(pad x)) -> pad(slice x)
struct SliceReshapePad final : OpRewritePattern<mlir::stablehlo::SliceOp> {
  using OpRewritePattern::OpRewritePattern;

  LogicalResult matchAndRewrite(mlir::stablehlo::SliceOp op,
                                PatternRewriter &rewriter) const override {
    auto type = dyn_cast<RankedTensorType>(op.getType());
    if (!type)
      return failure();

    auto reshape = op.getOperand().getDefiningOp<stablehlo::ReshapeOp>();
    if (!reshape)
      return failure();

    auto pad = reshape.getOperand().getDefiningOp<stablehlo::PadOp>();
    if (!pad)
      return failure();

    SmallVector<int64_t> starts, limits, strides;
    if (!sliceReshapeHelper(op, starts, limits, strides).succeeded())
      return failure();

    SmallVector<int64_t> start;
    SmallVector<int64_t> end;
    SmallVector<int64_t> step;

    SmallVector<int64_t> lpads;
    SmallVector<int64_t> hpads;
    SmallVector<int64_t> interiors;

    bool needspad = false;
    bool broadcastres = false;
    if (!slicePadHelper(pad, starts, limits, strides, start, end, step, lpads,
                        hpads, interiors, broadcastres, needspad)
             .succeeded())
      return failure();

    if (broadcastres) {
      rewriter.replaceOpWithNewOp<stablehlo::BroadcastInDimOp>(
          op, op.getType(), pad.getPaddingValue(),
          rewriter.getDenseI64ArrayAttr({}));
      return success();
    }

    if (needspad && !llvm::hasSingleElement(pad->getUsers()) &&
        !llvm::hasSingleElement(reshape->getUsers()))
      return failure();

    mlir::Value nslice = rewriter.create<stablehlo::SliceOp>(
        op.getLoc(), pad.getOperand(), start, end, step);
    if (needspad) {
      nslice = rewriter.create<stablehlo::PadOp>(
          op.getLoc(), nslice, pad.getPaddingValue(), lpads, hpads, interiors);
    }
    rewriter.replaceOpWithNewOp<stablehlo::ReshapeOp>(op, op.getType(), nslice);
    return success();
  }
};

struct SliceReshapeConcat : public OpRewritePattern<stablehlo::SliceOp> {
  using OpRewritePattern<stablehlo::SliceOp>::OpRewritePattern;

  LogicalResult matchAndRewrite(stablehlo::SliceOp op,
                                PatternRewriter &rewriter) const override {
    auto reshape = op.getOperand().getDefiningOp<stablehlo::ReshapeOp>();
    if (!reshape)
      return failure();

    if (!llvm::hasSingleElement(reshape->getUsers()))
      return failure();

    auto concat =
        reshape.getOperand().getDefiningOp<stablehlo::ConcatenateOp>();
    if (!concat)
      return failure();

    SmallVector<int64_t> starts, limits, strides;
    if (!sliceReshapeHelper(op, starts, limits, strides).succeeded())
      return failure();

    auto dim = concat.getDimension();

    SmallVector<Value> postConcat;
    if (!sliceConcatHelper(concat, rewriter, starts, limits, strides,
                           postConcat)
             .succeeded())
      return failure();

    auto c2 = rewriter.create<stablehlo::ConcatenateOp>(concat.getLoc(),
                                                        postConcat, dim);
    rewriter.replaceOpWithNewOp<stablehlo::ReshapeOp>(op, op.getType(), c2);
    return success();
  }
};

struct SliceReshapeElementwise final
    : OpRewritePattern<mlir::stablehlo::SliceOp> {
  using OpRewritePattern::OpRewritePattern;

  LogicalResult matchAndRewrite(mlir::stablehlo::SliceOp op,
                                PatternRewriter &rewriter) const override {
    auto reshape = op.getOperand().getDefiningOp<stablehlo::ReshapeOp>();
    if (!reshape)
      return failure();

    if (!llvm::hasSingleElement(reshape->getUsers()))
      return failure();
    auto elem = reshape.getOperand().getDefiningOp();
    if (!elem)
      return failure();
    if (!elem->hasTrait<mlir::OpTrait::Elementwise>())
      return failure();
    if (!llvm::hasSingleElement(elem->getUsers()))
      return failure();

    SmallVector<int64_t> starts, limits, strides;
    if (!sliceReshapeHelper(op, starts, limits, strides).succeeded())
      return failure();

    SmallVector<Value> ops;
    for (auto v : elem->getOperands()) {
      ops.push_back(rewriter.create<stablehlo::SliceOp>(op.getLoc(), v, starts,
                                                        limits, strides));
    }
    SmallVector<int64_t> sizes;
    for (auto &&[start, stop, stride] : llvm::zip(starts, limits, strides))
      sizes.push_back((stop - start) / stride);
    auto nex = rewriter.create(
        elem->getLoc(), elem->getName().getIdentifier(), ValueRange(ops),
        TypeRange(RankedTensorType::get(
            sizes, reshape.getOperand().getType().getElementType())),
        elem->getAttrs(), {}, {});
    rewriter.replaceOpWithNewOp<stablehlo::ReshapeOp>(op, op.getType(),
                                                      nex->getResult(0));
    return success();
  }
};

// slice(transpose x) -> transpose(slice x)
struct SliceReshapeTranspose final
    : OpRewritePattern<mlir::stablehlo::SliceOp> {
  using OpRewritePattern::OpRewritePattern;

  LogicalResult matchAndRewrite(mlir::stablehlo::SliceOp op,
                                PatternRewriter &rewriter) const override {
    auto type = dyn_cast<RankedTensorType>(op.getType());
    if (!type)
      return failure();

    auto reshape = op.getOperand().getDefiningOp<stablehlo::ReshapeOp>();
    if (!reshape)
      return failure();

    if (!llvm::hasSingleElement(reshape->getUsers()))
      return failure();

    auto transpose =
        reshape.getOperand().getDefiningOp<stablehlo::TransposeOp>();
    if (!transpose || !llvm::hasSingleElement(transpose->getUsers()))
      return failure();

    SmallVector<int64_t> starts, limits, strides;
    if (!sliceReshapeHelper(op, starts, limits, strides).succeeded())
      return failure();

    auto newslice =
        sliceTransposeHelper(transpose, rewriter, starts, limits, strides);
    auto newtransp = rewriter.create<stablehlo::TransposeOp>(
        transpose.getLoc(), newslice, transpose.getPermutation());
    rewriter.replaceOpWithNewOp<stablehlo::ReshapeOp>(op, op.getType(),
                                                      newtransp);
    return success();
  }
};

struct SliceReshapeDotGeneral : public OpRewritePattern<stablehlo::SliceOp> {
  using OpRewritePattern<stablehlo::SliceOp>::OpRewritePattern;

  LogicalResult matchAndRewrite(stablehlo::SliceOp op,
                                PatternRewriter &rewriter) const final {
    auto reshape = op.getOperand().getDefiningOp<stablehlo::ReshapeOp>();
    if (!reshape)
      return failure();

    if (!llvm::hasSingleElement(reshape->getUsers()))
      return failure();

    auto dot = reshape.getOperand().getDefiningOp<stablehlo::DotGeneralOp>();
    if (!dot) {
      return rewriter.notifyMatchFailure(op, "defining op is not a reshape");
    }
    if (!llvm::hasSingleElement(dot->getUsers()))
      return failure();

    SmallVector<int64_t> starts, limits, strides;
    if (!sliceReshapeHelper(op, starts, limits, strides).succeeded())
      return failure();

    auto &&[lhs2, rhs2, resTy] =
        sliceDotGeneralHelper(dot, starts, limits, strides, rewriter);

    Value operands[2] = {lhs2, rhs2};
    auto newdot = rewriter.create<stablehlo::DotGeneralOp>(
        op.getLoc(), TypeRange(resTy), operands, dot->getAttrs());

    rewriter.replaceOpWithNewOp<stablehlo::ReshapeOp>(op, op.getType(), newdot);
    return success();
  }
};

struct SliceReshapeSlice final : OpRewritePattern<mlir::stablehlo::SliceOp> {
  using OpRewritePattern::OpRewritePattern;

  LogicalResult matchAndRewrite(mlir::stablehlo::SliceOp op,
                                PatternRewriter &rewriter) const override {
    auto reshape = op.getOperand().getDefiningOp<stablehlo::ReshapeOp>();
    if (!reshape)
      return failure();

    if (!llvm::hasSingleElement(reshape->getUsers()))
      return failure();

    auto prev = reshape.getOperand().getDefiningOp<stablehlo::SliceOp>();
    if (!prev)
      return failure();

    SmallVector<int64_t> starts, limits, strides;
    if (!sliceReshapeHelper(op, starts, limits, strides).succeeded())
      return failure();

    sliceSliceHelper(prev, starts, limits, strides);
    auto newslice = rewriter.create<stablehlo::SliceOp>(
        op.getLoc(), prev.getOperand(), starts, limits, strides);
    rewriter.replaceOpWithNewOp<stablehlo::ReshapeOp>(op, op.getType(),
                                                      newslice);
    return success();
  }
};
} // namespace

// Rewritten from
// https://github.com/openxla/stablehlo/blob/4f180d3c2236a15f82f29aad1b47f6ea2c14fc52/stablehlo/reference/Ops.cpp#L1381
// using https://openxla.org/xla/operation_semantics#gather
// becuase xla/openxla differ in semantics
stablehlo::Index index(stablehlo::Tensor tensor) {
  stablehlo::Index result;
  for (auto it = tensor.index_begin(); it != tensor.index_end(); ++it)
    result.push_back(tensor.get(*it).getIntegerValue().getSExtValue());
  return result;
}

stablehlo::Tensor sliceOp(const stablehlo::Tensor &operand,
                          const stablehlo::Index &index) {
  using namespace stablehlo;
  Sizes start, limit;
  for (auto i = 0; i < operand.getRank(); ++i) {
    if (index[i] == -1) {
      start.push_back(0);
      limit.push_back(operand.getShape()[i]);
    } else {
      start.push_back(index[i]);
      limit.push_back(index[i] + 1);
    }
  }
  Sizes strides(operand.getRank(), 1);

  SmallVector<Type> inferredTypes;
  Builder builder(operand.getType().getContext());
  auto inferStatus = hlo::inferSliceOp({}, operand.getType(), start, limit,
                                       strides, inferredTypes);
  (void)inferStatus;
  assert(!failed(inferStatus));

  return stablehlo::sliceOp(operand, start, strides,
                            inferredTypes[0].cast<mlir::ShapedType>());
}

bool is_iota(ArrayRef<int64_t> idx) {
  for (auto en : llvm::enumerate(idx))
    if (en.index() != en.value())
      return false;
  return true;
}

/// Converts gather ops to slice ops in case we have a single set of constant
/// indices.
struct GatherSimplify final : OpRewritePattern<mlir::stablehlo::GatherOp> {
  using OpRewritePattern::OpRewritePattern;

  LogicalResult matchAndRewrite(mlir::stablehlo::GatherOp op,
                                PatternRewriter &rewriter) const override {
    DenseIntElementsAttr startIndicesCst;
    if (!matchPattern(op.getStartIndices(), m_Constant(&startIndicesCst)))
      return failure();

    {
      DenseIntElementsAttr operandVals;
      if (matchPattern(op.getOperand(), m_Constant(&operandVals))) {
        auto out = stablehlo::gatherOp(
            stablehlo::constantOp(operandVals),
            stablehlo::constantOp(startIndicesCst),
            stablehlo::Axes(op.getDimensionNumbers().getOffsetDims()),
            stablehlo::Axes(op.getDimensionNumbers().getCollapsedSliceDims()),
            stablehlo::Axes(op.getDimensionNumbers().getOperandBatchingDims()),
            stablehlo::Axes(
                op.getDimensionNumbers().getStartIndicesBatchingDims()),
            stablehlo::Axes(op.getDimensionNumbers().getStartIndexMap()),
            stablehlo::Axis(op.getDimensionNumbers().getIndexVectorDim()),
            stablehlo::Sizes(op.getSliceSizes()), op.getIndicesAreSorted(),
            op.getType());

        rewriter.replaceOpWithNewOp<stablehlo::ConstantOp>(op, op.getType(),
                                                           fromTensor(out));
        return success();
      }
    }
    return failure();
  }
};

template <typename T> struct CSE final : OpRewritePattern<T> {
  using OpRewritePattern<T>::OpRewritePattern;

  LogicalResult matchAndRewrite(T op,
                                PatternRewriter &rewriter) const override {
    if (op->getNumOperands() > 0)
      for (auto nop : op->getOperand(0).getUsers()) {
        if (nop == op)
          continue;
        if (!isa<T>(nop))
          continue;
        if (!OperationEquivalence::isEquivalentTo(
                op, nop, OperationEquivalence::IgnoreLocations))
          continue;
        if (nop->getBlock() != op->getBlock())
          continue;
        if (nop->isBeforeInBlock(op)) {
          rewriter.replaceOp(op, nop);
          return success();
        } else {
          rewriter.replaceOp(nop, op);
          return success();
        }
      }
    return failure();
  }
};

struct ConstPropThroughBarrier final
    : OpRewritePattern<mlir::stablehlo::OptimizationBarrierOp> {
  using OpRewritePattern::OpRewritePattern;

  LogicalResult matchAndRewrite(mlir::stablehlo::OptimizationBarrierOp op,
                                PatternRewriter &rewriter) const override {

    SmallVector<Value> replacements;
    bool changed = false;
    for (auto &&[res, inp] : llvm::zip(op.getResults(), op.getOperands())) {
      if (inp.getDefiningOp<stablehlo::ConstantOp>()) {
        changed = true;
      } else if (res.use_empty()) {
        changed = true;
      } else {
        replacements.push_back(inp);
      }
    }
    if (!changed) {
      return failure();
    }

    auto nop = rewriter.create<stablehlo::OptimizationBarrierOp>(op.getLoc(),
                                                                 replacements);

    size_t idx = 0;
    SmallVector<Value> results;
    for (auto &&[res, inp] : llvm::zip(op.getResults(), op.getOperands())) {
      if (res.use_empty() || inp.getDefiningOp<stablehlo::ConstantOp>()) {
        results.push_back(inp);
      } else {
        results.push_back(nop->getResult(idx));
        idx++;
      }
    }
    rewriter.replaceOp(op, results);
    return success();
  }
};

//////////////// Imported from stablehlo
static bool isIotaRange(ArrayRef<int64_t> dims) {
  return llvm::all_of(llvm::enumerate(dims), [](const auto &it) {
    return static_cast<int64_t>(it.index()) == it.value();
  });
}

/// Matches when either of the submatchers match.
template <typename MatcherA, typename MatcherB> struct m_AnyOf {
  m_AnyOf(MatcherA a, MatcherB b) : matcherA(a), matcherB(b) {}

  bool match(Operation *op) { return matcherA.match(op) || matcherB.match(op); }

  MatcherA matcherA;
  MatcherB matcherB;
};

template <typename MatcherA, typename MatcherB>
m_AnyOf(MatcherA, MatcherB) -> m_AnyOf<MatcherA, MatcherB>;

/// Binary constant folder that used a generic folder function to handle both
/// ints and floats.
template <typename Fn>
static TypedAttr foldBinaryOpIntOrFloat(TypedAttr lhs, TypedAttr rhs,
                                        Fn &&folder) {
  Attribute operands[2] = {lhs, rhs};
  Type elemTy = getElementTypeOrSelf(lhs);

  Attribute res;
  if (isa<IntegerType>(elemTy))
    res = constFoldBinaryOp<IntegerAttr, IntegerAttr::ValueType, void>(operands,
                                                                       folder);
  if (isa<FloatType>(elemTy))
    res = constFoldBinaryOp<FloatAttr, FloatAttr::ValueType, void>(operands,
                                                                   folder);
  if (res)
    return res.cast<TypedAttr>();

  return nullptr;
}

static mlir::stablehlo::ComparisonDirection
invertDirection(mlir::stablehlo::ComparisonDirection direction) {
  using mlir::stablehlo::ComparisonDirection;

  switch (direction) {
  case ComparisonDirection::EQ:
  case ComparisonDirection::NE:
    return direction;
  case ComparisonDirection::GE:
    return ComparisonDirection::LE;
  case ComparisonDirection::GT:
    return ComparisonDirection::LT;
  case ComparisonDirection::LE:
    return ComparisonDirection::GE;
  case ComparisonDirection::LT:
    return ComparisonDirection::GT;
  }

  llvm::report_fatal_error("Unhandled case");
}

static APInt calculateComp(mlir::stablehlo::ComparisonType kind,
                           mlir::stablehlo::ComparisonDirection direction,
                           const APInt &lhs, const APInt &rhs) {
  using mlir::stablehlo::ComparisonDirection;
  using mlir::stablehlo::ComparisonType;
  assert(llvm::is_contained({ComparisonType::SIGNED, ComparisonType::UNSIGNED},
                            kind) &&
         "Not an integer comparison");

  auto asBit = [](bool value) {
    return value ? APInt::getAllOnes(1) : APInt::getZero(1);
  };

  switch (direction) {
  case ComparisonDirection::EQ:
    return asBit(lhs == rhs);
  case ComparisonDirection::NE:
    return asBit(lhs != rhs);
  case ComparisonDirection::GE:
    return asBit(kind == ComparisonType::SIGNED ? lhs.sge(rhs) : lhs.uge(rhs));
  case ComparisonDirection::GT:
    return asBit(kind == ComparisonType::SIGNED ? lhs.sgt(rhs) : lhs.ugt(rhs));
  case ComparisonDirection::LE:
    return asBit(kind == ComparisonType::SIGNED ? lhs.sle(rhs) : lhs.ule(rhs));
  case ComparisonDirection::LT:
    return asBit(kind == ComparisonType::SIGNED ? lhs.slt(rhs) : lhs.ult(rhs));
  }

  llvm_unreachable("Unhandled case");
}

struct CompareOpCanon final : OpRewritePattern<mlir::stablehlo::CompareOp> {
  using OpRewritePattern::OpRewritePattern;

  LogicalResult matchAndRewrite(mlir::stablehlo::CompareOp op,
                                PatternRewriter &rewriter) const override {
    RankedTensorType type = op.getType();

    {
      DenseElementsAttr lhs;
      matchPattern(op.getLhs(), m_Constant(&lhs));
      DenseElementsAttr rhs;
      matchPattern(op.getRhs(), m_Constant(&rhs));
      if (lhs && rhs) {
        bool isSplat = lhs.isSplat() && rhs.isSplat();
        auto ty = isSplat
                      ? RankedTensorType::get({}, op.getType().getElementType())
                      : op.getType();
        auto out = fromTensor(mlir::stablehlo::compareOp(
            isSplat
                ? stablehlo::makeTensor(lhs.resizeSplat(RankedTensorType::get(
                      {}, lhs.getType().getElementType())))
                : mlir::stablehlo::constantOp(lhs),
            isSplat
                ? stablehlo::makeTensor(rhs.resizeSplat(RankedTensorType::get(
                      {}, rhs.getType().getElementType())))
                : mlir::stablehlo::constantOp(rhs),
            op.getComparisonDirection(), ty));
        if (isSplat)
          out = out.resizeSplat(op.getType());

        rewriter.replaceOpWithNewOp<stablehlo::ConstantOp>(op, op.getType(),
                                                           out);
        return success();
      }
    }

    // Bail out on non-integer comparison.
    // TODO: Support more comparison types.
    using mlir::stablehlo::ComparisonType;
    std::optional<ComparisonType> compType = op.getCompareType();
    if (!compType ||
        !llvm::is_contained({ComparisonType::SIGNED, ComparisonType::UNSIGNED},
                            *compType)) {
      return failure();
    }

    using mlir::stablehlo::ComparisonDirection;
    ComparisonDirection direction = op.getComparisonDirection();
    Value lhs = op.getLhs();
    Value rhs = op.getRhs();

    if (lhs == rhs) {
      switch (direction) {
      case ComparisonDirection::EQ:
      case ComparisonDirection::GE:
      case ComparisonDirection::LE: {
        rewriter.replaceOpWithNewOp<mlir::stablehlo::ConstantOp>(
            op, SplatElementsAttr::get(type, rewriter.getBoolAttr(true)));
        return success();
      }
      case ComparisonDirection::GT:
      case ComparisonDirection::LT:
      case ComparisonDirection::NE: {
        rewriter.replaceOpWithNewOp<mlir::stablehlo::ConstantOp>(
            op, rewriter.getZeroAttr(type));
        return success();
      }
      }
      llvm_unreachable("Unhandled case");
    }

    TypedAttr lhsAttr;
    matchPattern(lhs, m_Constant(&lhsAttr));

    TypedAttr rhsAttr;
    matchPattern(rhs, m_Constant(&rhsAttr));

    // The canonical form has the constant operand as the RHS.
    if (lhsAttr && !rhsAttr) {
      rewriter.modifyOpInPlace(op, [&op, direction, lhs, rhs] {
        op.setComparisonDirection(invertDirection(direction));
        op->setOperands(ValueRange{rhs, lhs});
      });
      return success();
    }

    if (Attribute res;
        lhsAttr && rhsAttr &&
        (res = constFoldBinaryOp<IntegerAttr, IntegerAttr::ValueType, void>(
             ArrayRef<Attribute>({lhsAttr, rhsAttr}), op.getType(),
             [direction, kind = *compType](const APInt &a, const APInt &b) {
               return calculateComp(kind, direction, a, b);
             }))) {
      rewriter.replaceOpWithNewOp<mlir::stablehlo::ConstantOp>(op, res);
      return success();
    }

    return failure();
  }
};

struct SelectOpUsedWithinIf final
    : OpRewritePattern<mlir::stablehlo::SelectOp> {
  using OpRewritePattern::OpRewritePattern;

  LogicalResult matchAndRewrite(mlir::stablehlo::SelectOp op,
                                PatternRewriter &rewriter) const override {
    Value pred = op.getPred();
    Value result = op.getResult();

    if (pred.getType().cast<TensorType>().getShape().size() != 0)
      return failure();

    auto block = op->getBlock();

    bool anyModified = false;

    rewriter.replaceUsesWithIf(result, op.getOnTrue(), [&](auto &use) {
      Operation *user = use.getOwner();
      if (user->getBlock() == block)
        return false;

      Operation *p = user->getParentOp();
      while (p && p != op) {
        if (auto ifOp = dyn_cast<stablehlo::IfOp>(p)) {
          if (ifOp.getPred() == pred &&
              ifOp.getTrueBranch().isAncestor(user->getParentRegion())) {
            anyModified = true;
            return true;
          }
        }
        p = p->getParentOp();
      }
      return false;
    });

    rewriter.replaceUsesWithIf(result, op.getOnFalse(), [&](auto &use) {
      Operation *user = use.getOwner();
      if (user->getBlock() == block)
        return false;

      Operation *p = user->getParentOp();
      while (p && p != op) {
        if (auto ifOp = dyn_cast<stablehlo::IfOp>(p)) {
          if (ifOp.getPred() == pred &&
              ifOp.getFalseBranch().isAncestor(user->getParentRegion())) {
            anyModified = true;
            return true;
          }
        }
        p = p->getParentOp();
      }
      return false;
    });

    return success(anyModified);
  }
};

struct SelectOpCanon final : OpRewritePattern<mlir::stablehlo::SelectOp> {
  using OpRewritePattern::OpRewritePattern;
  size_t max_constant_expansion;
  SelectOpCanon(size_t max_constant_expansion, MLIRContext *context,
                PatternBenefit benefit = 1,
                ArrayRef<StringRef> generatedNames = {})
      : OpRewritePattern(context, benefit, generatedNames),
        max_constant_expansion(max_constant_expansion) {}
  LogicalResult matchAndRewrite(mlir::stablehlo::SelectOp op,
                                PatternRewriter &rewriter) const override {
    RankedTensorType type = op.getType();

    Value trueVal = op.getOnTrue();
    Value falseVal = op.getOnFalse();

    // Eliminate select with two identical outcomes.
    if (trueVal == falseVal) {
      rewriter.replaceOp(op, trueVal);
      return success();
    }

    // Simplify when the condition is a constant.
    Value pred = op.getPred();
    ElementsAttr cond;
    if (!matchPattern(pred, m_Constant(&cond)))
      return failure();

    // Handle splat predicate and select either `trueVal` or `falseVal`.
    if (cond.isSplat()) {
      rewriter.replaceOp(op, cond.getSplatValue<bool>() ? trueVal : falseVal);
      return success();
    }

    // Handle elementwise selection when both outcomes are also constants. This
    // will create a new, likely non-splat constant.
    if (cond.getNumElements() > max_constant_expansion)
      return failure();

    ElementsAttr trueAttr;
    if (!matchPattern(trueVal, m_Constant(&trueAttr)))
      return failure();

    ElementsAttr falseAttr;
    if (!matchPattern(falseVal, m_Constant(&falseAttr)))
      return failure();

    SmallVector<Attribute> newValues;
    newValues.reserve(cond.getNumElements());
    for (auto [condElem, trueElem, falseElem] : llvm::zip_equal(
             cond.getValues<bool>(), trueAttr.getValues<Attribute>(),
             falseAttr.getValues<Attribute>())) {
      newValues.push_back(condElem ? trueElem : falseElem);
    }

    rewriter.replaceOpWithNewOp<mlir::stablehlo::ConstantOp>(
        op, DenseElementsAttr::get(type, newValues));
    return success();
  }
};

struct BroadcastInDimOpCanon final
    : OpRewritePattern<mlir::stablehlo::BroadcastInDimOp> {
  using OpRewritePattern::OpRewritePattern;

  LogicalResult matchAndRewrite(mlir::stablehlo::BroadcastInDimOp op,
                                PatternRewriter &rewriter) const override {
    RankedTensorType type = op.getType();

    TypedValue<RankedTensorType> operand = op.getOperand();
    RankedTensorType operandTy = operand.getType();

    // Fold when broadcast is a noop.
    auto dims = op.getBroadcastDimensions();
    bool isDimsIota = isIotaRange(dims);
    if (type == operandTy && isDimsIota) {
      rewriter.replaceOp(op, operand);
      return success();
    }

    // Handle splat broadcasts.
    if (SplatElementsAttr cstAttr;
        matchPattern(operand, m_Constant(&cstAttr))) {
      rewriter.replaceOpWithNewOp<mlir::stablehlo::ConstantOp>(
          op, SplatElementsAttr::get(op.getType(),
                                     cstAttr.getSplatValue<Attribute>()));
      return success();
    }

    if (operandTy.hasStaticShape() && type.hasStaticShape() &&
        type.getNumElements() == operandTy.getNumElements()) {
      // BroadcastInDim equivalent to reshape.
      if (isDimsIota) {
        rewriter.replaceOpWithNewOp<mlir::stablehlo::ReshapeOp>(op, type,
                                                                operand);
        return success();
      }
      // BroadcastInDim equivalent to transpose.
      if (type.getRank() == operandTy.getRank()) {
        rewriter.replaceOpWithNewOp<mlir::stablehlo::TransposeOp>(
            op, type, operand, dims);
        return success();
      }
    }

    // Eliminate redundant nested BroadcastInDim.
    if (auto definingOp =
            operand.getDefiningOp<mlir::stablehlo::BroadcastInDimOp>()) {
      auto newIndices = llvm::to_vector(
          llvm::map_range(definingOp.getBroadcastDimensions(),
                          [&dims](int64_t dim) { return dims[dim]; }));
      rewriter.replaceOpWithNewOp<mlir::stablehlo::BroadcastInDimOp>(
          op, type, definingOp.getOperand(), newIndices);
      return success();
    }

    return failure();
  }
};

struct TransposeBroadcastInDimToBroadcastInDim final
    : OpRewritePattern<mlir::stablehlo::BroadcastInDimOp> {
  using OpRewritePattern<mlir::stablehlo::BroadcastInDimOp>::OpRewritePattern;

  LogicalResult matchAndRewrite(mlir::stablehlo::BroadcastInDimOp op,
                                PatternRewriter &rewriter) const override {
    auto transposeOp = op.getOperand().getDefiningOp<stablehlo::TransposeOp>();
    if (!transposeOp)
      return failure();

    auto broadcastDims = op.getBroadcastDimensions();
    auto permutation = transposeOp.getPermutation();

    // For each input dimension, find where it maps in final output
    SmallVector<int64_t> newBroadcastDims(
        transposeOp.getOperand().getType().getRank(), -1);
    for (auto [idx, oldDim] : llvm::enumerate(broadcastDims)) {
      newBroadcastDims[permutation[idx]] = oldDim;
    }

    rewriter.replaceOpWithNewOp<stablehlo::BroadcastInDimOp>(
        op, op.getType(), transposeOp.getOperand(),
        rewriter.getDenseI64ArrayAttr(newBroadcastDims));

    return success();
  }
};

struct BroadcastInDimTransposeToBroadcastInDim final
    : OpRewritePattern<mlir::stablehlo::TransposeOp> {
  using OpRewritePattern<mlir::stablehlo::TransposeOp>::OpRewritePattern;

  LogicalResult matchAndRewrite(mlir::stablehlo::TransposeOp op,
                                PatternRewriter &rewriter) const override {
    auto broadcastOp =
        op.getOperand().getDefiningOp<stablehlo::BroadcastInDimOp>();
    if (!broadcastOp)
      return failure();

    auto broadcastDims = broadcastOp.getBroadcastDimensions();
    auto permutation = op.getPermutation();

    // Compute the inverse permutation
    SmallVector<int64_t> inversePermutation(permutation.size());
    for (auto [idx, perm] : llvm::enumerate(permutation)) {
      inversePermutation[perm] = idx;
    }

    // Adjust the broadcast dimensions using the inverse permutation
    SmallVector<int64_t> newBroadcastDims;
    for (auto oldDim : broadcastDims) {
      newBroadcastDims.push_back(inversePermutation[oldDim]);
    }

    rewriter.replaceOpWithNewOp<stablehlo::BroadcastInDimOp>(
        op, op.getType(), broadcastOp.getOperand(),
        rewriter.getDenseI64ArrayAttr(newBroadcastDims));

    return success();
  }
};

struct ConcatenateOpCanon final
    : OpRewritePattern<mlir::stablehlo::ConcatenateOp> {
  using OpRewritePattern::OpRewritePattern;
  size_t max_constant_expansion;
  ConcatenateOpCanon(size_t max_constant_expansion, MLIRContext *context,
                     PatternBenefit benefit = 1,
                     ArrayRef<StringRef> generatedNames = {})
      : OpRewritePattern(context, benefit, generatedNames),
        max_constant_expansion(max_constant_expansion) {}
  LogicalResult matchAndRewrite(mlir::stablehlo::ConcatenateOp op,
                                PatternRewriter &rewriter) const override {
    RankedTensorType type = op.getType();
    if (!type.hasStaticShape())
      return failure();

    size_t numElems = type.getNumElements();
    if (numElems > max_constant_expansion)
      return failure();

    // Fold concatenate when all inputs are constants.
    OperandRange inputs = op.getInputs();
    SmallVector<DenseElementsAttr> constants(inputs.size());
    for (auto [input, constant] : llvm::zip_equal(inputs, constants)) {
      if (!matchPattern(input, m_Constant(&constant)))
        return failure();
    }

    uint64_t dim = op.getDimension();
    ArrayRef<int64_t> shape = type.getShape();
    int64_t topSize = std::accumulate(shape.begin(), shape.begin() + dim,
                                      int64_t{1}, std::multiplies<>{});

    SmallVector<Attribute> newElems;
    newElems.reserve(numElems);

    for (int64_t i = 0; i != topSize; ++i) {
      for (ElementsAttr attr : constants) {
        size_t bottomSize = attr.getNumElements() / topSize;
        auto begin = attr.value_begin<Attribute>() + (i * bottomSize);
        newElems.append(begin, begin + bottomSize);
      }
    }

    assert(newElems.size() == numElems);
    rewriter.replaceOpWithNewOp<mlir::stablehlo::ConstantOp>(
        op, DenseElementsAttr::get(op.getType(), newElems));
    return success();
  }
};

struct ConvertOpCanon final : OpRewritePattern<mlir::stablehlo::ConvertOp> {
  using OpRewritePattern::OpRewritePattern;

  LogicalResult matchAndRewrite(mlir::stablehlo::ConvertOp op,
                                PatternRewriter &rewriter) const override {
    // Check if this convert is a noop.
    if (op.getOperand().getType() != op.getType())
      return failure();

    rewriter.replaceOp(op, op.getOperand());
    return success();
  }
};

struct DivideSqrtToMultiplyRsqrt final
    : OpRewritePattern<mlir::stablehlo::DivOp> {
  using OpRewritePattern<mlir::stablehlo::DivOp>::OpRewritePattern;

  LogicalResult matchAndRewrite(mlir::stablehlo::DivOp op,
                                PatternRewriter &rewriter) const override {
    auto rhsOp = op.getRhs().getDefiningOp<stablehlo::SqrtOp>();
    if ((!rhsOp) || !rhsOp->hasOneUse())
      return failure();

    rewriter.replaceOpWithNewOp<stablehlo::MulOp>(
        op, op.getLhs(),
        rewriter.create<stablehlo::RsqrtOp>(op.getLoc(), rhsOp.getOperand()));
    return success();
  }
};

/// Does the same as PatternRewriter::replaceOpWithNewOp, but with a twist.
///
/// Sometimes, we want to replace an op with a new op and simultaneously refine
/// the result type from a dynamically-shaped type to a statically-shaped type.
/// (Search for usages of this function for examples).
//
/// Oftentimes, this works just fine because HLO is designed to accommodate
/// this kind of type refinements. But sometimes, this doesn't work - when
/// the op is used outside of the HLO dialect (e.g. in func.return). In these
/// cases, we insert a tensor.cast to smooth things out.
template <typename OpTy, typename... Args>
static OpTy refineOpWithNewOp(PatternRewriter &rewriter, Operation *op,
                              Args &&...args) {
  auto newOp = rewriter.create<OpTy>(op->getLoc(), std::forward<Args>(args)...);

  llvm::SmallVector<Value> replacementResults;
  assert(op->getNumResults() == newOp->getNumResults() &&
         "replacement op doesn't match results of original op");
  for (auto [opResult, newOpResult] :
       llvm::zip(op->getResults(), newOp->getResults())) {
    Value replacementResult = newOpResult;
    if (llvm::any_of(opResult.getUsers(), [&](Operation *user) {
          return user->getDialect() != op->getDialect();
        }))
      replacementResult = rewriter.create<mlir::tensor::CastOp>(
          op->getLoc(), opResult.getType(), newOpResult);
    replacementResults.push_back(replacementResult);
  }

  rewriter.replaceOp(op, replacementResults);
  return newOp;
}

/// If a DynamicBroadCastInDimOp is not actually dynamic, use an ordinary
/// BroadcastInDimOp.
struct DynamicBroadcastInDimOpNotActuallyDynamic final
    : OpRewritePattern<mlir::stablehlo::DynamicBroadcastInDimOp> {
  using OpRewritePattern::OpRewritePattern;

  LogicalResult matchAndRewrite(mlir::stablehlo::DynamicBroadcastInDimOp op,
                                PatternRewriter &rewriter) const override {
    RankedTensorType operandType = op.getOperand().getType();
    if (!operandType.hasStaticShape())
      return rewriter.notifyMatchFailure(op, "requires operand static shape");

    RankedTensorType type = op.getType();
    // output has static shape, replace with broadcast_in_dim
    if (type.hasStaticShape()) {
      rewriter.replaceOpWithNewOp<mlir::stablehlo::BroadcastInDimOp>(
          op, type, op.getOperand(), op.getBroadcastDimensionsAttr());
      return success();
    }

    // output_dimensions are constant, set output shape with output_dimensions,
    // then replace with broadcast_in_dim
    if (llvm::SmallVector<int64_t> shape;
        succeeded(hlo::matchInts(op.getOutputDimensions(), shape))) {
      refineOpWithNewOp<mlir::stablehlo::BroadcastInDimOp>(
          rewriter, op, RankedTensorType::get(shape, type.getElementType()),
          op.getOperand(), op.getBroadcastDimensionsAttr());
      return success();
    }
    return rewriter.notifyMatchFailure(
        op, "requires output static shape or constant broadcast dimensions");
  }
};

struct ChainedDynamicBroadcastInDimCanonicalization final
    : OpRewritePattern<mlir::stablehlo::DynamicBroadcastInDimOp> {
  using OpRewritePattern::OpRewritePattern;

  LogicalResult matchAndRewrite(mlir::stablehlo::DynamicBroadcastInDimOp bcast,
                                PatternRewriter &rewriter) const override {
    auto precedingBcast =
        bcast.getOperand()
            .getDefiningOp<mlir::stablehlo::DynamicBroadcastInDimOp>();
    if (!precedingBcast)
      return failure();

    // Compose broadcast dimensions.
    SmallVector<int64_t> composition;
    for (int64_t precedingDim : precedingBcast.getBroadcastDimensions()) {
      composition.push_back(bcast.getBroadcastDimensions()[precedingDim]);
    }
    auto composedBcastDims = rewriter.getDenseI64ArrayAttr(composition);

    rewriter.replaceOpWithNewOp<mlir::stablehlo::DynamicBroadcastInDimOp>(
        bcast, bcast.getType(), precedingBcast.getOperand(),
        bcast.getOutputDimensions(), composedBcastDims);
    return success();
  }
};

// If all dimensions are known to be nonexpanding from the attribute, replace
// the dynamic broadcast with a cast.
struct DynamicBroadcastInDimAllDimsNonExpanding final
    : OpRewritePattern<mlir::stablehlo::DynamicBroadcastInDimOp> {
  using OpRewritePattern::OpRewritePattern;

  LogicalResult matchAndRewrite(mlir::stablehlo::DynamicBroadcastInDimOp op,
                                PatternRewriter &rewriter) const override {
    RankedTensorType type = op.getType();

    if (!op.getKnownNonexpandingDimensions() ||
        static_cast<int64_t>(op.getKnownNonexpandingDimensions()->size()) !=
            type.getRank()) {
      return rewriter.notifyMatchFailure(
          op, "known_nonexpanding_dimensions don't cover all output dims");
    }

    auto cast = rewriter.createOrFold<tensor::CastOp>(op.getLoc(), type,
                                                      op.getOperand());
    rewriter.replaceOp(op, cast);
    return success();
  }
};

struct NoopReduceOpCanon final : OpRewritePattern<mlir::stablehlo::ReduceOp> {
  using OpRewritePattern::OpRewritePattern;

  LogicalResult matchAndRewrite(mlir::stablehlo::ReduceOp op,
                                PatternRewriter &rewriter) const override {
    // No dimensions to reduce.
    if (op.getDimensions().empty()) {
      rewriter.replaceOp(op, op.getInputs());
      return success();
    }

    // If all returned values in the ReduceOp region exists outside the
    // region, replace the ReduceOp with those values.
    if (auto retOp = dyn_cast<mlir::stablehlo::ReturnOp>(
            op.getBody().front().getTerminator())) {
      Region *retRegion = retOp->getParentRegion();
      if (llvm::any_of(retOp.getResults(), [retRegion](Value result) {
            return result.getParentRegion() == retRegion;
          }))
        return failure();

      SmallVector<Value> vals;
      DenseI64ArrayAttr empty = rewriter.getDenseI64ArrayAttr({});
      for (auto [res, opres] : llvm::zip(retOp.getResults(), op.getResults()))
        vals.push_back(rewriter.create<stablehlo::BroadcastInDimOp>(
            op.getLoc(), opres.getType(), res, empty));
      rewriter.replaceOp(op, vals);
      return success();
    }

    return failure();
  }
};

struct EmptyReduceOpCanon final : OpRewritePattern<mlir::stablehlo::ReduceOp> {
  using OpRewritePattern::OpRewritePattern;

  LogicalResult matchAndRewrite(mlir::stablehlo::ReduceOp op,
                                PatternRewriter &rewriter) const override {
    // We require all reduce shapes to be the same, up to the element types, so
    // we can just use the first operand and the first result as
    // representatives.
    auto elemTy = op.getInputs().getType().front().cast<RankedTensorType>();

    if (!llvm::is_contained(elemTy.getShape(), 0))
      return failure();

    Location loc = op.getLoc();
    DenseI64ArrayAttr empty = rewriter.getDenseI64ArrayAttr({});
    if (elemTy.hasStaticShape()) {
      SmallVector<Value> broadcasts(op.getNumResults());
      for (auto [bcast, init, outTy] : llvm::zip_equal(
               broadcasts, op.getInitValues(), op.getResultTypes())) {
        bcast = rewriter.create<mlir::stablehlo::BroadcastInDimOp>(loc, outTy,
                                                                   init, empty);
      }
      rewriter.replaceOp(op, broadcasts);
      return success();
    }

    SmallVector<Value> shapes;
    if (failed(op.reifyReturnTypeShapes(rewriter, op.getOperands(), shapes)))
      return failure();

    SmallVector<Value> broadcasts(op.getNumResults());
    for (auto [bcast, init, shape, outTy] : llvm::zip_equal(
             broadcasts, op.getInitValues(), shapes, op.getResultTypes())) {
      bcast = rewriter.create<mlir::stablehlo::DynamicBroadcastInDimOp>(
          loc, outTy, init, shape, empty);
    }
    rewriter.replaceOp(op, broadcasts);
    return success();
  }
};

struct DynamicReshapeOpCanon final
    : OpRewritePattern<mlir::stablehlo::DynamicReshapeOp> {
  using OpRewritePattern::OpRewritePattern;

  LogicalResult matchAndRewrite(mlir::stablehlo::DynamicReshapeOp op,
                                PatternRewriter &rewriter) const override {
    // This is a noop when the output type is already a static shape.
    RankedTensorType type = op.getType();
    if (!type.hasStaticShape())
      return failure();

    rewriter.replaceOpWithNewOp<mlir::stablehlo::ReshapeOp>(op, type,
                                                            op.getOperand());
    return success();
  }
};

struct GetTupleElementOpCanon final
    : OpRewritePattern<mlir::stablehlo::GetTupleElementOp> {
  using OpRewritePattern::OpRewritePattern;

  LogicalResult matchAndRewrite(mlir::stablehlo::GetTupleElementOp op,
                                PatternRewriter &rewriter) const override {
    auto tuple = op.getOperand().getDefiningOp<mlir::stablehlo::TupleOp>();
    if (!tuple)
      return failure();

    Value result = tuple.getOperand(op.getIndex());
    rewriter.replaceOp(op, result);
    return success();
  }
};

struct RealOpCanon final : OpRewritePattern<mlir::stablehlo::RealOp> {
  using OpRewritePattern::OpRewritePattern;

  LogicalResult matchAndRewrite(mlir::stablehlo::RealOp op,
                                PatternRewriter &rewriter) const override {
    auto elTy = op.getOperand().getType().getElementType();
    if (!isa<ComplexType>(elTy)) {
      rewriter.replaceAllUsesWith(op.getResult(), op.getOperand());
      return success();
    }

    auto complex = op.getOperand().getDefiningOp<mlir::stablehlo::ComplexOp>();
    if (!complex)
      return failure();

    rewriter.replaceOp(op, complex.getLhs());
    return success();
  }
};

struct ImagOpCanon final : OpRewritePattern<mlir::stablehlo::ImagOp> {
  using OpRewritePattern::OpRewritePattern;

  LogicalResult matchAndRewrite(mlir::stablehlo::ImagOp op,
                                PatternRewriter &rewriter) const override {
    auto elTy = op.getOperand().getType().getElementType();
    if (!isa<ComplexType>(elTy)) {
      rewriter.replaceOp(op, rewriter.create<stablehlo::ConstantOp>(
                                 op->getLoc(), makeAttr(op.getType(), 0)));
      return success();
    }

    auto complex = op.getOperand().getDefiningOp<mlir::stablehlo::ComplexOp>();
    if (!complex)
      return failure();

    rewriter.replaceOp(op, complex.getRhs());
    return success();
  }
};

// (conj (complex a, (neg b))) -> (complex a b)
struct ConjComplexNegate final : OpRewritePattern<mlir::chlo::ConjOp> {
  using OpRewritePattern::OpRewritePattern;

  LogicalResult matchAndRewrite(chlo::ConjOp op,
                                PatternRewriter &rewriter) const override {
    auto complex = op.getOperand().getDefiningOp<stablehlo::ComplexOp>();
    if (!complex)
      return failure();

    auto neg = complex.getRhs().getDefiningOp<stablehlo::NegOp>();
    if (!neg)
      return failure();

    rewriter.replaceOpWithNewOp<stablehlo::ComplexOp>(
        op, op.getType(), complex.getLhs(), neg.getOperand());
    return success();
  }
};

struct GetDimensionSizeOpCanon final
    : OpRewritePattern<mlir::stablehlo::GetDimensionSizeOp> {
  using OpRewritePattern::OpRewritePattern;

  LogicalResult matchAndRewrite(mlir::stablehlo::GetDimensionSizeOp op,
                                PatternRewriter &rewriter) const override {
    // Fold get_dimension_size when the queried dim is statically known.
    RankedTensorType operandTy = op.getOperand().getType();

    int64_t dimSize = operandTy.getDimSize(op.getDimension());
    if (dimSize < 0)
      return failure();

    auto elemTy = op.getType().getElementType().cast<IntegerType>();
    IntegerAttr elemVal = rewriter.getIntegerAttr(elemTy, dimSize);
    rewriter.replaceOpWithNewOp<mlir::stablehlo::ConstantOp>(
        op, DenseElementsAttr::get(op.getType(), elemVal));
    return success();
  }
};

struct NoopReverse final : OpRewritePattern<mlir::stablehlo::ReverseOp> {
  using OpRewritePattern::OpRewritePattern;

  LogicalResult matchAndRewrite(mlir::stablehlo::ReverseOp op,
                                PatternRewriter &rewriter) const override {
    SmallVector<int64_t> newDimensions;
    auto dimensions = op.getDimensions();
    auto shape = op.getResult().getType().getShape();

    for (auto dim : dimensions) {
      auto size = shape[dim];
      if (size != 1)
        newDimensions.push_back(dim);
    }

    if (newDimensions.empty()) {
      rewriter.replaceAllUsesWith(op.getResult(), op.getOperand());
      return success();
    }

    if (newDimensions.size() == dimensions.size())
      return failure();

    rewriter.replaceOpWithNewOp<stablehlo::ReverseOp>(op, op.getOperand(),
                                                      newDimensions);
    return success();
  }
};

/// Converts gather ops to slice ops in case we have a single set of constant
/// indices.
struct GatherOpCanon final : OpRewritePattern<mlir::stablehlo::GatherOp> {
  using OpRewritePattern::OpRewritePattern;

  LogicalResult matchAndRewrite(mlir::stablehlo::GatherOp gather,
                                PatternRewriter &rewriter) const override {
    DenseIntElementsAttr index;
    if (!matchPattern(gather.getStartIndices(), m_Constant(&index)))
      return failure();

    mlir::stablehlo::GatherDimensionNumbersAttr dnums =
        gather.getDimensionNumbers();
    if (dnums.getIndexVectorDim() != 0 || index.getType().getRank() > 1)
      return failure();

    // TODO: Remove when the verifier catches this case that is
    // invalid if all previous condition holds.
    if (index.getNumElements() !=
        static_cast<int64_t>(dnums.getStartIndexMap().size())) {
      return failure();
    }

    auto operandType = gather->getOperand(0).getType().cast<RankedTensorType>();
    if (!operandType.hasStaticShape())
      return failure();

    auto sliceEnd = llvm::to_vector(gather.getSliceSizes());
    SmallVector<int64_t> sliceStart(sliceEnd.size(), 0);
    for (auto [mapIndex, value] :
         llvm::zip_equal(dnums.getStartIndexMap(), index.getValues<APInt>())) {
      // Clamp the indices within bounds to faithfully mirror gather semantics.
      int64_t offset =
          std::clamp(value.getSExtValue(), static_cast<int64_t>(0),
                     operandType.getDimSize(mapIndex) - sliceEnd[mapIndex]);
      sliceStart[mapIndex] += offset;
      sliceEnd[mapIndex] += offset;
    }

    SmallVector<int64_t> sliceStride(sliceEnd.size(), 1);
    SmallVector<int64_t> sliceShape(sliceEnd.size());
    for (auto [shapeElem, startElem, endElem] :
         llvm::zip_equal(sliceShape, sliceStart, sliceEnd)) {
      shapeElem = endElem - startElem;
    }

    Type elementType = gather.getType().getElementType();
    auto sliceType = RankedTensorType::get(sliceShape, elementType);
    Value result = rewriter.create<mlir::stablehlo::SliceOp>(
        gather.getLoc(), sliceType, gather.getOperand(),
        rewriter.getDenseI64ArrayAttr(sliceStart),
        rewriter.getDenseI64ArrayAttr(sliceEnd),
        rewriter.getDenseI64ArrayAttr(sliceStride));

    ArrayRef<int64_t> collapsedSliceDims = dnums.getCollapsedSliceDims();
    if (!collapsedSliceDims.empty()) {
      llvm::SmallVector<int64_t> reshapeShape;
      for (auto [idx, dim] : llvm::enumerate(sliceShape)) {
        if (!llvm::is_contained(collapsedSliceDims, idx))
          reshapeShape.push_back(dim);
      }
      auto reshapeType = RankedTensorType::get(reshapeShape, elementType);
      result = rewriter.create<mlir::stablehlo::ReshapeOp>(gather.getLoc(),
                                                           reshapeType, result);
    }

    result.setType(gather.getType());
    rewriter.replaceOp(gather, result);
    return success();
  }
};

struct ReshapeOpCanon final : OpRewritePattern<mlir::stablehlo::ReshapeOp> {
  using OpRewritePattern::OpRewritePattern;

  LogicalResult matchAndRewrite(mlir::stablehlo::ReshapeOp op,
                                PatternRewriter &rewriter) const override {
    // Fold noop reshape.
    if (op.getType() == op.getOperand().getType()) {
      rewriter.replaceOp(op, op.getOperand());
      return success();
    }

    // Fold reshape of a constant.
    DenseElementsAttr cstAttr;
    if (!matchPattern(op.getOperand(), m_Constant(&cstAttr)))
      return failure();

    rewriter.replaceOpWithNewOp<mlir::stablehlo::ConstantOp>(
        op, cstAttr.reshape(op.getType()));
    return success();
  }
};

struct MergeConsecutiveReshapes final
    : OpRewritePattern<mlir::stablehlo::ReshapeOp> {
  using OpRewritePattern::OpRewritePattern;

  LogicalResult matchAndRewrite(mlir::stablehlo::ReshapeOp op,
                                PatternRewriter &rewriter) const override {
    // Fold noop reshape.
    auto operand = op.getOperand();
    if (op.getType() == operand.getType()) {
      rewriter.replaceOp(op, op.getOperand());
      return success();
    }

    // Fold reshape(reshape(x)).
    auto reshapeOp = operand.getDefiningOp<mlir::stablehlo::ReshapeOp>();
    if (!reshapeOp)
      return rewriter.notifyMatchFailure(
          op, "requires defining op of operand to be Reshape");

    op.setOperand(reshapeOp->getOperand(0));
    return success();
  }
};

struct TransposeIsReshape final
    : OpRewritePattern<mlir::stablehlo::TransposeOp> {
  using OpRewritePattern::OpRewritePattern;

  LogicalResult matchAndRewrite(mlir::stablehlo::TransposeOp op,
                                PatternRewriter &rewriter) const override {
    auto input = op.getOperand();
    auto permutation = op.getPermutation();

    if (isIotaRange(permutation)) {
      rewriter.replaceOp(op, op.getOperand());
      return success();
    }

    RankedTensorType inputTy = input.getType();
    if (!inputTy.hasStaticShape() || !op.getType().hasStaticShape())
      return rewriter.notifyMatchFailure(
          op, "requires input and output to be of a statically-shaped ranked "
              "tensor type");

    SmallVector<int64_t> permValues(permutation);
    SmallVector<int64_t> nonZeroPerms;
    nonZeroPerms.reserve(permValues.size());
    for (auto idx : permValues) {
      auto sz = inputTy.getDimSize(idx);
      if (sz != 1)
        nonZeroPerms.push_back(idx);
    }

    for (int i = 1, s = nonZeroPerms.size(); i < s; ++i)
      if (nonZeroPerms[i - 1] > nonZeroPerms[i])
        return rewriter.notifyMatchFailure(op, "memory layout change");

    rewriter.replaceOpWithNewOp<mlir::stablehlo::ReshapeOp>(op, op.getType(),
                                                            input);
    return success();
  }
};

struct IfRemoveUnused final : OpRewritePattern<mlir::stablehlo::IfOp> {
  using OpRewritePattern::OpRewritePattern;

  LogicalResult matchAndRewrite(mlir::stablehlo::IfOp op,
                                PatternRewriter &rewriter) const override {

    SmallVector<bool> resultUsed(op->getNumResults(), true);

    bool anyUnused = false;
    for (const auto &it : llvm::enumerate(op->getResults())) {
      bool unused = it.value().use_empty();
      resultUsed[it.index()] = !unused;
      anyUnused |= unused;
    }

    if (!anyUnused)
      return failure();

    SmallVector<Type> newResultTypes;

    Operation *trueTerm = op.getTrueBranch().front().getTerminator();
    Operation *falseTerm = op.getFalseBranch().front().getTerminator();

    unsigned removed = 0;
    for (const auto &it : llvm::enumerate(op->getResults())) {
      bool used = resultUsed[it.index()];
      if (used) {
        newResultTypes.push_back(it.value().getType());
        continue;
      }

      auto i = it.index() - removed;
      rewriter.modifyOpInPlace(trueTerm, [&] { trueTerm->eraseOperand(i); });
      rewriter.modifyOpInPlace(falseTerm, [&] { falseTerm->eraseOperand(i); });
      removed++;
    }

    auto newIf = rewriter.create<stablehlo::IfOp>(op.getLoc(), newResultTypes,
                                                  op.getPred());
    newIf.getTrueBranch().takeBody(op.getTrueBranch());
    newIf.getFalseBranch().takeBody(op.getFalseBranch());

    removed = 0;
    for (const auto &it : llvm::enumerate(resultUsed)) {
      bool used = it.value();
      if (!used) {
        removed++;
        continue;
      }
      auto res = op.getResult(it.index());
      auto newRes = newIf.getResult(it.index() - removed);
      rewriter.replaceAllUsesWith(res, newRes);
    }

    rewriter.eraseOp(op);

    return success();
  }
};

struct IfInline final : OpRewritePattern<mlir::stablehlo::IfOp> {
  using OpRewritePattern::OpRewritePattern;

  LogicalResult matchAndRewrite(mlir::stablehlo::IfOp op,
                                PatternRewriter &rewriter) const override {

    auto iszero = matchPattern(op.getPred(), m_Zero());
    auto isone = matchPattern(op.getPred(), m_One());

    if (!iszero && !isone)
      return failure();

    auto current = op->getBlock();

    auto &reg = isone ? op.getTrueBranch() : op.getFalseBranch();

    if (reg.empty()) {
      rewriter.eraseOp(op);
      return success();
    }
    assert(reg.hasOneBlock());  // stablehlo.if only allows 1 or 0 block in the
    auto *block = &reg.front(); // regions

    auto term = block->getTerminator();
    rewriter.replaceAllOpUsesWith(op, term->getOperands());
    rewriter.eraseOp(term);

    auto newBlock = rewriter.splitBlock(current, Block::iterator(op));

    rewriter.inlineRegionBefore(reg, newBlock);

    rewriter.mergeBlocks(block, current);
    rewriter.mergeBlocks(newBlock, current);

    rewriter.eraseOp(op);

    return success();
  }
};

// https://github.com/llvm/llvm-project/blob/74d8f3952c4acf6d57948983d7c5b0d0a7763c28/mlir/lib/Dialect/SCF/IR/SCF.cpp#L2313
struct IfToSelect final : public OpRewritePattern<mlir::stablehlo::IfOp> {
  using OpRewritePattern<mlir::stablehlo::IfOp>::OpRewritePattern;

  LogicalResult matchAndRewrite(mlir::stablehlo::IfOp op,
                                PatternRewriter &rewriter) const override {
    if (op->getNumResults() == 0 || op.getTrueBranch().empty() ||
        op.getFalseBranch().empty())
      return failure();

    auto pred = op.getPred();

    auto trueOperands =
        op.getTrueBranch().front().getTerminator()->getOperands();
    auto falseOperands =
        op.getFalseBranch().front().getTerminator()->getOperands();

    SmallVector<Type> nonHoistable;
    for (auto [trueVal, falseVal] : llvm::zip(trueOperands, falseOperands)) {
      if (&op.getTrueBranch() == trueVal.getParentRegion() ||
          &op.getFalseBranch() == falseVal.getParentRegion())
        nonHoistable.push_back(trueVal.getType());
    }

    // Early exit if there aren't any yielded values we can
    // hoist outside the if.
    if (nonHoistable.size() == op->getNumResults())
      return failure();

    auto replacement =
        rewriter.create<mlir::stablehlo::IfOp>(op.getLoc(), nonHoistable, pred);
    replacement.getTrueBranch().takeBody(op.getTrueBranch());
    replacement.getFalseBranch().takeBody(op.getFalseBranch());

    SmallVector<Value> results(op->getNumResults());
    assert(trueOperands.size() == results.size());
    assert(falseOperands.size() == results.size());

    SmallVector<Value> trueReturns;
    SmallVector<Value> falseReturns;
    rewriter.setInsertionPoint(replacement);
    for (const auto &it :
         llvm::enumerate(llvm::zip(trueOperands, falseOperands))) {
      Value trueVal = std::get<0>(it.value());
      Value falseVal = std::get<1>(it.value());
      if (&replacement.getTrueBranch() == trueVal.getParentRegion() ||
          &replacement.getFalseBranch() == falseVal.getParentRegion()) {
        results[it.index()] = replacement.getResult(trueReturns.size());
        trueReturns.push_back(trueVal);
        falseReturns.push_back(falseVal);
      } else if (trueVal == falseVal)
        results[it.index()] = trueVal;
      else
        results[it.index()] = rewriter.create<mlir::stablehlo::SelectOp>(
            op.getLoc(), pred, trueVal, falseVal);
    }

    rewriter.setInsertionPointToEnd(&replacement.getTrueBranch().front());
    rewriter.replaceOpWithNewOp<mlir::stablehlo::ReturnOp>(
        replacement.getTrueBranch().front().getTerminator(), trueReturns);

    rewriter.setInsertionPointToEnd(&replacement.getFalseBranch().front());
    rewriter.replaceOpWithNewOp<mlir::stablehlo::ReturnOp>(
        replacement.getFalseBranch().front().getTerminator(), falseReturns);

    rewriter.replaceOp(op, results);
    return success();
  }
};

// Replace while op iteration variables which are not updated with their
// upcoming value
struct WhileSimplify : public OpRewritePattern<stablehlo::WhileOp> {
  using OpRewritePattern::OpRewritePattern;

  LogicalResult matchAndRewrite(stablehlo::WhileOp op,
                                PatternRewriter &rewriter) const override {
    SmallVector<unsigned> operands;

    Block *cond = &op.getCond().front(), *body = &op.getBody().front();
    Operation *bodyTerm = body->getTerminator();

    int deleted = 0;
    for (auto &opOperand : op->getOpOperands()) {
      Value inputValue = opOperand.get();

      auto i = opOperand.getOperandNumber() - deleted;
      Value bodyArg = body->getArgument(i);
      Value condArg = cond->getArgument(i);

      if (inputValue.getDefiningOp<stablehlo::ConstantOp>() &&
          bodyArg == bodyTerm->getOperand(i)) {
        // This variable is not updated during iterations
        rewriter.replaceAllUsesWith(bodyArg, inputValue);
        rewriter.replaceAllUsesWith(condArg, inputValue);
        rewriter.modifyOpInPlace(bodyTerm,
                                 [&] { bodyTerm->setOperands(i, 1, {}); });
        rewriter.replaceAllUsesWith(op.getResult(opOperand.getOperandNumber()),
                                    inputValue);

        body->eraseArgument(i);
        cond->eraseArgument(i);

        deleted++;
      } else {
        operands.push_back(opOperand.getOperandNumber());
      }
    }

    if (operands.size() == op->getNumOperands())
      return failure();

    SmallVector<Value> newOperands;
    newOperands.reserve(operands.size());

    for (auto opOperand : operands) {
      newOperands.push_back(op->getOperand(opOperand));
    }

    auto newWhile =
        rewriter.create<stablehlo::WhileOp>(op.getLoc(), newOperands);
    newWhile.getCond().takeBody(op.getCond());
    newWhile.getBody().takeBody(op.getBody());

    // Replace uses for remaining results.
    for (const auto &it : llvm::enumerate(operands)) {
      Value oldRes = op->getResult(it.value());
      Value newRes = newWhile->getResult(it.index());

      rewriter.replaceAllUsesWith(oldRes, newRes);
    }

    rewriter.eraseOp(op);

    return success();
  }
};

struct DynamicGatherOpIsNotDynamic
    : public OpRewritePattern<stablehlo::DynamicGatherOp> {
  using OpRewritePattern<stablehlo::DynamicGatherOp>::OpRewritePattern;

  LogicalResult matchAndRewrite(stablehlo::DynamicGatherOp op,
                                PatternRewriter &rewriter) const override {
    // Check if slice sizes are constant.
    DenseIntElementsAttr sliceSizesAttr;
    if (!matchPattern(op.getSliceSizes(), m_Constant(&sliceSizesAttr))) {
      return failure();
    }

    // dynamic_gather allows non-int64 slice sizes, but we need to convert them
    // to int64 for the gather.
    if (!sliceSizesAttr.getType().getElementType().isInteger(64)) {
      SmallVector<APInt> sliceSizes;
      for (auto size : sliceSizesAttr.getValues<APInt>()) {
        sliceSizes.push_back(size);
      }
      auto newSliceSizesAttr = DenseElementsAttr::get(
          RankedTensorType::get(sliceSizesAttr.getType().getShape(),
                                rewriter.getIntegerType(64)),
          sliceSizes);
      sliceSizesAttr = newSliceSizesAttr.cast<DenseIntElementsAttr>();
    }

    SmallVector<int64_t> sliceSizes;
    for (auto size : sliceSizesAttr.getValues<int64_t>()) {
      sliceSizes.push_back(size);
    }
    auto sliceSizesArrayAttr =
        DenseI64ArrayAttr::get(op.getContext(), sliceSizes);

    rewriter.replaceOpWithNewOp<stablehlo::GatherOp>(
        op, op.getType(), op.getOperand(), op.getStartIndices(),
        stablehlo::GatherDimensionNumbersAttr::get(
            op.getContext(), op.getDimensionNumbers().getOffsetDims(),
            op.getDimensionNumbers().getCollapsedSliceDims(),
            /*operandBatchingDims=*/{},
            /*startIndicesBatchingDims=*/{},
            op.getDimensionNumbers().getStartIndexMap(),
            op.getDimensionNumbers().getIndexVectorDim()),
        sliceSizesArrayAttr);

    return success();
  }
};

/// Check if a `t` is a tensor with zero extents.
static std::optional<RankedTensorType> isZeroExtent(Type t) {
  auto type = t.dyn_cast<RankedTensorType>();
  if (type && type.hasStaticShape() && type.getNumElements() == 0)
    return type;
  return std::nullopt;
}

// Replace instances of zero extent tensors with empty tensors of the same
// type.
struct ZeroExtentTensorCanon final : RewritePattern {
  ZeroExtentTensorCanon(MLIRContext *context,
                        PatternBenefit benefit = PatternBenefit(1))
      : RewritePattern(MatchAnyOpTypeTag(), benefit, context) {}
  LogicalResult matchAndRewrite(Operation *op,
                                PatternRewriter &rewriter) const override {
    auto loc = op->getLoc();

    if (!isa_and_present<mlir::stablehlo::StablehloDialect>(op->getDialect()))
      return rewriter.notifyMatchFailure(op, "not stablehlo");

    // If the result is a zero-extent tensor, replace the whole op with an empty
    // tensor.
    bool didUpdate = false;
    for (auto result : op->getResults()) {
      auto resultType = isZeroExtent(result.getType());
      if (!resultType || result.use_empty())
        continue;
      rewriter.replaceAllUsesWith(result, rewriter.create<tensor::EmptyOp>(
                                              loc, resultType->getShape(),
                                              resultType->getElementType()));
      didUpdate = true;
    }

    // If one of the operands is a zero-extent tensor, replace the operand with
    // an empty tensor.
    for (OpOperand &operand : op->getOpOperands()) {
      auto operandType = isZeroExtent(operand.get().getType());
      if (!operandType || operand.get().getDefiningOp<tensor::EmptyOp>())
        continue;
      Operation *owner = operand.getOwner();
      int operandNum = operand.getOperandNumber();
      auto emptyTensorOp = rewriter.create<tensor::EmptyOp>(
          loc, operandType->getShape(), operandType->getElementType());
      rewriter.modifyOpInPlace(
          owner, [&]() { owner->setOperand(operandNum, emptyTensorOp); });
      didUpdate = true;
    }
    return success(didUpdate);
  }
};

struct ReorderElementwiseAndShapeOp final
    : OpTraitRewritePattern<OpTrait::Elementwise> {
  using OpTraitRewritePattern::OpTraitRewritePattern;

  LogicalResult matchAndRewrite(Operation *op,
                                PatternRewriter &rewriter) const override {
    if (op->getOperands().size() != 1)
      return rewriter.notifyMatchFailure(op, "expected to be unary");

    auto definingOp = op->getOperand(0).getDefiningOp();
    if (!definingOp)
      return rewriter.notifyMatchFailure(
          op, "expected to have an op before elementise op");

    if (!isa<mlir::stablehlo::ReshapeOp>(definingOp) &&
        !isa<mlir::stablehlo::TransposeOp>(definingOp) &&
        !isa<mlir::stablehlo::BroadcastOp>(definingOp))
      return rewriter.notifyMatchFailure(
          op, "defining operation of unexpected type");

    // Only reorder if the defining op has no other uses.
    if (!llvm::hasSingleElement(definingOp->getResult(0).getUses()))
      return rewriter.notifyMatchFailure(op, "operation has more than one use");

    Value input = definingOp->getOperand(0);
    Value result = op->getResult(0);
    auto intermediateType = input.getType().cast<ShapedType>().clone(
        getElementTypeOrSelf(result.getType()));

    // Reorder the operation and rewire the inputs/outputs.
    op->moveBefore(definingOp);
    definingOp->getResult(0).setType(result.getType());
    rewriter.replaceAllUsesWith(result, definingOp->getResult(0));
    result.setType(intermediateType);
    op->setOperands(input);
    definingOp->setOperands(result);
    return success();
  }
};

// c = a + b; d = c - b => d = a
// c = a + b; d = b - c => d = -a
struct NoNanAddSubSimplify final
    : public OpRewritePattern<stablehlo::SubtractOp> {
  using OpRewritePattern<stablehlo::SubtractOp>::OpRewritePattern;

  NoNanAddSubSimplify(bool allowOnFloatingPointMath, MLIRContext *context,
                      PatternBenefit benefit = 1)
      : OpRewritePattern(context, benefit),
        allowOnFloatingPointMath(allowOnFloatingPointMath) {}

  // Apply the pattern only if the output types are integers or if the pattern
  // is allowed on floating point math.
  bool canApplyPattern(bool allowOnFloatingPointMath, Type addOutTy,
                       Type subOutTy) const {
    addOutTy = getElementTypeOrSelf(addOutTy);
    subOutTy = getElementTypeOrSelf(subOutTy);
    if (addOutTy.isInteger() && subOutTy.isInteger())
      return true;
    return allowOnFloatingPointMath;
  }

  LogicalResult matchAndRewrite(stablehlo::SubtractOp op,
                                PatternRewriter &rewriter) const final {
    auto lhs = op.getLhs();
    auto rhs = op.getRhs();
    auto subOutTy = op.getResult().getType();

    // Check if LHS is defined by an AddOp
    if (auto lhsAddOp = lhs.getDefiningOp<stablehlo::AddOp>()) {
      auto addOutTy = lhsAddOp.getResult().getType();
      if (!canApplyPattern(allowOnFloatingPointMath, addOutTy, subOutTy))
        return failure();

      // Case: c = a + b; d = c - b -> d = a
      if (lhsAddOp.getRhs() == rhs) {
        rewriter.replaceOp(op, lhsAddOp.getLhs());
        return success();
      }

      // Case: c = a + b; d = c - a -> d = b
      if (lhsAddOp.getLhs() == rhs) {
        rewriter.replaceOp(op, lhsAddOp.getRhs());
        return success();
      }
    }

    // Check if RHS is defined by an AddOp
    if (auto rhsAddOp = rhs.getDefiningOp<stablehlo::AddOp>()) {
      auto addOutTy = rhsAddOp.getResult().getType();
      if (!canApplyPattern(allowOnFloatingPointMath, addOutTy, subOutTy))
        return failure();

      // Case: c = a + b; d = b - c -> d = -a
      if (rhsAddOp.getLhs() == lhs) {
        rewriter.replaceOpWithNewOp<stablehlo::NegOp>(op, rhsAddOp.getRhs());
        return success();
      }

      // Case: c = a + b; d = a - c -> d = -b
      if (rhsAddOp.getRhs() == lhs) {
        rewriter.replaceOpWithNewOp<stablehlo::NegOp>(op, rhsAddOp.getLhs());
        return success();
      }
    }

    // No simplification pattern matched
    return failure();
  }

private:
  bool allowOnFloatingPointMath = false;
};

// a > b ? a : b or a >= b ? a : b ---> maximum(a, b)
// a < b ? a : b or a <= b ? a : b ---> minimum(a, b)
struct CompareSelectSimplify : public OpRewritePattern<stablehlo::SelectOp> {
  using OpRewritePattern<stablehlo::SelectOp>::OpRewritePattern;

  LogicalResult matchAndRewrite(stablehlo::SelectOp op,
                                PatternRewriter &rewriter) const final {
    auto compOp = op.getPred().getDefiningOp<stablehlo::CompareOp>();
    if (!compOp)
      return failure();

    auto selectlhs = op.getOnTrue();
    auto selectrhs = op.getOnFalse();

    auto complhs = compOp.getLhs();
    auto comprhs = compOp.getRhs();

    if ((compOp.getComparisonDirection() ==
         stablehlo::ComparisonDirection::GT) ||
        (compOp.getComparisonDirection() ==
         stablehlo::ComparisonDirection::GE)) {
      // select(a > b || a >= b, a, b)
      if (complhs == selectlhs && comprhs == selectrhs) {
        rewriter.replaceOpWithNewOp<stablehlo::MaxOp>(op, selectlhs, selectrhs);
        return success();
      }
      // select(a > b || a >= b, b, a)
      if (complhs == selectrhs && comprhs == selectlhs) {
        rewriter.replaceOpWithNewOp<stablehlo::MinOp>(op, selectlhs, selectrhs);
        return success();
      }
    }

    if ((compOp.getComparisonDirection() ==
         stablehlo::ComparisonDirection::LT) ||
        (compOp.getComparisonDirection() ==
         stablehlo::ComparisonDirection::LE)) {
      // select(a < b || a <= b, a, b)
      if (complhs == selectlhs && comprhs == selectrhs) {
        rewriter.replaceOpWithNewOp<stablehlo::MinOp>(op, selectlhs, selectrhs);
        return success();
      }
      // select(a < b || a <= b, b, a)
      if (complhs == selectrhs && comprhs == selectlhs) {
        rewriter.replaceOpWithNewOp<stablehlo::MaxOp>(op, selectlhs, selectrhs);
        return success();
      }
    }

    return failure();
  }
};

// select(!op, lhs, rhs) --> select(op, rhs, lhs)
struct NotSelectSimplify : public OpRewritePattern<stablehlo::SelectOp> {
  using OpRewritePattern<stablehlo::SelectOp>::OpRewritePattern;

  LogicalResult matchAndRewrite(stablehlo::SelectOp op,
                                PatternRewriter &rewriter) const final {
    auto notOp = op.getPred().getDefiningOp<stablehlo::NotOp>();
    if (!notOp)
      return failure();

    rewriter.replaceOpWithNewOp<stablehlo::SelectOp>(
        op, notOp.getOperand(), op.getOnFalse(), op.getOnTrue());
    return success();
  }
};

stablehlo::ComparisonDirection
negatedComparisonDirection(stablehlo::ComparisonDirection direction) {
  switch (direction) {
  case stablehlo::ComparisonDirection::EQ:
    return stablehlo::ComparisonDirection::NE;
  case stablehlo::ComparisonDirection::NE:
    return stablehlo::ComparisonDirection::EQ;
  case stablehlo::ComparisonDirection::GE:
    return stablehlo::ComparisonDirection::LT;
  case stablehlo::ComparisonDirection::GT:
    return stablehlo::ComparisonDirection::LE;
  case stablehlo::ComparisonDirection::LE:
    return stablehlo::ComparisonDirection::GT;
  case stablehlo::ComparisonDirection::LT:
    return stablehlo::ComparisonDirection::GE;
  }
}

struct CommonCompareExpressionRewrite
    : public OpRewritePattern<stablehlo::CompareOp> {
  using OpRewritePattern<stablehlo::CompareOp>::OpRewritePattern;

  LogicalResult matchAndRewrite(stablehlo::CompareOp op,
                                PatternRewriter &rewriter) const final {
    auto lhs = op.getLhs();
    auto rhs = op.getRhs();

    auto negDir = negatedComparisonDirection(op.getComparisonDirection());

    for (int i = 0; i < op.getNumOperands(); ++i) {
      auto opOperand = op.getOperand(i);
      for (auto user : opOperand.getUsers()) {
        auto userCompareOp = dyn_cast<stablehlo::CompareOp>(user);
        if (!userCompareOp || userCompareOp.getComparisonDirection() != negDir)
          continue;

        if (user->getBlock() != op->getBlock())
          continue;

        if (userCompareOp.getLhs() == lhs && userCompareOp.getRhs() == rhs) {
          if (user->isBeforeInBlock(op)) {
            auto negatedCondition = rewriter.create<stablehlo::NotOp>(
                op.getLoc(), userCompareOp.getResult());
            rewriter.replaceOp(op, negatedCondition);
            return success();
          } else {
            auto negatedCondition = rewriter.create<stablehlo::NotOp>(
                userCompareOp.getLoc(), op.getResult());
            rewriter.replaceOp(user, negatedCondition);
            return success();
          }
        }
      }
    }

    return failure();
  }
};

struct ScatterUpdateComputationConstProp
    : public OpRewritePattern<stablehlo::ScatterOp> {
  using OpRewritePattern<stablehlo::ScatterOp>::OpRewritePattern;

  LogicalResult matchAndRewrite(stablehlo::ScatterOp op,
                                PatternRewriter &rewriter) const final {
    if (!op.getUniqueIndices())
      return failure();

    auto &region = op.getUpdateComputation();
    auto &block = region.front();

    // Check all inputs are constant and splat and their values are the same.
    auto [constInput, inputSplatAttr] =
        isConstantSplatValueRange(op.getInputs());

    // Check all updates are constant and splat and their values are the same.
    auto [constUpdate, updateSplatAttr] =
        isConstantSplatValueRange(op.getUpdates());

    if (constInput || constUpdate) {
      bool inputTransformed = false;
      bool updateTransformed = false;
      auto blockArgInput = block.getArgument(0);
      auto blockArgUpdate = block.getArgument(1);

      if (constInput && !blockArgInput.getUses().empty()) {
        inputTransformed = true;
        auto denseAttr = DenseElementsAttr::get(
            blockArgInput.getType().cast<ShapedType>(), inputSplatAttr);
        auto constInputOp =
            rewriter.create<stablehlo::ConstantOp>(op.getLoc(), denseAttr);
        blockArgInput.replaceAllUsesWith(constInputOp);
      }

      if (constUpdate && !blockArgUpdate.getUses().empty()) {
        updateTransformed = true;
        auto denseAttr = DenseElementsAttr::get(
            blockArgUpdate.getType().cast<ShapedType>(), updateSplatAttr);
        auto constUpdateOp =
            rewriter.create<stablehlo::ConstantOp>(op.getLoc(), denseAttr);
        blockArgUpdate.replaceAllUsesWith(constUpdateOp);
      }

      if (!inputTransformed && !updateTransformed)
        return failure();

      auto newOp = rewriter.create<stablehlo::ScatterOp>(
          op.getLoc(), op.getResultTypes(), op.getInputs(),
          op.getScatterIndices(), op.getUpdates(),
          op.getScatterDimensionNumbers(), op.getIndicesAreSorted(),
          op.getUniqueIndices());
      newOp.getUpdateComputation().takeBody(region);
      rewriter.replaceOp(op, newOp);

      return success();
    }

    return failure();
  }

private:
  std::tuple<bool, Attribute>
  isConstantSplatValueRange(ValueRange range) const {
    Attribute splatAttr = nullptr;
    bool isConstant = true;
    for (auto val : range) {
      DenseElementsAttr attr;
      if (matchPattern(val, m_Constant(&attr))) {
        if (attr.isSplat()) {
          if (!splatAttr) {
            splatAttr = attr.getSplatValue<Attribute>();
            continue;
          } else if (splatAttr != attr.getSplatValue<Attribute>()) {
            isConstant = false;
            break;
          }
        } else {
          isConstant = false;
          break;
        }
      } else {
        isConstant = false;
        break;
      }
    }
    return std::make_tuple(isConstant, splatAttr);
  };
};

struct ScatterIndicesAreUnique : public OpRewritePattern<stablehlo::ScatterOp> {
  using OpRewritePattern<stablehlo::ScatterOp>::OpRewritePattern;

  LogicalResult matchAndRewrite(stablehlo::ScatterOp op,
                                PatternRewriter &rewriter) const final {
    if (op.getUniqueIndices())
      return failure(); // already unique, no need to do anything

    auto scatterIndices = op.getScatterIndices();
    Attribute scatterIndicesAttr;
    if (matchPattern(scatterIndices, m_Constant(&scatterIndicesAttr))) {
      auto denseAttr = scatterIndicesAttr.dyn_cast<DenseIntElementsAttr>();

      auto shape = scatterIndices.getType().cast<ShapedType>().getShape();
      if (shape.empty())
        return failure();

      int64_t numTuples = 1;
      for (int64_t i = 0; i < shape.size() - 1; ++i) {
        numTuples *= shape[i];
      }
      int64_t tupleSize = shape.back();

      // Iterate over the scatter indices tensor to extract tuples
      SmallVector<SmallVector<int64_t>> indexTuples;
      auto values = denseAttr.getValues<APInt>();
      auto it = values.begin();
      for (int64_t i = 0; i < numTuples; ++i) {
        SmallVector<int64_t> indexTuple;
        for (int64_t j = 0; j < tupleSize; ++j) {
          if (it == values.end()) {
            return failure(); // Unexpected end of values
          }
          indexTuple.push_back((*it).getSExtValue());
          ++it;
        }
        indexTuples.push_back(indexTuple);
      }

      if (areIndexTuplesUnique(indexTuples)) {
        auto newOp = rewriter.create<stablehlo::ScatterOp>(
            op.getLoc(), op.getResultTypes(), op.getInputs(),
            op.getScatterIndices(), op.getUpdates(),
            op.getScatterDimensionNumbers(), op.getIndicesAreSortedAttr(),
            rewriter.getBoolAttr(true));
        newOp.getUpdateComputation().takeBody(op.getUpdateComputation());
        rewriter.replaceOp(op, newOp);
        return success();
      }
    }

    return failure();
  }

private:
  bool areIndexTuplesUnique(
      const SmallVector<SmallVector<int64_t>> &indexTuples) const {
    bool hasUnique = true;
    for (int64_t i = 0; i < indexTuples.size() && hasUnique; ++i) {
      for (int64_t j = i + 1; j < indexTuples.size() && hasUnique; ++j) {
        if (std::equal(indexTuples[i].begin(), indexTuples[i].end(),
                       indexTuples[j].begin(), indexTuples[j].end())) {
          hasUnique = false;
          break;
        }
      }
    }
    return hasUnique;
  }
};

// This lets us reorder the following
// Case 1: (op x (op (op y x) y)) -> (op (op x y) (op x y))
// Case 2: (op x (op (op x y) y)) -> (op (op x y) (op x y))
// Case 3: (op x (op y (op x y))) -> (op (op x y) (op x y))
// Case 4: (op x (op y (op y x))) -> (op (op x y) (op x y))
template <typename Op>
struct AssociativeBinaryOpReordering : public OpRewritePattern<Op> {
  using OpRewritePattern<Op>::OpRewritePattern;

  LogicalResult matchAndRewrite(Op op, PatternRewriter &rewriter) const final {
    auto lhs = op.getLhs();
    auto rhsOp = op.getRhs().template getDefiningOp<Op>();
    if (!rhsOp)
      return failure();

    auto rhslhs = rhsOp.getLhs();
    auto rhsrhs = rhsOp.getRhs();

    auto rhslhsOp = rhslhs.template getDefiningOp<Op>();
    if (rhslhsOp) {
      auto rhslhslhs = rhslhsOp.getLhs();
      auto rhslhsrhs = rhslhsOp.getRhs();

      // Case 1
      if (lhs == rhslhsrhs && rhslhslhs == rhsrhs) {
        rewriter.replaceOpWithNewOp<Op>(op, rhslhsOp.getResult(),
                                        rhslhsOp.getResult());
        return success();
      }

      // Case 2
      if (lhs == rhslhslhs && rhslhsrhs == rhsrhs) {
        rewriter.replaceOpWithNewOp<Op>(op, rhslhsOp.getResult(),
                                        rhslhsOp.getResult());
        return success();
      }
    }

    auto rhsrhsOp = rhsrhs.template getDefiningOp<Op>();
    if (rhsrhsOp) {
      auto rhsrhslhs = rhsrhsOp.getLhs();
      auto rhsrhsrhs = rhsrhsOp.getRhs();

      // Case 3
      if (lhs == rhsrhslhs && rhslhs == rhsrhsrhs) {
        rewriter.replaceOpWithNewOp<Op>(op, rhsrhsOp.getResult(),
                                        rhsrhsOp.getResult());
        return success();
      }

      // Case 4
      if (lhs == rhsrhsrhs && rhslhs == rhsrhslhs) {
        rewriter.replaceOpWithNewOp<Op>(op, rhsrhsOp.getResult(),
                                        rhsrhsOp.getResult());
        return success();
      }
    }

    return failure();
  }
};

<<<<<<< HEAD
struct TransposeReduceSimplify : public OpRewritePattern<stablehlo::ReduceOp> {
  using OpRewritePattern<stablehlo::ReduceOp>::OpRewritePattern;

  LogicalResult matchAndRewrite(stablehlo::ReduceOp op,
                                PatternRewriter &rewriter) const override {
    if (op.getInputs().size() != 1) // TODO: support for multiple inputs
      return failure();

    auto input = op.getInputs()[0];
    auto transposeOp = input.getDefiningOp<stablehlo::TransposeOp>();
    if (!transposeOp)
      return failure();

    auto transposeInput = transposeOp.getOperand();
    auto transposeInputType = transposeInput.getType().cast<ShapedType>();
    auto transposePermutation = transposeOp.getPermutation();
    auto reduceDimensions = op.getDimensions();

    SmallVector<int64_t> newReduceDimensions;
    for (auto dim : reduceDimensions) {
      int64_t newDim = transposePermutation[dim];
      newReduceDimensions.push_back(newDim);
    }

    // Calculate result shape after reduction
    SmallVector<int64_t> resultShape;
    for (int64_t i = 0; i < transposeInputType.getRank(); ++i) {
      if (!llvm::is_contained(newReduceDimensions, i)) {
        resultShape.push_back(transposeInputType.getDimSize(i));
      }
    }
    auto elementType = op.getType(0).cast<ShapedType>().getElementType();
    auto newResultType = RankedTensorType::get(resultShape, elementType);

    // Create a new reduce operation with the adjusted dimensions
    auto newReduceOp = rewriter.create<stablehlo::ReduceOp>(
        op.getLoc(), TypeRange(newResultType), ValueRange(transposeInput),
        op.getInitValues(), newReduceDimensions);
    newReduceOp.getRegion().takeBody(op.getRegion());

    // Map non-reduced dimensions
    SmallVector<bool> isReduced(transposeInputType.getRank(), false);
    for (auto dim : reduceDimensions) {
      isReduced[dim] = true;
    }

    SmallVector<int64_t> oldDims, newDims;
    for (int64_t i = 0; i < transposePermutation.size(); ++i) {
      if (!isReduced[transposePermutation[i]]) {
        oldDims.push_back(transposePermutation[i]);
      }
      if (!isReduced[i]) {
        newDims.push_back(i);
      }
    }

    // Create final permutation
    SmallVector<int64_t> finalPermutation(newDims.size());
    for (int64_t i = 0; i < newDims.size(); ++i) {
      for (int64_t j = 0; j < oldDims.size(); ++j) {
        if (newDims[i] == oldDims[j]) {
          finalPermutation[j] = i;
          break;
        }
      }
    }

    rewriter.replaceOpWithNewOp<stablehlo::TransposeOp>(
        op, newReduceOp.getResult(0), finalPermutation);
    return success();
  }
};

=======
>>>>>>> f6d02927
///////////////  End Imported from stablehlo

#include "src/enzyme_ad/jax/Passes/EnzymeHLOPatterns.cpp.inc"

void mlir::transform::addPadDotGeneral(RewritePatternSet &patterns,
                                       bool postPad, MLIRContext &context,
                                       PatternBenefit benefit) {
  patterns.insert<PadDotGeneral>(postPad, &context, benefit);
}

void mlir::transform::addIotaSimplify(RewritePatternSet &patterns,
                                      int64_t maxConstantExpansion,
                                      MLIRContext &context,
                                      PatternBenefit benefit) {
  patterns.insert<IotaSimplify>(maxConstantExpansion, &context, benefit);
}

void mlir::transform::addNoNanAddSubSimplify(RewritePatternSet &patterns,
                                             bool allowOnFloatingPointMath,
                                             MLIRContext &context,
                                             PatternBenefit benefit) {
  patterns.insert<NoNanAddSubSimplify>(allowOnFloatingPointMath, &context,
                                       benefit);
}

void mlir::transform::addBroadcastInDimSimplify(RewritePatternSet &patterns,
                                                int64_t maxConstantExpansion,
                                                MLIRContext &context,
                                                PatternBenefit benefit) {
  patterns.insert<BroadcastInDimSimplify>(maxConstantExpansion, &context,
                                          benefit);
}

void mlir::transform::addSelectOpCanon(RewritePatternSet &patterns,
                                       int64_t maxConstantExpansion,
                                       MLIRContext &context,
                                       PatternBenefit benefit) {
  patterns.insert<SelectOpCanon>(maxConstantExpansion, &context, benefit);
}

void mlir::transform::addConcatenateOpCanon(RewritePatternSet &patterns,
                                            int64_t maxConstantExpansion,
                                            MLIRContext &context,
                                            PatternBenefit benefit) {
  patterns.insert<ConcatenateOpCanon>(maxConstantExpansion, &context, benefit);
}

namespace {
struct EnzymeHLOOptPass
    : public enzyme::impl::EnzymeHLOOptPassBase<EnzymeHLOOptPass> {
  using EnzymeHLOOptPassBase::EnzymeHLOOptPassBase;

  void runOnOperation() override {
    auto context = getOperation()->getContext();

    RewritePatternSet patterns(context);
    patterns.add<AddSimplify, SubSimplify, AndSimplify, MaxSimplify,
                 MinSimplify, OrSimplify, NegateSimplify, MulSimplify,
                 DivSimplify, RemSimplify, PowSimplify, SqrtSimplify,
                 CosSimplify, SinSimplify, NoopSlice, NoopReverse, SliceSlice,
                 PadSimplify, ShiftRightLogicalSimplify, NegativePadToSlice,
                 TanhSimplify, ExpSimplify, SliceSimplify, ConvertSimplify,
                 TransposeSimplify, DotGeneralSimplify, DynamicSliceToStatic,
                 DynamicUpdateSliceElim, ReduceToReshape, BroadcastToReshape,
                 GatherSimplify, ReshapeEmptyBroadcast, BroadcastReshape,
                 ConstPropThroughBarrier, ReplaceNegAddWithSubtract>(
        context, PatternBenefit(65000));
    patterns.add<IotaSimplify, BroadcastInDimSimplify>(
        max_constant_expansion, context, PatternBenefit(65000));

    patterns.add<
        ConvertConcat, DynamicUpdateToConcat, SliceOfDynamicUpdate,
        SliceElementwise, SliceReshapeElementwise, SlicePad, SliceReshapePad,
        DotReshapeDot, ConcatConstProp, DynamicUpdateSliceConstProp,
        LogConstProp, LogPlusConstProp, ChloInfConstProp, GammaConstProp,
        ConcatFuse, ConcatToBroadcast, PadPad, PadReshapePad,
        ConcatPushBinop<stablehlo::AddOp>, ConcatPushBinop<stablehlo::MulOp>,
        ScatterToDynamicUpdateSlice, ReduceConcat, ConcatSlice, SliceConcat,
        SliceReshapeConcat, BinBroadcastSplat<stablehlo::AddOp>,
        BinBroadcastSplat<stablehlo::SubtractOp>,
        BinBroadcastSplat<stablehlo::DivOp>,
        BinBroadcastSplat<stablehlo::MulOp>,
        BinOpConstSimplify<stablehlo::AddOp>,
        BinOpConstSimplify<stablehlo::MulOp>>(context);

    patterns.add<BinaryOpTransposeSimplify<stablehlo::AddOp>,
                 BinaryOpTransposeSimplify<stablehlo::SubtractOp>,
                 BinaryOpTransposeSimplify<stablehlo::MulOp>,
                 BinaryOpTransposeSimplify<stablehlo::DivOp>,
                 BinaryOpTransposeSimplify<stablehlo::MinOp>,
                 BinaryOpTransposeSimplify<stablehlo::MaxOp>,
                 BinaryOpTransposeSimplify<stablehlo::AndOp>,
                 BinaryOpTransposeSimplify<stablehlo::OrOp>,
                 BinaryOpTransposeSimplify<stablehlo::XorOp>,
                 BinaryOpTransposeSimplify<stablehlo::PowOp>,
                 BinaryOpTransposeSimplify<stablehlo::RemOp>,
                 TransposeUnaryTransposeSimplify<stablehlo::AbsOp>,
                 TransposeUnaryTransposeSimplify<stablehlo::CeilOp>,
                 TransposeUnaryTransposeSimplify<stablehlo::ConvertOp>,
                 TransposeUnaryTransposeSimplify<stablehlo::CosineOp>,
                 TransposeUnaryTransposeSimplify<stablehlo::ExpOp>,
                 TransposeUnaryTransposeSimplify<stablehlo::Expm1Op>,
                 TransposeUnaryTransposeSimplify<stablehlo::LogOp>,
                 TransposeUnaryTransposeSimplify<stablehlo::Log1pOp>,
                 TransposeUnaryTransposeSimplify<stablehlo::NegOp>,
                 TransposeUnaryTransposeSimplify<stablehlo::RsqrtOp>,
                 TransposeUnaryTransposeSimplify<stablehlo::SignOp>,
                 TransposeUnaryTransposeSimplify<stablehlo::SineOp>,
                 TransposeUnaryTransposeSimplify<stablehlo::SqrtOp>,
                 TransposeUnaryTransposeSimplify<stablehlo::TanhOp>,
                 AssociativeBinaryOpReordering<stablehlo::AddOp>,
                 AssociativeBinaryOpReordering<stablehlo::MulOp>,
                 AssociativeBinaryOpReordering<stablehlo::MinOp>,
                 AssociativeBinaryOpReordering<stablehlo::MaxOp>,
                 AssociativeBinaryOpReordering<stablehlo::AndOp>,
                 AssociativeBinaryOpReordering<stablehlo::OrOp>>(context);

    patterns.add<BinopPadToConcat<stablehlo::AddOp>,
                 BinopPadToConcat<stablehlo::MulOp>, ConcatPad>(context);

    if (passses & 512)
      patterns.add<TransposeDotReorder, DotTranspose, ConvolutionTranspose,
                   TransposeConvolution, EinsumTranspose, TransposeEinsum,
                   ConvertConvertFloat, ConcatToPad, ConcatAppendingReshape,
                   ReshapeIota>(context);

    if (passses & 1024)
      patterns.add<FullReduceReshapeOrTranspose>(context);

    if (passses & 1)
      patterns.add<SliceTranspose, SliceReshapeTranspose, SliceBroadcast>(
          context);
    if (passses & 2)
      patterns.add<ReducePad, BroadcastPad>(context);
    if (passses & 4)
      patterns.add<MulZeroPad, DivZeroPad, ZeroProductReshapePad>(context);
    if (passses & 8)
      patterns.add<BinopConstReshapePad, BinopConstPad<stablehlo::AddOp>,
                   BinopConstPad<stablehlo::SubtractOp>,
                   BinopConstPad<stablehlo::MulOp>,
                   BinopConstPad<stablehlo::DivOp>>(context);

    if (passses & 16)
      patterns.add<
          BinopBinopPadPad<stablehlo::AddOp>, AddPadPadToConcat,
          BinopBinopPadPad<stablehlo::MulOp>, BinopPadPad<stablehlo::AddOp>,
          BinopPadPad<stablehlo::SubtractOp>, BinopPadPad<stablehlo::MulOp>,
          BinopPadPad<stablehlo::DivOp>, BinopPadPad<stablehlo::MinOp>,
          BinopPadPad<stablehlo::MaxOp>>(context);

    if (passses & 32)
      patterns
          .add<UnaryPadPush<stablehlo::ConvertOp>,
               UnaryPadPush<stablehlo::TanhOp>, UnaryPadPush<stablehlo::ExpOp>>(
              context);

    if (passses & 64)
      patterns.add<TransposePad>(context);

    if (passses & 128)
      patterns.add<ReshapePad>(context);

    if (cse) {
      patterns.add<CSE<stablehlo::BroadcastInDimOp>, CSE<stablehlo::SliceOp>,
                   CSE<stablehlo::TransposeOp>, CSE<stablehlo::ConvertOp>,
                   CSE<stablehlo::PadOp>, CSE<stablehlo::DotGeneralOp>,
                   CSE<stablehlo::ReshapeOp>, CSE<stablehlo::MulOp>,
                   CSE<stablehlo::DivOp>, CSE<stablehlo::AddOp>,
                   CSE<stablehlo::SubtractOp>, CSE<stablehlo::MinOp>,
                   CSE<stablehlo::ConcatenateOp>, CSE<stablehlo::MaxOp>,
                   CSE<stablehlo::NegOp>>(context, PatternBenefit(65000));
    }

    if (passses & 256)
      patterns.add<TransposeConvert>(context);

    if (passses & 2048)
      patterns.add<TransposeTranspose>(context);

    if (passses & (2048 * 2))
      patterns.add<BroadcastReduce, SliceDotGeneral, SliceReshapeDotGeneral>(
          context);

    if (passses & (2048 * 4)) {
      patterns.add<PadDotGeneral>(false, context);
      patterns.add<DotReshapePad>(context);
    }
    if (passses & (2048 * 8))
      patterns.add<SliceReshape>(context);

    if (passses & (2048 * 16)) {
      patterns.add<PadDotGeneral>(true, context);
      patterns.add<DotReshapePad>(context);
    }

    if (all_finite)
      patterns.add<AllFinite>(context);
    if (no_nan || all_finite) {
      patterns.add<NoNan, NoNanSelfSubSimplify>(context);
    }
    patterns.add<NoNanAddSubSimplify>((no_nan || all_finite), context);

    // clang-format off
    patterns.add<
        BroadcastInDimOpCanon,
        ChainedDynamicBroadcastInDimCanonicalization,
        CompareOpCanon,
        ConjComplexNegate,
        ConvertOpCanon,
        DivideSqrtToMultiplyRsqrt,
        DynamicBroadcastInDimAllDimsNonExpanding,
        DynamicBroadcastInDimOpNotActuallyDynamic,
        DynamicGatherOpIsNotDynamic,
        DynamicReshapeOpCanon,
        EmptyReduceOpCanon,
        GatherOpCanon,
        GetDimensionSizeOpCanon,
        GetTupleElementOpCanon,
        IfRemoveUnused,
        IfInline,
        IfToSelect,
        ImagOpCanon,
        MergeConsecutiveReshapes,
        NoopReduceOpCanon,
        RealOpCanon,
        ReorderElementwiseAndShapeOp,
        ReshapeOpCanon,
        SelectOpUsedWithinIf,
        TransposeBroadcastInDimToBroadcastInDim,
        BroadcastInDimTransposeToBroadcastInDim,
        TransposeIsReshape,
        WhileDeadResults,
        WhileSimplify,
        ZeroExtentTensorCanon,
        CompareSelectSimplify,
        NotSelectSimplify,
        CommonCompareExpressionRewrite,
        ScatterUpdateComputationConstProp,
<<<<<<< HEAD
        ScatterIndicesAreUnique,
        TransposeReduceSimplify
=======
        ScatterIndicesAreUnique
>>>>>>> f6d02927
      >(context);
    // clang-format on
    patterns.add<SelectOpCanon>(max_constant_expansion, context,
                                PatternBenefit(65000));
    patterns.add<ConcatenateOpCanon>(max_constant_expansion, context,
                                     PatternBenefit(65000));

    GreedyRewriteConfig config;
    config.maxIterations = max_iterations;
    config.useTopDownTraversal = top_down;
    if (failed(applyPatternsAndFoldGreedily(getOperation(), std::move(patterns),
                                            config))) {
      signalPassFailure();
    }
  }
};

} // end anonymous namespace<|MERGE_RESOLUTION|>--- conflicted
+++ resolved
@@ -7682,7 +7682,6 @@
   }
 };
 
-<<<<<<< HEAD
 struct TransposeReduceSimplify : public OpRewritePattern<stablehlo::ReduceOp> {
   using OpRewritePattern<stablehlo::ReduceOp>::OpRewritePattern;
 
@@ -7756,8 +7755,6 @@
   }
 };
 
-=======
->>>>>>> f6d02927
 ///////////////  End Imported from stablehlo
 
 #include "src/enzyme_ad/jax/Passes/EnzymeHLOPatterns.cpp.inc"
@@ -7996,12 +7993,8 @@
         NotSelectSimplify,
         CommonCompareExpressionRewrite,
         ScatterUpdateComputationConstProp,
-<<<<<<< HEAD
         ScatterIndicesAreUnique,
         TransposeReduceSimplify
-=======
-        ScatterIndicesAreUnique
->>>>>>> f6d02927
       >(context);
     // clang-format on
     patterns.add<SelectOpCanon>(max_constant_expansion, context,
