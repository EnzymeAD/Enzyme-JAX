//===- EnzymeWrapPass.cpp - Replace calls with their derivatives ------------ //
//
// Part of the LLVM Project, under the Apache License v2.0 with LLVM Exceptions.
// See https://llvm.org/LICENSE.txt for license information.
// SPDX-License-Identifier: Apache-2.0 WITH LLVM-exception
//
//===----------------------------------------------------------------------===//
//
// This file implements a pass to create wrapper functions which differentiate
// ops.
//===----------------------------------------------------------------------===//

#include "mlir/Dialect/CommonFolders.h"
#include "mlir/Dialect/Tensor/IR/Tensor.h"
#include "mlir/IR/Builders.h"
#include "mlir/IR/IRMapping.h"
#include "mlir/IR/Matchers.h"
#include "mlir/IR/PatternMatch.h"
#include "mlir/Transforms/GreedyPatternRewriteDriver.h"
#include "src/enzyme_ad/jax/Passes/EnzymeHLOPatterns.h"
#include "src/enzyme_ad/jax/Passes/PassDetails.h"
#include "src/enzyme_ad/jax/Passes/Passes.h"
#include "stablehlo/dialect/ChloOps.h"
#include "stablehlo/dialect/StablehloOps.h"
#include "stablehlo/reference/Ops.h"
#include "stablehlo/transforms/Passes.h"
#include "xla/mlir_hlo/mhlo/IR/hlo_ops.h"

#include "stablehlo/dialect/TypeInference.h"

#define DEBUG_TYPE "enzyme"

using namespace mlir;
using namespace mlir::enzyme;
using namespace enzyme;

template <typename T> Attribute makeAttr(mlir::Type elemType, T val) {
  if (auto TT = dyn_cast<RankedTensorType>(elemType))
    return SplatElementsAttr::get(
        TT, ArrayRef(makeAttr<T>(TT.getElementType(), val)));
  if (isa<FloatType>(elemType))
    return FloatAttr::get(elemType, val);
  else
    return IntegerAttr::get(elemType, val);
}

// Check if any of the pad sizes are negative
bool anyPadSizesNegative(stablehlo::PadOp pad) {
  for (auto &&[low, high, inner] :
       llvm::zip(pad.getEdgePaddingLow(), pad.getEdgePaddingHigh(),
                 pad.getInteriorPadding())) {
    if (low < 0 || high < 0 || inner < 0)
      return true;
  }
  return false;
}

namespace {

class ReshapeDimMapping {
public:
  void addMapping(int64_t left, int64_t right) {
    mapping.push_back(std::make_pair(left, right));
  }

  SmallVector<int64_t> getMappingFromResultDim(int64_t dim) const {
    SmallVector<int64_t> result;
    for (auto &[left, right] : mapping) {
      if (left == dim)
        result.push_back(right);
    }
    return result;
  }

  SmallVector<int64_t> getMappingFromOperandDim(int64_t dim) const {
    SmallVector<int64_t> result;
    for (auto &[left, right] : mapping) {
      if (right == dim)
        result.push_back(left);
    }
    return result;
  }

  bool isOnlySplitting() const {
    llvm::SmallDenseSet<int64_t> keys;
    for (auto &[left, right] : mapping) {
      if (!std::get<1>(keys.insert(left)))
        return false;
    }
    return true;
  }

  void dump() const {
    for (auto &[left, right] : mapping) {
      llvm::outs() << left << " -> " << right << "\n";
    }
  }

private:
  // Left is result dim, right is operand dim.
  SmallVector<std::pair<int64_t, int64_t>> mapping;
};

// Analyze if a reshape is clearly merging or splitting dimensions.
std::optional<ReshapeDimMapping>
tryFindReshapeDimMapping(stablehlo::ReshapeOp op) {
  ReshapeDimMapping mapping;
  int64_t lhsPos = 0;
  int64_t rhsPos = 0;
  auto rhsShape = op.getOperand().getType().cast<TensorType>().getShape();
  auto lhsShape = op.getResult().getType().cast<TensorType>().getShape();
  while (lhsPos < lhsShape.size() && rhsPos < rhsShape.size()) {
    if (lhsShape[lhsPos] == rhsShape[rhsPos]) {
      // Nice 1-to-1 mapping.
      mapping.addMapping(lhsPos, rhsPos);
    } else if (lhsShape[lhsPos] < rhsShape[rhsPos]) {
      // Potential many-to-one mapping.
      int64_t product = lhsShape[lhsPos];
      mapping.addMapping(lhsPos, rhsPos);
      while (product < rhsShape[rhsPos]) {
        if (++lhsPos >= lhsShape.size())
          break;
        product *= lhsShape[lhsPos];
        mapping.addMapping(lhsPos, rhsPos);
      }
      if (product != rhsShape[rhsPos])
        return std::nullopt;
    } else {
      // Potential one-to-many mapping.
      assert(lhsShape[lhsPos] > rhsShape[rhsPos]);
      int64_t product = rhsShape[rhsPos];
      mapping.addMapping(lhsPos, rhsPos);
      while (product < lhsShape[lhsPos]) {
        if (++rhsPos >= rhsShape.size())
          break;
        product *= rhsShape[rhsPos];
        mapping.addMapping(lhsPos, rhsPos);
      }
      if (product != lhsShape[lhsPos])
        return std::nullopt;
    }
    ++lhsPos;
    ++rhsPos;
  };
  return mapping;
}

struct NoopSlice final : OpRewritePattern<mlir::stablehlo::SliceOp> {
  using OpRewritePattern::OpRewritePattern;

  LogicalResult matchAndRewrite(mlir::stablehlo::SliceOp op,
                                PatternRewriter &rewriter) const override {
    auto type = dyn_cast<RankedTensorType>(op.getType());
    if (!type)
      return failure();
    for (auto sz : type.getShape())
      if (sz < 0)
        return failure();
    if (op.getOperand().getType() == type) {
      rewriter.replaceOp(op, op.getOperand());
      return success();
    }
    return failure();
  }
};

void sliceSliceHelper(stablehlo::SliceOp prev, SmallVector<int64_t> &starts,
                      SmallVector<int64_t> &limits,
                      SmallVector<int64_t> &strides) {
  assert(starts.size() == prev.getType().getShape().size());
  assert(limits.size() == prev.getType().getShape().size());
  assert(strides.size() == prev.getType().getShape().size());

  for (auto &&[pstart, pend, pstep, nstart, nend, nstep, size] : llvm::zip(
           prev.getStartIndices(), prev.getLimitIndices(), prev.getStrides(),
           starts, limits, strides, prev.getOperand().getType().getShape())) {

    auto start2 = pstart + pstep * nstart;
    auto step2 = pstep * nstep;
    auto end2 = pstart + pstep * nstart + pstep * (nend - nstart);
    if (start2 > size)
      start2 = size;
    if (end2 > size)
      end2 = size;
    nstart = start2;
    nstep = step2;
    nend = end2;
  }
}

struct SliceSlice final : OpRewritePattern<mlir::stablehlo::SliceOp> {
  using OpRewritePattern::OpRewritePattern;

  LogicalResult matchAndRewrite(mlir::stablehlo::SliceOp op,
                                PatternRewriter &rewriter) const override {
    auto type = dyn_cast<RankedTensorType>(op.getType());
    if (!type)
      return failure();

    auto prev = op.getOperand().getDefiningOp<stablehlo::SliceOp>();
    if (!prev)
      return failure();

    SmallVector<int64_t> start(op.getStartIndices().begin(),
                               op.getStartIndices().end());
    SmallVector<int64_t> end(op.getLimitIndices().begin(),
                             op.getLimitIndices().end());
    SmallVector<int64_t> step(op.getStrides().begin(), op.getStrides().end());

    sliceSliceHelper(prev, start, end, step);
    auto resTy = op.getType();
    auto res = rewriter.replaceOpWithNewOp<stablehlo::SliceOp>(
        op, prev.getOperand(), start, end, step);
    assert(res.getType() == resTy);
    (void)res;
    (void)resTy;
    return success();
  }
};

struct DynamicSliceToStatic final
    : OpRewritePattern<mlir::stablehlo::DynamicSliceOp> {
  using OpRewritePattern::OpRewritePattern;

  LogicalResult matchAndRewrite(mlir::stablehlo::DynamicSliceOp op,
                                PatternRewriter &rewriter) const override {
    auto type = dyn_cast<RankedTensorType>(op.getType());
    if (!type)
      return failure();

    SmallVector<int64_t> starts;
    SmallVector<int64_t> ends;
    SmallVector<int64_t> steps;
    for (auto &&[start, size, shape] :
         llvm::zip(op.getStartIndices(), op.getSliceSizes(),
                   op.getOperand().getType().getShape())) {

      DenseIntElementsAttr startattr;
      if (!matchPattern(start, m_Constant(&startattr))) {
        return failure();
      }
      int64_t startv = (*startattr.begin()).getSExtValue();
      if (startv < 0)
        return failure();
      if (startv + size > shape)
        return failure();
      starts.push_back(startv);
      ends.push_back(startv + size);
      steps.push_back(1);
    }
    rewriter.replaceOpWithNewOp<stablehlo::SliceOp>(
        op, op.getType(), op.getOperand(), starts, ends, steps);
    return success();
  }
};

struct DynamicUpdateSliceElim final
    : OpRewritePattern<mlir::stablehlo::DynamicUpdateSliceOp> {
  using OpRewritePattern::OpRewritePattern;

  LogicalResult matchAndRewrite(mlir::stablehlo::DynamicUpdateSliceOp op,
                                PatternRewriter &rewriter) const override {
    auto type = dyn_cast<RankedTensorType>(op.getType());
    if (!type)
      return failure();

    if (op.getUpdate().getType() != type)
      return failure();

    for (auto start : op.getStartIndices()) {
      DenseIntElementsAttr startattr;
      if (!matchPattern(start, m_Constant(&startattr))) {
        return failure();
      }
      int64_t startv = (*startattr.begin()).getSExtValue();
      if (startv != 0)
        return failure();
    }
    rewriter.replaceOp(op, op.getUpdate());
    return success();
  }
};

struct DynamicUpdateToConcat final
    : OpRewritePattern<mlir::stablehlo::DynamicUpdateSliceOp> {
  using OpRewritePattern::OpRewritePattern;

  LogicalResult matchAndRewrite(mlir::stablehlo::DynamicUpdateSliceOp op,
                                PatternRewriter &rewriter) const override {
    auto type = dyn_cast<RankedTensorType>(op.getType());
    if (!type)
      return failure();

    SmallVector<size_t> mismatches;
    size_t idx = 0;
    for (auto &&[start, update_size, res_size] :
         llvm::zip(op.getStartIndices(), op.getUpdate().getType().getShape(),
                   op.getType().getShape())) {
      DenseIntElementsAttr startattr;
      if (!matchPattern(start, m_Constant(&startattr))) {
        return failure();
      }
      int64_t startv = (*startattr.begin()).getSExtValue();
      if (startv < 0)
        return failure();

      if (startv + update_size > res_size)
        return failure();

      if (startv == 0 && update_size == res_size) {
        idx++;
        continue;
      }
      mismatches.push_back(idx);
      idx++;
    }

    if (mismatches.size() != 1)
      return failure();
    auto dim = mismatches[0];

    DenseIntElementsAttr startattr;
    if (!matchPattern(op.getStartIndices()[dim], m_Constant(&startattr))) {
      return failure();
    }
    int64_t startv = (*startattr.begin()).getSExtValue();

    SmallVector<Value> toConcat;

    if (startv != 0) {
      SmallVector<int64_t> starts(op.getType().getShape().size(), 0);
      SmallVector<int64_t> ends(op.getType().getShape().begin(),
                                op.getType().getShape().end());
      SmallVector<int64_t> steps(op.getType().getShape().size(), 1);
      ends[dim] = startv;
      toConcat.push_back(rewriter.create<stablehlo::SliceOp>(
          op.getLoc(), op.getOperand(), starts, ends, steps));
    }
    toConcat.push_back(op.getUpdate());
    auto update_size = op.getUpdate().getType().getShape()[dim];
    auto res_size = op.getType().getShape()[dim];
    if (startv + update_size != res_size) {
      SmallVector<int64_t> starts(op.getType().getShape().size(), 0);
      SmallVector<int64_t> ends(op.getType().getShape().begin(),
                                op.getType().getShape().end());
      SmallVector<int64_t> steps(op.getType().getShape().size(), 1);
      starts[dim] = startv + update_size;
      toConcat.push_back(rewriter.create<stablehlo::SliceOp>(
          op.getLoc(), op.getOperand(), starts, ends, steps));
    }

    rewriter.replaceOpWithNewOp<stablehlo::ConcatenateOp>(op, op.getType(),
                                                          toConcat, dim);
    return success();
  }
};

struct SliceOfDynamicUpdate final : OpRewritePattern<mlir::stablehlo::SliceOp> {
  using OpRewritePattern::OpRewritePattern;

  LogicalResult matchAndRewrite(mlir::stablehlo::SliceOp op,
                                PatternRewriter &rewriter) const override {
    auto type = dyn_cast<RankedTensorType>(op.getType());
    if (!type)
      return failure();

    auto dyn = op.getOperand().getDefiningOp<stablehlo::DynamicUpdateSliceOp>();
    if (!dyn)
      return failure();

    // Try to use the updated value
    {
      SmallVector<int64_t> start;
      SmallVector<int64_t> end;
      SmallVector<int64_t> step;

      bool legal = true;
      for (auto &&[nstart, nend, nstep, update_start, update_size] : llvm::zip(
               op.getStartIndices(), op.getLimitIndices(), op.getStrides(),
               dyn.getStartIndices(), dyn.getUpdate().getType().getShape())) {
        DenseIntElementsAttr startattr;
        if (!matchPattern(update_start, m_Constant(&startattr))) {
          legal = false;
          break;
        }
        int64_t startv = (*startattr.begin()).getSExtValue();
        if (startv < 0) {
          legal = false;
          break;
        }

        // see if the slice is exclusively inside the update.

        // slice starts below insertion
        if (nstart < startv) {
          legal = false;
          break;
        }

        // slice ends after insertion
        if (nend > startv + update_size) {
          legal = false;
          break;
        }

        start.push_back(nstart - startv);
        end.push_back(nend - startv);
        step.push_back(nstep);
      }

      if (legal) {
        rewriter.replaceOpWithNewOp<stablehlo::SliceOp>(op, dyn.getUpdate(),
                                                        start, end, step);
        return success();
      }
    }

    // Try proving that there can be no overlap
    {
      bool no_overlap = false;

      for (auto &&[nstart, nend, nstep, update_start, update_size] : llvm::zip(
               op.getStartIndices(), op.getLimitIndices(), op.getStrides(),
               dyn.getStartIndices(), dyn.getUpdate().getType().getShape())) {
        DenseIntElementsAttr startattr;
        if (!matchPattern(update_start, m_Constant(&startattr))) {
          continue;
        }

        int64_t startv = (*startattr.begin()).getSExtValue();
        // slice ends below insertion
        if (nend <= startv) {
          no_overlap = true;
          break;
        }

        // slice starts after insertion end
        if (nstart >= startv + update_size) {
          no_overlap = true;
          break;
        }
      }

      if (no_overlap) {
        rewriter.replaceOpWithNewOp<stablehlo::SliceOp>(
            op, dyn.getOperand(), op.getStartIndices(), op.getLimitIndices(),
            op.getStrides());
        return success();
      }
    }

    return failure();
  }
};

// slice(broadcast x) -> broadcast(slice x)
struct SliceBroadcast final : OpRewritePattern<mlir::stablehlo::SliceOp> {
  using OpRewritePattern::OpRewritePattern;

  LogicalResult matchAndRewrite(mlir::stablehlo::SliceOp op,
                                PatternRewriter &rewriter) const override {
    auto type = dyn_cast<RankedTensorType>(op.getType());
    if (!type)
      return failure();

    auto bcast = op.getOperand().getDefiningOp<stablehlo::BroadcastInDimOp>();
    if (!bcast)
      return failure();

    if (!llvm::hasSingleElement(bcast->getUsers()))
      return failure();

    SmallVector<int64_t> nbcast_idx;

    auto preShape = bcast.getOperand().getType().cast<RankedTensorType>();
    SmallVector<int64_t> in_start(preShape.getShape().size(), 0);
    SmallVector<int64_t> in_end(preShape.getShape().begin(),
                                preShape.getShape().end());
    SmallVector<int64_t> in_stride(preShape.getShape().size(), 1);

    bool innerSlice = false;

    size_t outidx = 0;
    for (auto &&[start, end, step, indim, outdim] :
         llvm::zip(op.getStartIndices(), op.getLimitIndices(), op.getStrides(),
                   bcast.getType().getShape(), op.getType().getShape())) {
      ssize_t idx = -1;
      for (auto en : llvm::enumerate(bcast.getBroadcastDimensions())) {
        if (en.value() == outidx) {
          idx = en.index();
          break;
        }
      }

      nbcast_idx.push_back(outdim);
      if (idx == -1) {
        // being broadcast just resize the outshape
      } else {
        auto preShapeIdx = preShape.getShape()[idx];

        // slice the inner shape
        if (preShapeIdx == indim) {
          in_start[idx] = start;
          in_end[idx] = end;
          in_stride[idx] = step;
          innerSlice = true;
        } else if (preShapeIdx != 1) {
          return failure();
        }
      }

      outidx++;
    }

    if (innerSlice && !llvm::hasSingleElement(bcast->getUsers()))
      return failure();

    Value tobcast = bcast.getOperand();
    if (innerSlice)
      tobcast = rewriter.create<stablehlo::SliceOp>(
          op.getLoc(), tobcast, in_start, in_end, in_stride);

    rewriter.replaceOpWithNewOp<stablehlo::BroadcastInDimOp>(
        op, op.getType(), tobcast, bcast.getBroadcastDimensions());
    return success();
  }
};

SmallVector<int64_t> invertPermutation(ArrayRef<int64_t> perm) {
  SmallVector<int64_t> res(perm.size(), 0);
  for (auto en : llvm::enumerate(perm)) {
    res[en.value()] = en.index();
  }
  return res;
}

stablehlo::SliceOp sliceTransposeHelper(stablehlo::TransposeOp transpose,
                                        PatternRewriter &rewriter,
                                        ArrayRef<int64_t> starts,
                                        ArrayRef<int64_t> limits,
                                        ArrayRef<int64_t> strides) {
  SmallVector<int64_t> start;
  SmallVector<int64_t> end;
  SmallVector<int64_t> step;
  for (auto ind : invertPermutation(transpose.getPermutation())) {
    start.push_back(starts[ind]);
    end.push_back(limits[ind]);
    step.push_back(strides[ind]);
  }

  return rewriter.create<stablehlo::SliceOp>(
      transpose.getLoc(), transpose.getOperand(), start, end, step);
}

// slice(transpose x) -> transpose(slice x)
struct SliceTranspose final : OpRewritePattern<mlir::stablehlo::SliceOp> {
  using OpRewritePattern::OpRewritePattern;

  LogicalResult matchAndRewrite(mlir::stablehlo::SliceOp op,
                                PatternRewriter &rewriter) const override {
    auto type = dyn_cast<RankedTensorType>(op.getType());
    if (!type)
      return failure();

    auto transpose = op.getOperand().getDefiningOp<stablehlo::TransposeOp>();
    if (!transpose || !llvm::hasSingleElement(transpose->getUsers()))
      return failure();

    auto newslice =
        sliceTransposeHelper(transpose, rewriter, op.getStartIndices(),
                             op.getLimitIndices(), op.getStrides());
    rewriter.replaceOpWithNewOp<stablehlo::TransposeOp>(
        op, newslice, transpose.getPermutation());
    return success();
  }
};

struct SliceElementwise final : OpRewritePattern<mlir::stablehlo::SliceOp> {
  using OpRewritePattern::OpRewritePattern;

  LogicalResult matchAndRewrite(mlir::stablehlo::SliceOp op,
                                PatternRewriter &rewriter) const override {
    auto elem = op.getOperand().getDefiningOp();
    if (!elem)
      return failure();
    if (!elem->hasTrait<mlir::OpTrait::Elementwise>())
      return failure();
    if (llvm::hasSingleElement(elem->getUsers())) {
      SmallVector<Value> ops;
      for (auto v : elem->getOperands()) {
        ops.push_back(rewriter.create<stablehlo::SliceOp>(
            op.getLoc(), v, op.getStartIndices(), op.getLimitIndices(),
            op.getStrides()));
      }
      auto nex = rewriter.create(
          elem->getLoc(), elem->getName().getIdentifier(), ValueRange(ops),
          TypeRange(op->getResult(0).getType()), elem->getAttrs(), {}, {});
      rewriter.replaceOp(op, nex);
      return success();
    }

    SmallVector<int64_t> starts(op.getStartIndices().begin(),
                                op.getStartIndices().end());
    SmallVector<int64_t> stops(op.getLimitIndices().begin(),
                               op.getLimitIndices().end());
    SmallVector<int64_t> ints(op.getStrides().begin(), op.getStrides().end());
    SmallVector<stablehlo::SliceOp> todo;
    SmallVector<int64_t> sizes;
    for (auto u : elem->getUsers()) {
      auto sop = dyn_cast<stablehlo::SliceOp>(u);
      if (!sop)
        return failure();
      for (auto en : llvm::enumerate(sop.getType().getShape())) {
        auto start = sop.getStartIndices()[en.index()];
        auto stop = sop.getLimitIndices()[en.index()];
        auto stride = sop.getStrides()[en.index()];
        if (start < starts[en.index()])
          starts[en.index()] = start;
        if (stop > stops[en.index()])
          stops[en.index()] = stop;
        if (stride != ints[en.index()])
          ints[en.index()] = 1;
      }
      todo.push_back(sop);
    }
    bool changed = false;
    for (auto en : llvm::enumerate(op.getOperand().getType().getShape())) {
      if (starts[en.index()] != 0) {
        changed = true;
      }
      if (stops[en.index()] < en.value()) {
        changed = true;
      }
      if (ints[en.index()] != 1) {
        changed = true;
      }
      sizes.push_back((stops[en.index()] - starts[en.index()]) /
                      ints[en.index()]);
    }
    if (!changed)
      return failure();
    rewriter.setInsertionPoint(elem);
    SmallVector<Value> ops;
    for (auto v : elem->getOperands()) {
      ops.push_back(rewriter.create<stablehlo::SliceOp>(op.getLoc(), v, starts,
                                                        stops, ints));
    }
    auto nex = rewriter.create(
        elem->getLoc(), elem->getName().getIdentifier(), ValueRange(ops),
        TypeRange(RankedTensorType::get(
            sizes, op.getOperand().getType().getElementType())),
        elem->getAttrs(), {}, {});

    for (auto sl : todo) {
      SmallVector<int64_t> sstarts;
      SmallVector<int64_t> sstops;
      SmallVector<int64_t> sints;

      for (auto &&[start, stop, stride, ostart, ostop, ostride] :
           llvm::zip(sl.getStartIndices(), sl.getLimitIndices(),
                     sl.getStrides(), starts, stops, ints)) {
        if (stride == ostride) {
          sstarts.push_back(start - ostart);
          sstops.push_back((stop - ostart) / stride);
          sints.push_back(1);
        } else {
          assert(ostride == 1);
          sstarts.push_back(start - ostart);
          sstops.push_back(stop - ostart);
          sints.push_back(stride);
        }
      }
      rewriter.replaceOpWithNewOp<stablehlo::SliceOp>(sl, nex->getResult(0),
                                                      sstarts, sstops, sints);
    }
    return success();
  }
};

LogicalResult slicePadHelper(
    stablehlo::PadOp pad, ArrayRef<int64_t> starts, ArrayRef<int64_t> limits,
    ArrayRef<int64_t> strides, SmallVectorImpl<int64_t> &start,
    SmallVectorImpl<int64_t> &end, SmallVectorImpl<int64_t> &step,
    SmallVectorImpl<int64_t> &lpads, SmallVectorImpl<int64_t> &hpads,
    SmallVectorImpl<int64_t> &interiors, bool &broadcastres, bool &needspad) {
  assert(start.size() == 0);
  assert(end.size() == 0);
  assert(step.size() == 0);
  assert(lpads.size() == 0);
  assert(hpads.size() == 0);
  assert(interiors.size() == 0);
  assert(!broadcastres);
  assert(!needspad);
  assert(starts.size() == pad.getOperand().getType().getShape().size());
  assert(limits.size() == pad.getOperand().getType().getShape().size());
  assert(strides.size() == pad.getOperand().getType().getShape().size());

  if (anyPadSizesNegative(pad))
    return failure();

  for (auto &&[nstart, nend, nstep, lpad, hpad, interior, inshape, outshape] :
       llvm::zip(starts, limits, strides, pad.getEdgePaddingLow(),
                 pad.getEdgePaddingHigh(), pad.getInteriorPadding(),
                 pad.getOperand().getType().getShape(),
                 pad.getType().getShape())) {
    if (nstep != 1)
      return failure();
    if (interior != 0)
      return failure();

    // slice goes from [nstart, nend]
    // pad result is [0..lpad][lpad...outshape-hpad][outshape-hpad...outshape]

    // start of slice starts after end of value being padded
    if (nstart >= outshape - hpad) {
      broadcastres = true;
      return success();
    }
    // slice ends before the start of value being padded
    if (nend <= lpad) {
      broadcastres = true;
      return success();
    }
    if (nstart - lpad < 0) {
      start.push_back(0);
      lpads.push_back(lpad - nstart);
      needspad = true;
    } else {
      start.push_back(nstart - lpad);
      lpads.push_back(0);
    }
    if (nend - lpad > inshape) {
      end.push_back(inshape);
      hpads.push_back(nend - lpad - inshape);
      needspad = true;
    } else {
      end.push_back(nend - lpad);
      hpads.push_back(0);
    }

    step.push_back(1);
    interiors.push_back(0);
  }
  return success();
}

// slice(pad x) -> pad(slice x)
struct SlicePad final : OpRewritePattern<mlir::stablehlo::SliceOp> {
  using OpRewritePattern::OpRewritePattern;

  LogicalResult matchAndRewrite(mlir::stablehlo::SliceOp op,
                                PatternRewriter &rewriter) const override {
    auto type = dyn_cast<RankedTensorType>(op.getType());
    if (!type)
      return failure();

    auto pad = op.getOperand().getDefiningOp<stablehlo::PadOp>();
    if (!pad)
      return failure();

    SmallVector<int64_t> start;
    SmallVector<int64_t> end;
    SmallVector<int64_t> step;

    SmallVector<int64_t> lpads;
    SmallVector<int64_t> hpads;
    SmallVector<int64_t> interiors;

    bool needspad = false;
    bool broadcastres = false;
    if (!slicePadHelper(pad, op.getStartIndices(), op.getLimitIndices(),
                        op.getStrides(), start, end, step, lpads, hpads,
                        interiors, broadcastres, needspad)
             .succeeded())
      return failure();

    if (broadcastres) {
      rewriter.replaceOpWithNewOp<stablehlo::BroadcastInDimOp>(
          op, op.getType(), pad.getPaddingValue(),
          rewriter.getDenseI64ArrayAttr({}));
      return success();
    }

    if (needspad) {
      auto nslice = rewriter.create<stablehlo::SliceOp>(
          op.getLoc(), pad.getOperand(), start, end, step);
      rewriter.replaceOpWithNewOp<stablehlo::PadOp>(
          op, nslice, pad.getPaddingValue(), lpads, hpads, interiors);
    } else {
      rewriter.replaceOpWithNewOp<stablehlo::SliceOp>(op, pad.getOperand(),
                                                      start, end, step);
    }
    return success();
  }
};

// From
// https://github.com/openxla/stablehlo/blob/5d1a9c892500c2e9fecbfedfa66ffe84ff1caf7b/stablehlo/dialect/StablehloOps.cpp#L1498C1-L1532C1
bool hasSameOperandAndResultTypes(Operation &op) {
  Type expected;
  if (op.getNumResults() != 0)
    expected = op.getResult(0).getType();
  if (op.getNumOperands() != 0)
    expected = op.getOperand(0).getType();
  if (!expected)
    return false;

  auto typeMatch = [&](Type actual) { return actual == expected; };
  return llvm::all_of(op.getOperandTypes(), typeMatch) &&
         llvm::all_of(op.getResultTypes(), typeMatch);
}

static bool isEligibleForCompactPrint(stablehlo::ReduceOp op) {
  // Check E1.
  auto &block = op.getBody().front();
  if (!hasSingleElement(block.without_terminator()))
    return false;

  Operation &innerOp = *block.begin();

  // Check E2.
  if (innerOp.getDialect() != op->getDialect())
    return false;

  if (innerOp.getNumOperands() != 2 ||
      !innerOp.hasTrait<mlir::OpTrait::OneResult>() ||
      !hasSameOperandAndResultTypes(innerOp) ||
      !innerOp.hasTrait<mlir::hlo::OpTrait::IsCommutative>() ||
      !innerOp.hasTrait<mlir::OpTrait::ZeroRegions>())
    return false;

  // Check E3.
  if (op.getInputs().empty())
    return false;

  auto elemType =
      op.getInputs()[0].getType().cast<ShapedType>().getElementType();
  auto expectedInnerOpType = RankedTensorType::get(/*shape=*/{}, elemType);
  if (innerOp.getOperands()[0].getType() != expectedInnerOpType)
    return false;

  // Check E4.
  if (!llvm::equal(block.getArguments(), innerOp.getOperands()))
    return false;

  // Check E5.
  auto retOp = dyn_cast<stablehlo::ReturnOp>(block.getTerminator());
  if (!retOp)
    return false;

  return llvm::equal(innerOp.getResults(), retOp.getOperands());
}

struct ReduceToReshape final : OpRewritePattern<mlir::stablehlo::ReduceOp> {
  using OpRewritePattern::OpRewritePattern;

  LogicalResult matchAndRewrite(mlir::stablehlo::ReduceOp op,
                                PatternRewriter &rewriter) const override {
    if (op.getInputs().size() != 1)
      return failure();
    if (!isEligibleForCompactPrint(op))
      return failure();
    auto inpTy = op.getInputs()[0].getType().cast<RankedTensorType>();
    for (auto idx : op.getDimensions()) {
      if (inpTy.getShape()[idx] != 1)
        return failure();
    }

    auto reshaped = rewriter.create<stablehlo::ReshapeOp>(
        op.getLoc(), op.getResult(0).getType(), op.getInputs()[0]);

    Operation &innerOp = op.getBody().front().front();

    auto bcast = rewriter.create<stablehlo::BroadcastInDimOp>(
        op.getLoc(), reshaped.getType(), op.getInitValues()[0],
        rewriter.getDenseI64ArrayAttr({}));
    Value vals[2] = {bcast, reshaped};
    auto res = rewriter.create(
        op.getLoc(), innerOp.getName().getIdentifier(), ValueRange(vals),
        TypeRange(op->getResult(0).getType()), innerOp.getAttrs(), {}, {});

    rewriter.replaceOp(op, res);
    return success();
  }
};

struct ReducePad : public OpRewritePattern<mlir::stablehlo::ReduceOp> {
  using OpRewritePattern<mlir::stablehlo::ReduceOp>::OpRewritePattern;

  LogicalResult matchAndRewrite(mlir::stablehlo::ReduceOp op,
                                PatternRewriter &rewriter) const final {
    if (op.getInputs().size() != 1 || op.getInitValues().size() != 1) {
      return rewriter.notifyMatchFailure(
          op, "only single-operand single-init reduce is supported");
    }
    // TODO: min/max can also be an option since they are dropped
    if (!isa<stablehlo::AddOp>(op.getRegion().getBlocks().front().front())) {
      return rewriter.notifyMatchFailure(op, "only add is currently supported");
    }

    Value input = op.getInputs()[0];
    auto pad = input.getDefiningOp<mlir::stablehlo::PadOp>();
    if (!pad) {
      return rewriter.notifyMatchFailure(op, "input source is not a pad op");
    }
    if (anyPadSizesNegative(pad))
      return failure();

    if (!matchPattern(pad.getPaddingValue(), m_AnyZeroFloat()))
      return failure();

    SmallVector<int64_t> shape;

    SmallVector<int64_t> low;
    SmallVector<int64_t> high;
    SmallVector<int64_t> inner;
    bool needsPostPad = false;
    for (auto en : llvm::enumerate(
             pad.getOperand().getType().cast<RankedTensorType>().getShape())) {
      if (llvm::is_contained(op.getDimensions(), en.index()))
        continue;
      shape.push_back(en.value());
      low.push_back(pad.getEdgePaddingLow()[en.index()]);
      high.push_back(pad.getEdgePaddingHigh()[en.index()]);
      inner.push_back(pad.getInteriorPadding()[en.index()]);
      needsPostPad = true;
    }

    auto newReduction = rewriter.create<stablehlo::ReduceOp>(
        op.getLoc(),
        TypeRange(RankedTensorType::get(
            shape,
            op->getResultTypes()[0].cast<RankedTensorType>().getElementType())),
        ValueRange(pad.getOperand()), op.getInitValues(), op.getDimensions());
    newReduction.getRegion().takeBody(op.getRegion());

    Value res = newReduction->getResult(0);
    if (needsPostPad) {
      auto ctype = RankedTensorType::get(
          {}, res.getType().cast<RankedTensorType>().getElementType());
      res = rewriter.create<stablehlo::PadOp>(
          op.getLoc(), res,
          rewriter.create<stablehlo::ConstantOp>(
              op.getLoc(), ctype, makeAttr(ctype, 0).cast<ElementsAttr>()),
          low, high, inner);
    }

    rewriter.replaceOp(op, res);
    return success();
  }
};

struct ConvertConcat final : OpRewritePattern<mlir::stablehlo::ConvertOp> {
  using OpRewritePattern::OpRewritePattern;

  LogicalResult matchAndRewrite(mlir::stablehlo::ConvertOp op,
                                PatternRewriter &rewriter) const override {
    auto concat = op.getOperand().getDefiningOp<stablehlo::ConcatenateOp>();
    if (!concat)
      return failure();

    SmallVector<Value> newvals;
    for (auto v : concat.getOperands()) {
      newvals.push_back(rewriter.create<stablehlo::ConvertOp>(
          op.getLoc(),
          RankedTensorType::get(v.getType().cast<RankedTensorType>().getShape(),
                                op.getType().getElementType()),
          v));
    }
    rewriter.replaceOpWithNewOp<stablehlo::ConcatenateOp>(
        op, newvals, concat.getDimension());
    return success();
  }
};

struct ConvertConvertFloat final
    : OpRewritePattern<mlir::stablehlo::ConvertOp> {
  using OpRewritePattern::OpRewritePattern;

  LogicalResult matchAndRewrite(mlir::stablehlo::ConvertOp op,
                                PatternRewriter &rewriter) const override {
    auto conv0 = op.getOperand().getDefiningOp<stablehlo::ConvertOp>();
    if (!conv0)
      return failure();

    auto prev = conv0.getOperand();
    if (prev.getType().getElementType().isa<FloatType>() &&
        op.getType().getElementType().isa<FloatType>() &&
        conv0.getType().getElementType().isa<FloatType>()) {
      if (prev.getType() == op.getType()) {
        rewriter.replaceOp(op, prev);
        return success();
      }
      rewriter.replaceOpWithNewOp<stablehlo::ConvertOp>(op, op.getType(), prev);
      return success();
    }
    return failure();
  }
};

struct ReduceConcat final : OpRewritePattern<mlir::stablehlo::ReduceOp> {
  using OpRewritePattern::OpRewritePattern;

  LogicalResult matchAndRewrite(mlir::stablehlo::ReduceOp op,
                                PatternRewriter &rewriter) const override {
    if (op.getInputs().size() != 1)
      return failure();

    auto concat = op.getInputs()[0].getDefiningOp<stablehlo::ConcatenateOp>();
    if (!concat)
      return failure();

    auto dim = concat.getDimension();

    if (!llvm::is_contained(op.getDimensions(), dim))
      return failure();

    if (!isEligibleForCompactPrint(op))
      return failure();

    Value prev = op.getInitValues()[0];

    Operation &innerOp = op.getBody().front().front();

    Value identity = nullptr;
    if (isa<stablehlo::AddOp>(&innerOp)) {
      identity = rewriter.create<stablehlo::ConstantOp>(
          op.getLoc(), prev.getType(),
          cast<ElementsAttr>(makeAttr(prev.getType(), 0)));
    } else if (isa<stablehlo::MaxOp>(&innerOp) ||
               isa<stablehlo::MinOp>(&innerOp))
      identity = prev;
    else {
      return failure();
    }

    if (prev.getType() != op.getResultTypes()[0]) {
      prev = rewriter.create<stablehlo::BroadcastInDimOp>(
          op.getLoc(), op.getResultTypes()[0], prev, ArrayRef<int64_t>());
    }

    for (auto v : concat.getOperands()) {
      IRMapping map;
      map.map(op.getInitValues()[0], identity);
      map.map(op.getInputs()[0], v);
      auto next = rewriter.clone(*op, map)->getResult(0);
      map.map(innerOp.getOperand(0), prev);
      map.map(innerOp.getOperand(1), next);
      Value vals[] = {prev, next};
      prev =
          rewriter
              .create(innerOp.getLoc(), innerOp.getName().getIdentifier(), vals,
                      TypeRange(prev.getType()), innerOp.getAttrs(), {}, {})
              ->getResult(0);
    }

    assert(op.getResultTypes()[0] == prev.getType());
    rewriter.replaceOp(op, prev);
    return success();
  }
};

struct FullReduceReshapeOrTranspose final
    : OpRewritePattern<mlir::stablehlo::ReduceOp> {
  using OpRewritePattern::OpRewritePattern;

  LogicalResult matchAndRewrite(mlir::stablehlo::ReduceOp op,
                                PatternRewriter &rewriter) const override {
    if (op.getInputs().size() != 1)
      return failure();

    auto inpTy = op.getInputs()[0].getType().cast<RankedTensorType>();
    if (op.getDimensions().size() != inpTy.getShape().size())
      return failure();

    RankedTensorType changeType = nullptr;
    SmallVector<Operation *> reshapeOrTransposes;
    DenseMap<Operation *, int> toclone;
    {
      SmallVector<Value> todo = {op.getInputs()[0]};
      while (todo.size()) {
        auto cur = todo.pop_back_val();
        auto curOp = cur.getDefiningOp();
        if (!curOp)
          return failure();
        if (auto rs = dyn_cast<stablehlo::ReshapeOp>(curOp)) {
          if (changeType != nullptr) {
            if (rs.getOperand().getType() != changeType)
              return failure();
          } else {
            changeType = rs.getOperand().getType();
          }
          reshapeOrTransposes.push_back(rs);
          continue;
        }
        if (auto rs = dyn_cast<stablehlo::TransposeOp>(curOp)) {
          if (changeType != nullptr) {
            if (rs.getOperand().getType() != changeType)
              return failure();
          } else {
            changeType = rs.getOperand().getType();
          }
          reshapeOrTransposes.push_back(rs);
          continue;
        }
        if (!curOp->hasTrait<mlir::OpTrait::Elementwise>())
          return failure();
        if (!isMemoryEffectFree(curOp))
          return failure();
        for (auto op : curOp->getOperands())
          todo.push_back(op);
        toclone[curOp] = curOp->getNumOperands();
      }
    }

    IRMapping map;
    SmallVector<Operation *> todo;
    for (auto reshape : reshapeOrTransposes) {
      map.map(reshape->getResult(0), reshape->getOperand(0));
      for (auto u : reshape->getResult(0).getUsers()) {
        if (toclone.contains(u)) {
          toclone[u]--;
          if (toclone[u] == 0) {
            todo.push_back(u);
            toclone.erase(u);
          }
        }
      }
    }
    for (auto pair : toclone) {
      for (auto u : pair.first->getResult(0).getUsers()) {
        if (u == op)
          continue;
        if (llvm::is_contained(reshapeOrTransposes, u))
          continue;
        if (toclone.contains(u))
          continue;
        return failure();
      }
    }
    while (todo.size()) {
      auto cur = todo.pop_back_val();

      SmallVector<Value> vals;
      for (auto op : cur->getOperands())
        vals.push_back(map.lookup(op));

      auto changeType2 = RankedTensorType::get(changeType.getShape(),
                                               cur->getResult(0)
                                                   .getType()
                                                   .cast<RankedTensorType>()
                                                   .getElementType());
      auto res =
          rewriter.create(cur->getLoc(), cur->getName().getIdentifier(), vals,
                          TypeRange(changeType2), cur->getAttrs(), {}, {});

      map.map(cur->getResult(0), res->getResult(0));

      for (auto u : cur->getResult(0).getUsers()) {
        if (toclone.contains(u)) {
          toclone[u]--;
          if (toclone[u] == 0) {
            todo.push_back(u);
            toclone.erase(u);
          }
        }
      }
    }

    SmallVector<int64_t> newReduceDimensions;
    for (size_t i = 0, end = changeType.getShape().size(); i < end; i++)
      newReduceDimensions.push_back(i);

    auto newReduction = rewriter.create<stablehlo::ReduceOp>(
        op.getLoc(), op->getResultTypes(), map.lookup(op.getInputs()[0]),
        op.getInitValues(), newReduceDimensions);
    newReduction.getRegion().takeBody(op.getRegion());
    rewriter.replaceOp(op, newReduction);
    return success();
  }
};

LogicalResult sliceConcatHelper(stablehlo::ConcatenateOp concat,
                                PatternRewriter &rewriter,
                                ArrayRef<int64_t> starts,
                                ArrayRef<int64_t> limits,
                                ArrayRef<int64_t> strides,
                                SmallVectorImpl<Value> &postConcat) {
  auto dim = concat.getDimension();

  if (strides[dim] != 1)
    return failure();

  assert(postConcat.size() == 0);
  size_t curdim = 0;
  for (auto v : concat.getInputs()) {
    auto ty = v.getType().cast<RankedTensorType>();
    auto nextdim = ty.getShape()[dim];
    if (starts[dim] >= curdim + nextdim) {
      curdim += nextdim;
      continue;
    }
    if (limits[dim] <= curdim) {
      curdim += nextdim;
      continue;
    }
    SmallVector<int64_t> nstart(starts.begin(), starts.end());
    SmallVector<int64_t> nend(limits.begin(), limits.end());
    nstart[dim] -= curdim;
    if (nstart[dim] < 0)
      nstart[dim] = 0;
    nend[dim] -= curdim;
    if (nend[dim] > nextdim)
      nend[dim] = nextdim;
    auto subslice = rewriter.create<stablehlo::SliceOp>(concat.getLoc(), v,
                                                        nstart, nend, strides);
    postConcat.push_back(subslice);
    curdim += nextdim;
  }
  return success();
}

struct ConcatSlice final : OpRewritePattern<mlir::stablehlo::ConcatenateOp> {
  using OpRewritePattern::OpRewritePattern;

  LogicalResult matchAndRewrite(mlir::stablehlo::ConcatenateOp op,
                                PatternRewriter &rewriter) const override {
    auto dim = op.getDimension();

    SmallVector<Value> newOperands;

    for (int i = 0, e = op->getNumOperands(); i < e; ++i) {
      auto operand = op->getOperand(i);
      auto slice = operand.getDefiningOp<stablehlo::SliceOp>();

      if (!slice) {
        newOperands.push_back(operand);
        continue;
      }

      stablehlo::SliceOp otherSlice;
      while (i + 1 < e &&
             (otherSlice =
                  op->getOperand(i + 1).getDefiningOp<stablehlo::SliceOp>())) {
        if (otherSlice.getOperand() != slice.getOperand())
          break;

        bool canMerge = true;

        // Check that both slices are contiguous only in dim
        ArrayRef<int64_t> sliceStarts = slice.getStartIndices(),
                          otherSliceStarts = otherSlice.getStartIndices(),
                          sliceLimits = slice.getLimitIndices(),
                          otherSliceLimits = otherSlice.getLimitIndices(),
                          sliceStrides = slice.getStrides(),
                          otherSliceStrides = otherSlice.getStrides();

        for (int d = 0, ndims = sliceStarts.size(); d < ndims; ++d) {
          if (d == dim) {
            canMerge &= sliceLimits[d] == otherSliceStarts[d] &&
                        sliceStrides[d] == otherSliceStrides[d];
          } else {
            canMerge &= sliceStarts[d] == otherSliceStarts[d] &&
                        sliceLimits[d] == otherSliceLimits[d] &&
                        sliceStrides[d] == otherSliceStrides[d];
          }
        }

        if (canMerge) {
          slice = rewriter.create<stablehlo::SliceOp>(
              slice->getLoc(), slice.getOperand(), sliceStarts,
              otherSliceLimits, sliceStrides);
          i++;
        } else
          break;
      }

      newOperands.push_back(slice.getResult());
    }

    if (newOperands.size() == op->getNumOperands())
      return failure();

    rewriter.replaceOpWithNewOp<stablehlo::ConcatenateOp>(op, newOperands, dim);
    return success();
  }
};

struct SliceConcat final : OpRewritePattern<mlir::stablehlo::SliceOp> {
  using OpRewritePattern::OpRewritePattern;

  LogicalResult matchAndRewrite(mlir::stablehlo::SliceOp op,
                                PatternRewriter &rewriter) const override {
    auto type = dyn_cast<RankedTensorType>(op.getType());
    if (!type)
      return failure();

    auto concat = op.getOperand().getDefiningOp<stablehlo::ConcatenateOp>();
    if (!concat)
      return failure();

    auto dim = concat.getDimension();

    SmallVector<Value> postConcat;
    if (!sliceConcatHelper(concat, rewriter, op.getStartIndices(),
                           op.getLimitIndices(), op.getStrides(), postConcat)
             .succeeded())
      return failure();

    rewriter.replaceOpWithNewOp<stablehlo::ConcatenateOp>(op, postConcat, dim);
    return success();
  }
};

DenseElementsAttr fromTensor(stablehlo::Tensor inp) {
  auto type = inp.getType();
  auto elemType = type.getElementType();

  if (elemType.isBF16()) {
    auto floatValues =
        ArrayRef((char *)inp.getData(), 2 * inp.getNumElements());
    return DenseFPElementsAttr::getFromRawBuffer(type, floatValues);
  }

  if (elemType.isF32()) {
    auto floatValues = ArrayRef((float *)inp.getData(), inp.getNumElements());
    return DenseFPElementsAttr::get(type, floatValues);
  }

  if (elemType.isF64()) {
    auto floatValues = ArrayRef((double *)inp.getData(), inp.getNumElements());
    return DenseFPElementsAttr::get(type, floatValues);
  }

  if (elemType.isSignlessInteger(1)) {
    auto floatValues = ArrayRef((bool *)inp.getData(), inp.getNumElements());
    return DenseIntElementsAttr::get(type, floatValues);
  }
  if (elemType.isSignlessInteger(8)) {
    auto floatValues = ArrayRef((int8_t *)inp.getData(), inp.getNumElements());
    return DenseIntElementsAttr::get(type, floatValues);
  }
  if (elemType.isSignlessInteger(16)) {
    auto floatValues = ArrayRef((int16_t *)inp.getData(), inp.getNumElements());
    return DenseIntElementsAttr::get(type, floatValues);
  }
  if (elemType.isSignlessInteger(32)) {
    auto floatValues = ArrayRef((int32_t *)inp.getData(), inp.getNumElements());
    return DenseIntElementsAttr::get(type, floatValues);
  }
  if (elemType.isSignlessInteger(64)) {
    auto floatValues = ArrayRef((int64_t *)inp.getData(), inp.getNumElements());
    return DenseIntElementsAttr::get(type, floatValues);
  }
  if (elemType.isUnsignedInteger(1)) {
    auto floatValues = ArrayRef((bool *)inp.getData(), inp.getNumElements());
    return DenseIntElementsAttr::get(type, floatValues);
  }
  if (elemType.isUnsignedInteger(8)) {
    auto floatValues = ArrayRef((uint8_t *)inp.getData(), inp.getNumElements());
    return DenseIntElementsAttr::get(type, floatValues);
  }
  if (elemType.isUnsignedInteger(16)) {
    auto floatValues =
        ArrayRef((uint16_t *)inp.getData(), inp.getNumElements());
    return DenseIntElementsAttr::get(type, floatValues);
  }
  if (elemType.isUnsignedInteger(32)) {
    auto floatValues =
        ArrayRef((uint32_t *)inp.getData(), inp.getNumElements());
    return DenseIntElementsAttr::get(type, floatValues);
  }
  if (elemType.isUnsignedInteger(64)) {
    auto floatValues =
        ArrayRef((uint64_t *)inp.getData(), inp.getNumElements());
    return DenseIntElementsAttr::get(type, floatValues);
  }

  llvm::errs() << "Unknown stablehlo type to parse data from\n: " << elemType
               << "\n";
  assert(0);
  return {};
}

/*
%22 = stablehlo.dot_general %21, %16, contracting_dims = [1] x [0], precision =
[DEFAULT, DEFAULT] : (tensor<288x288xf32>, tensor<288xf32>) -> tensor<288xf32>
%27 = stablehlo.reshape %22 : (tensor<288xf32>) -> tensor<144x2xf32>
%28 = stablehlo.dot_general %6, %27, batching_dims = [0] x [0], contracting_dims
= [2] x [1], precision = [DEFAULT, DEFAULT] : (tensor<144x2x2xf32>,
tensor<144x2xf32>) -> tensor<144x2xf32>

should become

%a21 = stablehlo.reshape %21 : (tensor<288xf32>) -> tensor<144x2xf32>

%22 = stablehlo.dot_general %a21, %16, batching_dims = [1] x [],
contracting_dims = [2] x [0], precision = [DEFAULT, DEFAULT] :
(tensor<144x2x288xf32>, tensor<288xf32>) -> tensor<2x144xf32>

%28 = stablehlo.dot_general %6, %22, batching_dims = [0] x [1], contracting_dims
= [2] x [0], precision = [DEFAULT, DEFAULT] : (tensor<144x2x2xf32>,
tensor<144x2xf32>) -> tensor<144x2xf32>

TODO
*/

struct DotReshapeDot final : OpRewritePattern<mlir::stablehlo::DotGeneralOp> {
  using OpRewritePattern::OpRewritePattern;

  LogicalResult matchAndRewrite(mlir::stablehlo::DotGeneralOp op,
                                PatternRewriter &rewriter) const override {
    auto type = dyn_cast<RankedTensorType>(op.getType());
    if (!type)
      return failure();

    return failure();
  }
};

struct PadSimplify final : OpRewritePattern<mlir::stablehlo::PadOp> {
  using OpRewritePattern::OpRewritePattern;

  LogicalResult matchAndRewrite(mlir::stablehlo::PadOp op,
                                PatternRewriter &rewriter) const override {

    if (matchPattern(op.getOperand(), m_AnyZeroFloat())) {
      if (matchPattern(op.getPaddingValue(), m_AnyZeroFloat())) {
        rewriter.replaceOpWithNewOp<stablehlo::ConstantOp>(
            op, op.getType(), cast<ElementsAttr>(makeAttr(op.getType(), 0)));
        return success();
      }
    }

    {
      DenseElementsAttr inp;
      matchPattern(op.getOperand(), m_Constant(&inp));
      DenseElementsAttr pv;
      matchPattern(op.getPaddingValue(), m_Constant(&pv));
      if (inp && pv) {
        auto ten = mlir::stablehlo::constantOp(inp);
        auto out = fromTensor(mlir::stablehlo::padOp(
            mlir::stablehlo::constantOp(inp), mlir::stablehlo::constantOp(pv),
            stablehlo::Sizes(op.getEdgePaddingLow()),
            stablehlo::Sizes(op.getInteriorPadding()), op.getType()));

        rewriter.replaceOpWithNewOp<stablehlo::ConstantOp>(op, op.getType(),
                                                           out);
        return success();
      }
    }

    for (auto &&[low, high, inner] :
         llvm::zip(op.getEdgePaddingLow(), op.getEdgePaddingHigh(),
                   op.getInteriorPadding())) {
      if (low != 0)
        return failure();
      if (high != 0)
        return failure();
      if (inner != 0)
        return failure();
    }
    rewriter.replaceOp(op, op.getOperand());
    return success();
  }
};

struct ShiftRightLogicalSimplify final
    : OpRewritePattern<mlir::stablehlo::ShiftRightLogicalOp> {
  using OpRewritePattern::OpRewritePattern;

  LogicalResult matchAndRewrite(mlir::stablehlo::ShiftRightLogicalOp op,
                                PatternRewriter &rewriter) const override {

    DenseElementsAttr lhs;
    matchPattern(op.getLhs(), m_Constant(&lhs));
    DenseElementsAttr rhs;
    matchPattern(op.getRhs(), m_Constant(&rhs));
    if (lhs && rhs) {
      auto out = fromTensor(mlir::stablehlo::shiftRightLogicalOp(
          mlir::stablehlo::constantOp(lhs), mlir::stablehlo::constantOp(rhs),
          op.getType()));

      rewriter.replaceOpWithNewOp<stablehlo::ConstantOp>(op, op.getType(), out);
      return success();
    }
    return failure();
  }
};

struct NegativePadToSlice final : OpRewritePattern<mlir::stablehlo::PadOp> {
  using OpRewritePattern::OpRewritePattern;

  LogicalResult matchAndRewrite(mlir::stablehlo::PadOp op,
                                PatternRewriter &rewriter) const override {
    SmallVector<int64_t> starts;
    SmallVector<int64_t> limits;
    SmallVector<int64_t> strides;

    bool negative = false;
    for (auto &&[low, high, inner, dim] : llvm::zip(
             op.getEdgePaddingLow(), op.getEdgePaddingHigh(),
             op.getInteriorPadding(), op.getOperand().getType().getShape())) {
      if (low > 0)
        return failure();
      if (high > 0)
        return failure();
      if (inner != 0)
        return failure();
      if (low < 0 || high < 0)
        negative = true;

      starts.push_back(-low);
      limits.push_back(dim + high);
      strides.push_back(1);
    }
    if (!negative)
      return failure();
    rewriter.replaceOpWithNewOp<stablehlo::SliceOp>(op, op.getOperand(), starts,
                                                    limits, strides);
    return success();
  }
};

/*

    %1192 = stablehlo.pad %1189, %cst_0, low = [0], high = [1], interior = [0] :
   (tensor<1xf32>, tensor<f32>) -> tensor<2xf32> %1193 = arith.addf %1191, %1192
   : tensor<2xf32>

*/
template <typename T> struct BinopPadToConcat final : OpRewritePattern<T> {
  using OpRewritePattern<T>::OpRewritePattern;

  LogicalResult matchAndRewrite(T op,
                                PatternRewriter &rewriter) const override {
    auto type = dyn_cast<RankedTensorType>(op.getType());
    if (!type)
      return failure();

    for (int i = 0; i < 2; i++) {
      if (auto lhs =
              op->getOperand(i).template getDefiningOp<stablehlo::PadOp>()) {
        if (anyPadSizesNegative(lhs))
          continue;
        auto rhs = op->getOperand(1 - i);

        bool match = false;
        if (isa<stablehlo::AddOp>(op)) {
          match = matchPattern(lhs.getPaddingValue(), m_AnyZeroFloat());
        } else if (isa<stablehlo::MulOp>(op)) {
          match = matchPattern(lhs.getPaddingValue(), m_OneFloat()) ||
                  matchPattern(lhs.getPaddingValue(), m_AnyZeroFloat());
        }
        if (!match) {
          SmallVector<Operation *> ops = {op};
          bool legal = true;
          while (!ops.empty()) {
            auto cur = ops.pop_back_val();
            if (isa<stablehlo::SliceOp>(cur))
              continue;
            if (isa<stablehlo::AddOp, stablehlo::MulOp>(cur)) {
              for (auto u : cur->getResult(0).getUsers()) {
                ops.push_back(u);
              }
              continue;
            }
            legal = false;
            break;
          }
          if (!legal)
            return failure();
        }

        bool legal = true;
        for (auto step : lhs.getInteriorPadding()) {
          if (step != 0) {
            legal = true;
            break;
          }
        }
        if (!legal)
          continue;

        ssize_t padidx = -1;

        SmallVector<size_t> idxs;
        for (auto &&[low, high, dim] :
             llvm::zip(lhs.getEdgePaddingLow(), lhs.getEdgePaddingHigh(),
                       type.getShape())) {
          padidx++;
          if (low == 0 && high == 0)
            continue;
          if (low < 0 || high < 0)
            return failure();
          idxs.push_back(padidx);
        }

        if (idxs.size() == 1) {
          auto idx = idxs[0];

          SmallVector<int64_t> strides(type.getShape().size(), 1);
          SmallVector<int64_t> starts(type.getShape().size(), 0);
          SmallVector<int64_t> limits(type.getShape().begin(),
                                      type.getShape().end());

          SmallVector<Value, 1> vals;

          if (lhs.getEdgePaddingLow()[idx] != 0) {
            starts[idx] = 0;
            limits[idx] = lhs.getEdgePaddingLow()[idx];
            Value prevSlice = rewriter.create<stablehlo::SliceOp>(
                op.getLoc(), rhs, starts, limits, strides);

            if (isa<stablehlo::AddOp>(op) &&
                matchPattern(lhs.getPaddingValue(), m_AnyZeroFloat())) {
              // If adding we're adding 0, no need to do extra work
            } else if (isa<stablehlo::MulOp>(op) &&
                       matchPattern(lhs.getPaddingValue(), m_AnyZeroFloat())) {
              // If multiplying by 0, broadcast the zero
              prevSlice = rewriter.create<stablehlo::BroadcastInDimOp>(
                  op.getLoc(), prevSlice.getType(), lhs.getPaddingValue(),
                  ArrayRef<int64_t>());
            } else if (isa<stablehlo::MulOp>(op) &&
                       matchPattern(lhs.getPaddingValue(), m_OneFloat())) {
              // If multiplying by 1, no need to do extra work
            } else
              prevSlice = rewriter.create<T>(
                  op.getLoc(), prevSlice,
                  rewriter.create<stablehlo::BroadcastInDimOp>(
                      op.getLoc(), prevSlice.getType(), lhs.getPaddingValue(),
                      ArrayRef<int64_t>()));
            vals.push_back(prevSlice);
          }

          starts[idx] = lhs.getEdgePaddingLow()[idx];
          limits[idx] = type.getShape()[idx] - lhs.getEdgePaddingHigh()[idx];

          auto midSlice = rewriter.create<stablehlo::SliceOp>(
              op.getLoc(), rhs, starts, limits, strides);
          auto mid =
              rewriter.create<T>(op.getLoc(), midSlice, lhs.getOperand());
          vals.push_back(mid);

          if (lhs.getEdgePaddingHigh()[idx] != 0) {
            starts[idx] = type.getShape()[idx] - lhs.getEdgePaddingHigh()[idx];
            limits[idx] = type.getShape()[idx];
            Value postSlice = rewriter.create<stablehlo::SliceOp>(
                op.getLoc(), rhs, starts, limits, strides);

            if (isa<stablehlo::AddOp>(op) &&
                matchPattern(lhs.getPaddingValue(), m_AnyZeroFloat())) {
              // If adding we're adding 0, no need to do extra work
            } else if (isa<stablehlo::MulOp>(op) &&
                       matchPattern(lhs.getPaddingValue(), m_AnyZeroFloat())) {
              // If multiplying by 0, broadcast the zero
              postSlice = rewriter.create<stablehlo::BroadcastInDimOp>(
                  op.getLoc(), postSlice.getType(), lhs.getPaddingValue(),
                  ArrayRef<int64_t>());
            } else if (isa<stablehlo::MulOp>(op) &&
                       matchPattern(lhs.getPaddingValue(), m_OneFloat())) {
              // If multiplying by 1, no need to do extra work
            } else
              postSlice = rewriter.create<T>(
                  op.getLoc(), postSlice,
                  rewriter.create<stablehlo::BroadcastInDimOp>(
                      op.getLoc(), postSlice.getType(), lhs.getPaddingValue(),
                      ArrayRef<int64_t>()));
            vals.push_back(postSlice);
          }

          rewriter.replaceOpWithNewOp<stablehlo::ConcatenateOp>(op, vals, idx);
          return success();
        }
      }
    }

    return failure();
  }
};

struct ReshapeIota final : OpRewritePattern<mlir::stablehlo::ReshapeOp> {
  using OpRewritePattern::OpRewritePattern;

  LogicalResult matchAndRewrite(mlir::stablehlo::ReshapeOp op,
                                PatternRewriter &rewriter) const override {
    auto iota = op.getOperand().getDefiningOp<stablehlo::IotaOp>();
    if (!iota)
      return failure();

    size_t curiotaidx = 0;
    size_t iotadim = 0;
    for (auto en : llvm::enumerate(op.getType().getShape())) {
      if (en.value() == 1)
        continue;

      if (curiotaidx == iota.getType().getShape().size())
        return failure();
      auto ival = iota.getType().getShape()[curiotaidx];
      while (ival == 1 && curiotaidx < iota.getType().getShape().size()) {
        if (curiotaidx == iota.getIotaDimension()) {
          return failure();
        }
        curiotaidx++;
        ival = iota.getType().getShape()[curiotaidx];
      }
      if (en.value() == ival) {
        if (curiotaidx == iota.getIotaDimension()) {
          iotadim = en.index();
        }
        curiotaidx++;
        continue;
      }
      return failure();
    }
    rewriter.replaceOpWithNewOp<stablehlo::IotaOp>(op, op.getType(), iotadim);
    return success();
  }
};

LogicalResult reshapePadHelper(stablehlo::ReshapeOp op,
                               PatternRewriter &rewriter) {
  auto pad = op.getOperand().getDefiningOp<stablehlo::PadOp>();
  if (!pad)
    return failure();
  if (anyPadSizesNegative(pad))
    return failure();
  size_t curiotaidx = 0;
  SmallVector<int64_t> lows;
  SmallVector<int64_t> highs;
  SmallVector<int64_t> interiors;

  SmallVector<int64_t> inner_shape;
  for (auto en : llvm::enumerate(op.getType().getShape())) {
    if (en.value() == 1) {
      lows.push_back(0);
      highs.push_back(0);
      interiors.push_back(0);
      inner_shape.push_back(1);
      continue;
    }

    if (curiotaidx == pad.getType().getShape().size())
      return failure();

    auto ival = pad.getType().getShape()[curiotaidx];
    while (ival == 1 && curiotaidx < pad.getType().getShape().size()) {
      assert(pad.getEdgePaddingLow()[curiotaidx] == 0);
      assert(pad.getEdgePaddingHigh()[curiotaidx] == 0);
      assert(pad.getInteriorPadding()[curiotaidx] == 0);
      curiotaidx++;
      ival = pad.getType().getShape()[curiotaidx];
    }
    if (en.value() == ival) {
      lows.push_back(pad.getEdgePaddingLow()[curiotaidx]);
      highs.push_back(pad.getEdgePaddingHigh()[curiotaidx]);
      interiors.push_back(pad.getInteriorPadding()[curiotaidx]);
      inner_shape.push_back(pad.getOperand().getType().getShape()[curiotaidx]);
      curiotaidx++;
      continue;
    }
    return failure();
  }
  auto inner = rewriter.create<stablehlo::ReshapeOp>(
      op.getLoc(),
      RankedTensorType::get(inner_shape, op.getType().getElementType()),
      pad.getOperand());
  rewriter.replaceOpWithNewOp<stablehlo::PadOp>(
      op, inner, pad.getPaddingValue(), lows, highs, interiors);
  return success();
}
struct ReshapePad final : OpRewritePattern<mlir::stablehlo::ReshapeOp> {
  using OpRewritePattern::OpRewritePattern;

  LogicalResult matchAndRewrite(mlir::stablehlo::ReshapeOp op,
                                PatternRewriter &rewriter) const override {
    auto pad = op.getOperand().getDefiningOp<stablehlo::PadOp>();
    if (!pad)
      return failure();
    if (!llvm::hasSingleElement(pad->getUsers()))
      return failure();

    if (!reshapePadHelper(op, rewriter).succeeded())
      return failure();
    return success();
  }
};

struct DotReshapePad final : OpRewritePattern<mlir::stablehlo::ReshapeOp> {
  using OpRewritePattern::OpRewritePattern;

  LogicalResult matchAndRewrite(mlir::stablehlo::ReshapeOp op,
                                PatternRewriter &rewriter) const override {
    auto pad = op.getOperand().getDefiningOp<stablehlo::PadOp>();
    if (!pad)
      return failure();

    if (!llvm::hasSingleElement(pad->getUsers()))
      return failure();

    for (auto u : op->getUsers())
      if (!isa<stablehlo::DotGeneralOp>(u))
        return failure();

    if (!reshapePadHelper(op, rewriter).succeeded())
      return failure();
    return success();
  }
};

struct ZeroProductReshapePad final
    : OpRewritePattern<mlir::stablehlo::ReshapeOp> {
  using OpRewritePattern::OpRewritePattern;

  LogicalResult matchAndRewrite(mlir::stablehlo::ReshapeOp op,
                                PatternRewriter &rewriter) const override {
    auto pad = op.getOperand().getDefiningOp<stablehlo::PadOp>();
    if (!pad)
      return failure();

    if (!llvm::hasSingleElement(pad->getUsers()))
      return failure();

    if (!matchPattern(pad.getPaddingValue(), m_AnyZeroFloat()))
      return failure();

    for (auto u : op->getUsers()) {
      if (!isa<stablehlo::MulOp>(u) && !isa<stablehlo::DivOp>(u))
        return failure();
    }
    if (!reshapePadHelper(op, rewriter).succeeded())
      return failure();
    return success();
  }
};

struct PadReshapePad final : OpRewritePattern<mlir::stablehlo::ReshapeOp> {
  using OpRewritePattern::OpRewritePattern;

  LogicalResult matchAndRewrite(mlir::stablehlo::ReshapeOp op,
                                PatternRewriter &rewriter) const override {
    auto pad = op.getOperand().getDefiningOp<stablehlo::PadOp>();
    if (!pad)
      return failure();

    if (!llvm::hasSingleElement(pad->getUsers()))
      return failure();

    for (auto u : op->getUsers()) {
      auto pad2 = dyn_cast<stablehlo::PadOp>(u);
      if (!pad2)
        return failure();
      if (pad2.getPaddingValue() != pad.getPaddingValue())
        return failure();
    }
    if (!reshapePadHelper(op, rewriter).succeeded())
      return failure();
    return success();
  }
};

struct BinopConstReshapePad final
    : OpRewritePattern<mlir::stablehlo::ReshapeOp> {
  using OpRewritePattern::OpRewritePattern;

  LogicalResult matchAndRewrite(mlir::stablehlo::ReshapeOp op,
                                PatternRewriter &rewriter) const override {
    auto pad = op.getOperand().getDefiningOp<stablehlo::PadOp>();
    if (!pad)
      return failure();

    if (!llvm::hasSingleElement(pad->getUsers()))
      return failure();

    for (auto u : op->getUsers()) {
      if (isa<stablehlo::AddOp>(u) || isa<stablehlo::SubtractOp>(u) ||
          isa<stablehlo::MulOp>(u) || isa<stablehlo::DivOp>(u)) {
        bool hasConst = false;
        for (auto op : u->getOperands())
          hasConst |= op.getDefiningOp<stablehlo::ConstantOp>() != nullptr;
        if (hasConst)
          continue;
      }
      return failure();
    }
    if (!reshapePadHelper(op, rewriter).succeeded())
      return failure();
    return success();
  }
};

struct ConcatAppendingReshape final
    : OpRewritePattern<mlir::stablehlo::ConcatenateOp> {
  using OpRewritePattern::OpRewritePattern;

  LogicalResult matchAndRewrite(mlir::stablehlo::ConcatenateOp op,
                                PatternRewriter &rewriter) const override {
    if (op->getNumOperands() != 2)
      return failure();

    SmallVector<Value> lhs;

    SmallVector<Type> converts;

    size_t frontSize = 0;
    for (auto v : op.getOperands()) {
      if (auto t = v.getDefiningOp<stablehlo::ConvertOp>()) {
        v = t.getOperand();
        converts.push_back(
            v.getType().cast<RankedTensorType>().getElementType());
      } else
        converts.push_back(nullptr);
      if (auto t = v.getDefiningOp<stablehlo::ReshapeOp>()) {
        lhs.push_back(t->getOperand(0));

        auto prevshape = t.getOperand().getType().getShape();
        auto postshape = t.getType().getShape();
        if (prevshape.size() == 0)
          return failure();
        if (prevshape.size() + 1 != postshape.size())
          return failure();
        if (postshape[0] != 1)
          return failure();

        frontSize += prevshape[0];

        for (auto en : llvm::enumerate(prevshape)) {
          if (en.value() != postshape[1 + en.index()])
            return failure();
        }

      } else
        return failure();
    }

    Type typeconvert = converts[0];
    for (auto c : converts)
      if (c != typeconvert)
        return failure();

    RankedTensorType nextType = op.getType();
    auto nextDim = op.getDimension();
    if (nextDim == 0) {
      SmallVector<int64_t> nextShape(nextType.getShape().begin() + 1,
                                     nextType.getShape().end());

      nextShape[0] = frontSize;
      nextType = RankedTensorType::get(
          nextShape, typeconvert ? typeconvert : nextType.getElementType());
      nextDim = 0;
    } else {
      nextType = RankedTensorType::get(nextType.getShape().drop_front(),
                                       typeconvert ? typeconvert
                                                   : nextType.getElementType());
      nextDim--;
    }
    auto lhs2 = rewriter.create<stablehlo::ConcatenateOp>(op.getLoc(), nextType,
                                                          lhs, nextDim);

    Value res2 = rewriter.create<stablehlo::ReshapeOp>(
        op.getLoc(),
        RankedTensorType::get(op.getType().getShape(),
                              nextType.getElementType()),
        lhs2);

    if (typeconvert)
      res2 = rewriter.create<stablehlo::ConvertOp>(op.getLoc(), op.getType(),
                                                   res2);

    rewriter.replaceOp(op, res2);
    return success();
  }
};

template <typename T> struct UnaryPadPush final : OpRewritePattern<T> {
  using OpRewritePattern<T>::OpRewritePattern;

  LogicalResult matchAndRewrite(T op,
                                PatternRewriter &rewriter) const override {
    auto pad = op->getOperand(0).template getDefiningOp<stablehlo::PadOp>();
    if (!pad)
      return failure();
    if (anyPadSizesNegative(pad))
      return failure();

    auto padval = pad.getPaddingValue();
    auto padval2 = rewriter.create<T>(
        op.getLoc(), RankedTensorType::get({}, op.getType().getElementType()),
        padval);

    auto val = pad.getOperand();
    auto val2 = rewriter.create<T>(
        op.getLoc(),
        RankedTensorType::get(
            val.getType().template cast<RankedTensorType>().getShape(),
            op.getType().getElementType()),
        val);

    rewriter.replaceOpWithNewOp<stablehlo::PadOp>(
        op, val2, padval2, pad.getEdgePaddingLow(), pad.getEdgePaddingHigh(),
        pad.getInteriorPadding());
    return success();
  }
};

struct TransposePad final : OpRewritePattern<stablehlo::TransposeOp> {
  using OpRewritePattern::OpRewritePattern;

  LogicalResult matchAndRewrite(stablehlo::TransposeOp op,
                                PatternRewriter &rewriter) const override {
    auto pad = op->getOperand(0).template getDefiningOp<stablehlo::PadOp>();
    if (!pad)
      return failure();
    if (anyPadSizesNegative(pad))
      return failure();

    if (!llvm::hasSingleElement(pad->getUsers()))
      return failure();

    auto padval = pad.getPaddingValue();

    auto val = pad.getOperand();
    auto val2 = rewriter.create<stablehlo::TransposeOp>(op.getLoc(), val,
                                                        op.getPermutation());

    SmallVector<int64_t> low;
    SmallVector<int64_t> high;
    SmallVector<int64_t> inner;
    for (auto idx : op.getPermutation()) {
      low.push_back(pad.getEdgePaddingLow()[idx]);
      high.push_back(pad.getEdgePaddingHigh()[idx]);
      inner.push_back(pad.getInteriorPadding()[idx]);
    }

    rewriter.replaceOpWithNewOp<stablehlo::PadOp>(op, val2, padval, low, high,
                                                  inner);
    return success();
  }
};

template <typename T>
struct ConcatPushBinop final
    : OpRewritePattern<mlir::stablehlo::ConcatenateOp> {
  using OpRewritePattern::OpRewritePattern;

  LogicalResult matchAndRewrite(mlir::stablehlo::ConcatenateOp op,
                                PatternRewriter &rewriter) const override {
    if (op->getNumOperands() != 2)
      return failure();

    SmallVector<Value> lhs;
    SmallVector<Value> rhs;

    SmallVector<Type> converts;

    for (auto v : op.getOperands()) {
      if (auto t = v.getDefiningOp<stablehlo::ConvertOp>()) {
        converts.push_back(
            t.getType().cast<RankedTensorType>().getElementType());
        v = t.getOperand();
      } else
        converts.push_back(nullptr);
      if (auto t = v.getDefiningOp<T>()) {
        lhs.push_back(t->getOperand(0));
        rhs.push_back(t->getOperand(1));
      } else
        return failure();
    }

    Type typeconvert = converts[0];
    for (auto c : converts)
      if (c != typeconvert)
        return failure();

    auto lhs2 = rewriter.create<stablehlo::ConcatenateOp>(op.getLoc(), lhs,
                                                          op.getDimension());
    auto rhs2 = rewriter.create<stablehlo::ConcatenateOp>(op.getLoc(), rhs,
                                                          op.getDimension());

    Value res2 = rewriter.create<T>(op.getLoc(), lhs2, rhs2);

    if (typeconvert)
      res2 = rewriter.create<stablehlo::ConvertOp>(
          op.getLoc(),
          RankedTensorType::get(
              res2.getType().cast<RankedTensorType>().getShape(), typeconvert),
          res2);

    rewriter.replaceOp(op, res2);
    return success();
  }
};

struct ConcatFuse final : OpRewritePattern<mlir::stablehlo::ConcatenateOp> {
  using OpRewritePattern::OpRewritePattern;

  LogicalResult matchAndRewrite(mlir::stablehlo::ConcatenateOp op,
                                PatternRewriter &rewriter) const override {
    if (op->getNumOperands() == 1 &&
        op->getOperand(0).getType() == op.getType()) {
      rewriter.replaceOp(op, op->getOperand(0));
      return success();
    }
    SmallVector<Value> vals;
    bool changed = false;
    for (auto v : op->getOperands()) {
      if (auto c2 = v.getDefiningOp<stablehlo::ConcatenateOp>()) {
        if (c2.getDimension() == op.getDimension()) {
          for (auto v2 : c2->getOperands())
            vals.push_back(v2);
          changed = true;
          continue;
        }
      }
      if (v.getType().cast<RankedTensorType>().getShape()[op.getDimension()] ==
          0) {
        changed = true;
        continue;
      }
      vals.push_back(v);
    }
    if (!changed)
      return failure();
    rewriter.replaceOpWithNewOp<stablehlo::ConcatenateOp>(
        op, op.getType(), vals, op.getDimensionAttr());
    return success();
  }
};

struct ConcatToBroadcast final
    : OpRewritePattern<mlir::stablehlo::ConcatenateOp> {
  using OpRewritePattern::OpRewritePattern;

  LogicalResult matchAndRewrite(mlir::stablehlo::ConcatenateOp op,
                                PatternRewriter &rewriter) const override {
    if (op->getNumOperands() <= 1)
      return failure();
    for (auto opv : op->getOperands())
      if (opv != op->getOperand(0))
        return failure();
    SmallVector<int64_t> bcast;
    if (op->getOperand(0)
            .getType()
            .cast<RankedTensorType>()
            .getShape()[op.getDimension()] != 1)
      return failure();
    for (auto en : llvm::enumerate(op.getType().getShape())) {
      bcast.push_back(en.index());
    }
    auto bcast2 = rewriter.getDenseI64ArrayAttr(bcast);
    rewriter.replaceOpWithNewOp<stablehlo::BroadcastInDimOp>(
        op, op.getType(), op->getOperand(0), bcast2);
    return success();
  }
};

struct DynamicUpdateSliceConstProp final
    : OpRewritePattern<mlir::stablehlo::DynamicUpdateSliceOp> {
  using OpRewritePattern::OpRewritePattern;

  LogicalResult matchAndRewrite(mlir::stablehlo::DynamicUpdateSliceOp op,
                                PatternRewriter &rewriter) const override {
    auto startIndices = op.getStartIndices();

    bool legal = true;

    DenseElementsAttr operandConstant;
    DenseElementsAttr updateConstant;

    SmallVector<DenseElementsAttr> constants(startIndices.size(),
                                             DenseElementsAttr());
    for (auto &operand : op->getOpOperands()) {
      if (operand.getOperandNumber() == 0)
        legal &= matchPattern(operand.get(), m_Constant(&operandConstant));
      else if (operand.getOperandNumber() == 1)
        legal &= matchPattern(operand.get(), m_Constant(&updateConstant));
      else
        legal &= matchPattern(
            operand.get(),
            m_Constant(&constants[operand.getOperandNumber() - 2]));
    }

    if (!legal)
      return failure();

    if (operandConstant.isSplat() && updateConstant.isSplat() &&
        (isa<FloatType>(op.getType().getElementType()) &&
             operandConstant.getSplatValue<llvm::APFloat>() ==
                 updateConstant.getSplatValue<llvm::APFloat>() ||
         isa<IntegerType>(op.getType().getElementType()) &&
             operandConstant.getSplatValue<llvm::APInt>() ==
                 updateConstant.getSplatValue<llvm::APInt>())) {
      rewriter.replaceAllUsesWith(op.getResult(), op.getOperand());
      return success();
    }

    stablehlo::Tensor operandTen = mlir::stablehlo::constantOp(operandConstant);
    stablehlo::Tensor updateTen = mlir::stablehlo::constantOp(updateConstant);
    SmallVector<stablehlo::Tensor> inps;
    for (auto &c : constants)
      inps.push_back(mlir::stablehlo::constantOp(c));

    auto out = mlir::stablehlo::dynamicUpdateSliceOp(operandTen, updateTen,
                                                     inps, op.getType());
    rewriter.replaceOpWithNewOp<stablehlo::ConstantOp>(op, op.getType(),
                                                       fromTensor(out));

    return success();
  }
};

struct ConcatConstProp final
    : OpRewritePattern<mlir::stablehlo::ConcatenateOp> {
  using OpRewritePattern::OpRewritePattern;

  LogicalResult matchAndRewrite(mlir::stablehlo::ConcatenateOp op,
                                PatternRewriter &rewriter) const override {
    auto type = dyn_cast<RankedTensorType>(op.getType());
    if (!type)
      return failure();

    if (op->getNumOperands() == 1) {
      rewriter.replaceOp(op, op->getOperand(0));
      return success();
    }

    {
      SmallVector<Value> subconcat;
      bool changed = false;
      for (auto v : op->getOperands()) {
        if (auto c2 = v.getDefiningOp<stablehlo::ConcatenateOp>())
          if (c2.getDimension() == op.getDimension()) {
            for (auto v2 : c2->getOperands())
              subconcat.push_back(v2);
            changed = true;
            continue;
          }
        subconcat.push_back(v);
      }
      if (changed) {
        rewriter.replaceOpWithNewOp<stablehlo::ConcatenateOp>(
            op, subconcat, op.getDimension());
        return success();
      }
    }

    SmallVector<DenseElementsAttr> constants;
    constants.assign(op->getNumOperands(), DenseElementsAttr());
    bool legal = true;
    for (unsigned i = 0, e = op->getNumOperands(); i != e; ++i) {
      matchPattern(op->getOperand(i), m_Constant(&constants[i]));
      if (!constants[i])
        legal = false;
    }

    if (legal) {

      SmallVector<stablehlo::Tensor> inps;
      for (auto &c : constants)
        inps.push_back(mlir::stablehlo::constantOp(c));
      auto out =
          mlir::stablehlo::concatenateOp(inps, op.getDimension(), op.getType());
      rewriter.replaceOpWithNewOp<stablehlo::ConstantOp>(op, op.getType(),
                                                         fromTensor(out));
      return success();
    }
    return failure();
  }
};

struct ReshapeEmptyBroadcast final
    : OpRewritePattern<mlir::stablehlo::ReshapeOp> {
  using OpRewritePattern::OpRewritePattern;

  LogicalResult matchAndRewrite(mlir::stablehlo::ReshapeOp op,
                                PatternRewriter &rewriter) const override {
    auto bcast = op.getOperand().getDefiningOp<stablehlo::BroadcastInDimOp>();
    if (!bcast)
      return failure();
    if (bcast.getBroadcastDimensions().size() != 0)
      return failure();
    rewriter.replaceOpWithNewOp<stablehlo::BroadcastInDimOp>(
        op, op.getType(), bcast.getOperand(), bcast.getBroadcastDimensions());
    return success();
  }
};

struct BroadcastReshape final
    : OpRewritePattern<mlir::stablehlo::BroadcastInDimOp> {
  using OpRewritePattern::OpRewritePattern;

  LogicalResult matchAndRewrite(mlir::stablehlo::BroadcastInDimOp op,
                                PatternRewriter &rewriter) const override {
    auto reshape = op.getOperand().getDefiningOp<stablehlo::ReshapeOp>();
    if (!reshape)
      return failure();
    auto type = dyn_cast<RankedTensorType>(op.getType());
    if (!type)
      return failure();

    SmallVector<int64_t> dims;

    size_t pre_reshape_idx = 0;
    size_t postidx = 0;

    SmallVector<int64_t> oneOutIdxs;
    for (auto en : llvm::enumerate(op.getType().getShape()))
      if (en.value() == 1)
        oneOutIdxs.push_back(en.index());

    for (auto en : llvm::enumerate(reshape.getType().getShape())) {
      if (en.value() == 1) {
        continue;
      }

      if (pre_reshape_idx == reshape.getOperand().getType().getShape().size())
        return failure();
      auto ival = reshape.getOperand().getType().getShape()[pre_reshape_idx];
      while (ival == 1 &&
             pre_reshape_idx + 1 <
                 reshape.getOperand().getType().getShape().size()) {
        if (postidx == oneOutIdxs.size())
          return failure();
        dims.push_back(oneOutIdxs[postidx]);
        postidx++;
        pre_reshape_idx++;
        ival = reshape.getOperand().getType().getShape()[pre_reshape_idx];
      }
      if (en.value() == ival) {
        dims.push_back(op.getBroadcastDimensions()[en.index()]);
        pre_reshape_idx++;
        continue;
      }
      return failure();
    }
    while (pre_reshape_idx !=
           reshape.getOperand().getType().getShape().size()) {
      auto ival = reshape.getOperand().getType().getShape()[pre_reshape_idx];
      assert(ival == 1);
      (void)ival;

      size_t nextdim = 0;
      if (postidx == oneOutIdxs.size()) {
        return failure();
      } else {
        nextdim = oneOutIdxs[postidx];
        postidx++;
      }
      dims.push_back(nextdim);
      pre_reshape_idx++;
    }
    assert(dims.size() == reshape.getOperand().getType().getShape().size());
    rewriter.replaceOpWithNewOp<stablehlo::BroadcastInDimOp>(
        op, op.getType(), reshape.getOperand(), dims);
    return success();
  }
};

struct BroadcastToReshape final
    : OpRewritePattern<mlir::stablehlo::BroadcastInDimOp> {
  using OpRewritePattern::OpRewritePattern;

  LogicalResult matchAndRewrite(mlir::stablehlo::BroadcastInDimOp op,
                                PatternRewriter &rewriter) const override {
    auto type = dyn_cast<RankedTensorType>(op.getType());
    if (!type)
      return failure();
    assert(op.getBroadcastDimensions().size() ==
           op.getOperand().getType().getShape().size());

    // Ensure these are sorted
    for (auto en : llvm::enumerate(op.getBroadcastDimensions())) {
      if (en.index() == 0)
        continue;
      if (op.getBroadcastDimensions()[en.index() - 1] >= en.value()) {
        return failure();
      }
    }

    // Check that no new data is added
    for (auto en : llvm::enumerate(op.getType().getShape())) {
      ssize_t idx = -1;
      for (auto en2 : llvm::enumerate(op.getBroadcastDimensions())) {
        if (en2.value() == en.index())
          idx = en2.index();
      }
      if (idx != -1) {
        if (en.value() != op.getOperand().getType().getShape()[idx]) {
          return failure();
        }
        continue;
      }
      if (en.value() != 1)
        return failure();
    }

    // replace with reshape
    rewriter.replaceOpWithNewOp<stablehlo::ReshapeOp>(op, op.getType(),
                                                      op.getOperand());
    return success();
  }
};

struct BroadcastPad final
    : OpRewritePattern<mlir::stablehlo::BroadcastInDimOp> {
  using OpRewritePattern::OpRewritePattern;

  LogicalResult matchAndRewrite(mlir::stablehlo::BroadcastInDimOp op,
                                PatternRewriter &rewriter) const override {

    auto pad = op.getOperand().getDefiningOp<mlir::stablehlo::PadOp>();
    if (!pad)
      return failure();

    if (!llvm::hasSingleElement(pad->getUsers()))
      return failure();

    SmallVector<int64_t> paddingLow;
    SmallVector<int64_t> paddingHigh;
    SmallVector<int64_t> paddingInt;

    // broadcast dim map idx from pad output -> which broadcast output

    SmallVector<int64_t> midShape;

    for (auto en : llvm::enumerate(op.getType().getShape())) {
      // which pad in/output dim
      ssize_t origIdx = -1;
      for (auto en2 : llvm::enumerate(op.getBroadcastDimensions())) {
        if (en2.value() == en.index()) {
          origIdx = en2.index();
          break;
        }
      }

      if (origIdx == -1) {
        paddingLow.push_back(0);
        paddingHigh.push_back(0);
        paddingInt.push_back(0);
        midShape.push_back(en.value());
      } else {
        if (pad.getType().getShape()[origIdx] == en.value()) {
          paddingLow.push_back(pad.getEdgePaddingLow()[origIdx]);
          paddingHigh.push_back(pad.getEdgePaddingHigh()[origIdx]);
          paddingInt.push_back(pad.getInteriorPadding()[origIdx]);
          midShape.push_back(pad.getOperand().getType().getShape()[origIdx]);
        } else {
          if (pad.getEdgePaddingLow()[origIdx] != 0)
            return failure();
          if (pad.getEdgePaddingHigh()[origIdx] != 0)
            return failure();
          if (pad.getInteriorPadding()[origIdx] != 0)
            return failure();
          paddingLow.push_back(pad.getEdgePaddingLow()[origIdx]);
          paddingHigh.push_back(pad.getEdgePaddingHigh()[origIdx]);
          paddingInt.push_back(pad.getInteriorPadding()[origIdx]);
          midShape.push_back(en.value());
        }
      }
    }

    auto bcast2 = rewriter.create<stablehlo::BroadcastInDimOp>(
        op.getLoc(),
        RankedTensorType::get(midShape, pad.getType().getElementType()),
        pad.getOperand(), op.getBroadcastDimensions());

    rewriter.replaceOpWithNewOp<stablehlo::PadOp>(
        op, bcast2, pad.getPaddingValue(), paddingLow, paddingHigh, paddingInt);
    return success();
  }
};

// Given a value and index idx, determine whether all values are the same along
// idx. If so, return said value
std::optional<Value> is_same_in_axis(OpBuilder &rewriter, ShapedType outTy,
                                     Value v, size_t idx) {
  mlir::SplatElementsAttr splat;
  if (matchPattern(v, m_Constant(&splat))) {
    return rewriter.create<stablehlo::ConstantOp>(v.getLoc(), outTy,
                                                  splat.resizeSplat(outTy));
  }

  return {};
}

struct ScatterToDynamicUpdateSlice final
    : OpRewritePattern<mlir::stablehlo::ScatterOp> {
  using OpRewritePattern::OpRewritePattern;

  LogicalResult matchAndRewrite(mlir::stablehlo::ScatterOp op,
                                PatternRewriter &rewriter) const override {
    Block &body = op.getUpdateComputation().front();
    if (body.getOperations().size() != 1)
      return failure();

    Operation &innerOp = body.front();
    if (!isa<stablehlo::ReturnOp>(&innerOp)) {
      return failure();
    }
    if (innerOp.getNumOperands() != 1) {
      return failure();
    }
    auto retop = innerOp.getOperand(0).dyn_cast<BlockArgument>();
    if (!retop)
      return failure();
    if (retop.getOwner() != &body)
      return failure();
    if (retop.getArgNumber() != 1)
      return failure();

    if (op.getInputs().size() != 1)
      return failure();

    auto dims = op.getScatterDimensionNumbers();

    auto input = op.getInputs()[0];
    auto update = op.getUpdates()[0];
    auto scatter = op.getScatterIndices();
    auto updateShape = update.getType().cast<ShapedType>().getShape();

    if (dims.getInsertedWindowDims().size() == 0 &
        dims.getUpdateWindowDims().size() == updateShape.size()) {

      auto ity = RankedTensorType::get({}, rewriter.getI32Type());
      SmallVector<Value> start(updateShape.size(), 0);
      for (auto en : llvm::enumerate(dims.getScatterDimsToOperandDims())) {
        auto startval = is_same_in_axis(rewriter, ity, scatter, en.index());
        if (!startval)
          return failure();
        start[en.value()] = *startval;
      }
      for (auto &v : start) {
        if (v != nullptr)
          continue;
        v = rewriter.create<stablehlo::ConstantOp>(
            op.getLoc(), ity, makeAttr(ity, 0).template cast<ElementsAttr>());
      }
      rewriter.replaceOpWithNewOp<stablehlo::DynamicUpdateSliceOp>(
          op, op.getResult(0).getType(), input, update, start);
      return success();
    }
    return failure();
  }
};

template <typename OpType>
LogicalResult simplifyBinaryOpWithTranspose(OpType op,
                                            PatternRewriter &rewriter) {
  auto lhsOp = op.getLhs().template getDefiningOp<stablehlo::TransposeOp>();
  auto rhsOp = op.getRhs().template getDefiningOp<stablehlo::TransposeOp>();
  if ((lhsOp && rhsOp) && (lhsOp.getPermutation() == rhsOp.getPermutation()) &&
      lhsOp->hasOneUse() && rhsOp->hasOneUse()) {
    auto newOp = rewriter.create<OpType>(op.getLoc(), lhsOp.getOperand(),
                                         rhsOp.getOperand());
    rewriter.replaceOpWithNewOp<stablehlo::TransposeOp>(op, newOp,
                                                        lhsOp.getPermutation());
    return success();
  }

  if (lhsOp && lhsOp->hasOneUse()) {
    auto rhsConstOp =
        op.getRhs().template getDefiningOp<stablehlo::ConstantOp>();
    if (rhsConstOp && rhsConstOp->hasOneUse()) {
      // This will be eliminated by a transpose(constant) -> constant
      // optimization
      auto transposedConstOp = rewriter.create<stablehlo::TransposeOp>(
          rhsConstOp.getLoc(), rhsConstOp, lhsOp.getPermutation());
      auto newOp = rewriter.create<OpType>(op.getLoc(), lhsOp.getOperand(),
                                           transposedConstOp);
      rewriter.replaceOpWithNewOp<stablehlo::TransposeOp>(
          op, newOp, lhsOp.getPermutation());
      return success();
    }
  }

  if (rhsOp && rhsOp->hasOneUse()) {
    auto lhsConstOp =
        op.getLhs().template getDefiningOp<stablehlo::ConstantOp>();
    if (lhsConstOp && lhsConstOp->hasOneUse()) {
      // This will be eliminated by a transpose(constant) -> constant
      // optimization
      auto transposedConstOp = rewriter.create<stablehlo::TransposeOp>(
          lhsConstOp.getLoc(), lhsConstOp, rhsOp.getPermutation());
      auto newOp = rewriter.create<OpType>(op.getLoc(), transposedConstOp,
                                           rhsOp.getOperand());
      rewriter.replaceOpWithNewOp<stablehlo::TransposeOp>(
          op, newOp, rhsOp.getPermutation());
      return success();
    }
  }

  return failure();
}

template <typename OpType>
struct BinaryOpTransposeSimplify : public OpRewritePattern<OpType> {
  using OpRewritePattern<OpType>::OpRewritePattern;

  LogicalResult matchAndRewrite(OpType op,
                                PatternRewriter &rewriter) const override {
    return simplifyBinaryOpWithTranspose(op, rewriter);
  }
};

struct AddSimplify : public OpRewritePattern<mlir::stablehlo::AddOp> {
  using OpRewritePattern<mlir::stablehlo::AddOp>::OpRewritePattern;

  LogicalResult matchAndRewrite(mlir::stablehlo::AddOp op,
                                PatternRewriter &rewriter) const final {

    if (matchPattern(op.getLhs(), m_AnyZeroFloat()) ||
        matchPattern(op.getLhs(), m_Zero())) {
      rewriter.replaceOp(op, op.getRhs());
      return success();
    }

    if (matchPattern(op.getRhs(), m_AnyZeroFloat()) ||
        matchPattern(op.getRhs(), m_Zero())) {
      rewriter.replaceOp(op, op.getLhs());
      return success();
    }

    SmallVector<Attribute> constants;
    constants.assign(op->getNumOperands(), Attribute());
    for (unsigned i = 0, e = op->getNumOperands(); i != e; ++i)
      matchPattern(op->getOperand(i), m_Constant(&constants[i]));

    if (op.getType().getElementType().isa<FloatType>()) {
      if (auto res = constFoldBinaryOpConditional<FloatAttr,
                                                  FloatAttr::ValueType, void>(
              constants,
              [](const APFloat &a, const APFloat &b) -> std::optional<APFloat> {
                APFloat res2(a);
                res2.add(b, llvm::RoundingMode::NearestTiesToEven);
                return res2;
              })) {
        rewriter.replaceOpWithNewOp<stablehlo::ConstantOp>(
            op, op.getType(), res.cast<ElementsAttr>());
        return success();
      }
    } else {
      if (auto res = constFoldBinaryOpConditional<IntegerAttr,
                                                  IntegerAttr::ValueType, void>(
              constants,
              [](const APInt &a, const APInt &b) -> std::optional<APInt> {
                APInt res2(a);
                res2 += b;
                return res2;
              })) {
        rewriter.replaceOpWithNewOp<stablehlo::ConstantOp>(
            op, op.getType(), res.cast<ElementsAttr>());
        return success();
      }
    }

    return failure();
  }
};

struct ReplaceNegAddWithSubtract : public OpRewritePattern<stablehlo::AddOp> {
  using OpRewritePattern::OpRewritePattern;

  LogicalResult matchAndRewrite(stablehlo::AddOp op,
                                PatternRewriter &rewriter) const final {
    auto negateOp = op.getRhs().getDefiningOp<stablehlo::NegOp>();

    if (!negateOp)
      return failure();

    if (!negateOp->hasOneUse())
      return failure();

    rewriter.replaceOpWithNewOp<stablehlo::SubtractOp>(op, op.getLhs(),
                                                       negateOp.getOperand());
    return success();
  }
};

struct SubSimplify : public OpRewritePattern<mlir::stablehlo::SubtractOp> {
  using OpRewritePattern<mlir::stablehlo::SubtractOp>::OpRewritePattern;

  LogicalResult matchAndRewrite(mlir::stablehlo::SubtractOp op,
                                PatternRewriter &rewriter) const final {

    if (matchPattern(op.getRhs(), m_AnyZeroFloat()) ||
        matchPattern(op.getRhs(), m_Zero())) {
      rewriter.replaceOp(op, op.getLhs());
      return success();
    }

    if (matchPattern(op.getLhs(), m_AnyZeroFloat()) ||
        matchPattern(op.getLhs(), m_Zero())) {
      rewriter.replaceOpWithNewOp<stablehlo::NegOp>(op, op.getRhs());
      return success();
    }

    if (isa<IntegerType>(op.getType().getElementType()) &&
        op.getLhs() == op.getRhs()) {
      rewriter.replaceOpWithNewOp<mlir::stablehlo::ConstantOp>(
          op, rewriter.getZeroAttr(op.getType()));
      return success();
    }

    SmallVector<Attribute> constants;
    constants.assign(op->getNumOperands(), Attribute());
    for (unsigned i = 0, e = op->getNumOperands(); i != e; ++i)
      matchPattern(op->getOperand(i), m_Constant(&constants[i]));

    if (op.getType().getElementType().isa<FloatType>()) {
      if (auto res = constFoldBinaryOpConditional<FloatAttr,
                                                  FloatAttr::ValueType, void>(
              constants,
              [](const APFloat &a, const APFloat &b) -> std::optional<APFloat> {
                APFloat res2(a);
                res2.subtract(b, llvm::RoundingMode::NearestTiesToEven);
                return res2;
              })) {
        rewriter.replaceOpWithNewOp<stablehlo::ConstantOp>(
            op, op.getType(), res.cast<ElementsAttr>());
        return success();
      }
    } else {
      if (auto res = constFoldBinaryOpConditional<IntegerAttr,
                                                  IntegerAttr::ValueType, void>(
              constants,
              [](const APInt &a, const APInt &b) -> std::optional<APInt> {
                APInt res2(a);
                res2 -= b;
                return res2;
              })) {
        rewriter.replaceOpWithNewOp<stablehlo::ConstantOp>(
            op, op.getType(), res.cast<ElementsAttr>());
        return success();
      }
    }

    return failure();
  }
};

struct NoNanSelfSubSimplify
    : public OpRewritePattern<mlir::stablehlo::SubtractOp> {
  using OpRewritePattern<mlir::stablehlo::SubtractOp>::OpRewritePattern;

  LogicalResult matchAndRewrite(mlir::stablehlo::SubtractOp op,
                                PatternRewriter &rewriter) const final {

    if (op.getLhs() == op.getRhs()) {
      rewriter.replaceOpWithNewOp<mlir::stablehlo::ConstantOp>(
          op, rewriter.getZeroAttr(op.getType()));
      return success();
    }

    return failure();
  }
};

struct NegateSimplify : public OpRewritePattern<mlir::stablehlo::NegOp> {
  using OpRewritePattern<mlir::stablehlo::NegOp>::OpRewritePattern;

  LogicalResult matchAndRewrite(mlir::stablehlo::NegOp op,
                                PatternRewriter &rewriter) const final {

    SmallVector<Attribute> constants;
    constants.assign(op->getNumOperands(), Attribute());
    for (unsigned i = 0, e = op->getNumOperands(); i != e; ++i)
      matchPattern(op->getOperand(i), m_Constant(&constants[i]));

    if (op.getType().getElementType().isa<FloatType>()) {
      if (auto res =
              mlir::constFoldUnaryOpConditional<FloatAttr, FloatAttr::ValueType,
                                                void>(
                  constants, [](const APFloat &a) -> std::optional<APFloat> {
                    return -a;
                  })) {
        rewriter.replaceOpWithNewOp<stablehlo::ConstantOp>(
            op, op.getType(), res.cast<ElementsAttr>());
        return success();
      }
    } else {
      if (auto res =
              mlir::constFoldUnaryOpConditional<IntegerAttr,
                                                IntegerAttr::ValueType, void>(
                  constants,
                  [](const APInt &a) -> std::optional<APInt> { return -a; })) {
        rewriter.replaceOpWithNewOp<stablehlo::ConstantOp>(
            op, op.getType(), res.cast<ElementsAttr>());
        return success();
      }
    }

    return failure();
  }
};

struct AndSimplify : public OpRewritePattern<mlir::stablehlo::AndOp> {
  using OpRewritePattern<mlir::stablehlo::AndOp>::OpRewritePattern;

  LogicalResult matchAndRewrite(mlir::stablehlo::AndOp op,
                                PatternRewriter &rewriter) const final {

    // false & x -> x
    for (auto v : op.getOperands()) {
      if (matchPattern(v, m_Zero())) {
        rewriter.replaceOp(op, v);
        return success();
      }
    }

    // true & x -> x
    for (int i = 0; i < 2; i++) {
      if (matchPattern(op.getOperand(i), m_One())) {
        rewriter.replaceOp(op, op.getOperand(1 - i));
        return success();
      }
    }

    return failure();
  }
};

struct OrSimplify : public OpRewritePattern<mlir::stablehlo::OrOp> {
  using OpRewritePattern<mlir::stablehlo::OrOp>::OpRewritePattern;

  LogicalResult matchAndRewrite(mlir::stablehlo::OrOp op,
                                PatternRewriter &rewriter) const final {

    // true | x -> x
    for (auto v : op.getOperands()) {
      if (matchPattern(v, m_One())) {
        rewriter.replaceOp(op, v);
        return success();
      }
    }

    // false | x -> x
    for (int i = 0; i < 2; i++) {
      if (matchPattern(op.getOperand(i), m_Zero())) {
        rewriter.replaceOp(op, op.getOperand(1 - i));
        return success();
      }
    }

    return failure();
  }
};

struct MulSimplify : public OpRewritePattern<mlir::stablehlo::MulOp> {
  using OpRewritePattern<mlir::stablehlo::MulOp>::OpRewritePattern;

  LogicalResult matchAndRewrite(mlir::stablehlo::MulOp op,
                                PatternRewriter &rewriter) const final {

    // 0 * x -> x
    if (matchPattern(op.getLhs(), m_AnyZeroFloat()) ||
        matchPattern(op.getLhs(), m_Zero())) {
      rewriter.replaceOp(op, op.getLhs());
      return success();
    }
    // x * 0 -> x
    if (matchPattern(op.getRhs(), m_AnyZeroFloat()) ||
        matchPattern(op.getRhs(), m_Zero())) {
      rewriter.replaceOp(op, op.getRhs());
      return success();
    }

    // 1 * x -> x
    if (matchPattern(op.getLhs(), m_One()) ||
        matchPattern(op.getLhs(), m_OneFloat())) {
      rewriter.replaceOp(op, op.getRhs());
      return success();
    }

    // x * 1 -> x
    if (matchPattern(op.getRhs(), m_One()) ||
        matchPattern(op.getRhs(), m_OneFloat())) {
      rewriter.replaceOp(op, op.getLhs());
      return success();
    }

    SmallVector<Attribute> constants;
    constants.assign(op->getNumOperands(), Attribute());
    for (unsigned i = 0, e = op->getNumOperands(); i != e; ++i)
      matchPattern(op->getOperand(i), m_Constant(&constants[i]));

    if (op.getType().getElementType().isa<FloatType>()) {
      if (auto res = constFoldBinaryOpConditional<FloatAttr,
                                                  FloatAttr::ValueType, void>(
              constants,
              [](const APFloat &a, const APFloat &b) -> std::optional<APFloat> {
                APFloat res2(a);
                res2.multiply(b, llvm::RoundingMode::NearestTiesToEven);
                return res2;
              })) {
        rewriter.replaceOpWithNewOp<stablehlo::ConstantOp>(
            op, op.getType(), res.cast<ElementsAttr>());
        return success();
      }
    } else {
      if (auto res = constFoldBinaryOpConditional<IntegerAttr,
                                                  IntegerAttr::ValueType, void>(
              constants,
              [](const APInt &a, const APInt &b) -> std::optional<APInt> {
                APInt res2(a);
                res2 *= b;
                return res2;
              })) {
        rewriter.replaceOpWithNewOp<stablehlo::ConstantOp>(
            op, op.getType(), res.cast<ElementsAttr>());
        return success();
      }
    }

    return failure();
  }
};

struct DivSimplify : public OpRewritePattern<mlir::stablehlo::DivOp> {
  using OpRewritePattern<mlir::stablehlo::DivOp>::OpRewritePattern;

  LogicalResult matchAndRewrite(mlir::stablehlo::DivOp op,
                                PatternRewriter &rewriter) const final {

    // 0 / x -> 0 [assume non nan here]
    if (matchPattern(op.getLhs(), m_AnyZeroFloat())) {
      rewriter.replaceOp(op, op.getLhs());
      return success();
    }

    // x / 1 -> x
    if (matchPattern(op.getRhs(), m_OneFloat())) {
      rewriter.replaceOp(op, op.getLhs());
      return success();
    }

    SmallVector<Attribute> constants;
    constants.assign(op->getNumOperands(), Attribute());
    for (unsigned i = 0, e = op->getNumOperands(); i != e; ++i)
      matchPattern(op->getOperand(i), m_Constant(&constants[i]));

    if (op.getType().getElementType().isa<FloatType>()) {
      if (auto res = constFoldBinaryOpConditional<FloatAttr,
                                                  FloatAttr::ValueType, void>(
              constants,
              [](const APFloat &a, const APFloat &b) -> std::optional<APFloat> {
                APFloat res2(a);
                res2.divide(b, llvm::RoundingMode::NearestTiesToEven);
                return res2;
              })) {
        rewriter.replaceOpWithNewOp<stablehlo::ConstantOp>(
            op, op.getType(), res.cast<ElementsAttr>());
        return success();
      }
    } else {
      if (auto res = constFoldBinaryOpConditional<IntegerAttr,
                                                  IntegerAttr::ValueType, void>(
              constants,
              [](const APInt &a, const APInt &b) -> std::optional<APInt> {
                APInt res2(a);
                return res2.sdiv(b);
              })) {
        rewriter.replaceOpWithNewOp<stablehlo::ConstantOp>(
            op, op.getType(), res.cast<ElementsAttr>());
        return success();
      }
    }

    return failure();
  }
};

struct RemSimplify : public OpRewritePattern<mlir::stablehlo::RemOp> {
  using OpRewritePattern<mlir::stablehlo::RemOp>::OpRewritePattern;

  LogicalResult matchAndRewrite(mlir::stablehlo::RemOp op,
                                PatternRewriter &rewriter) const final {

    if (matchPattern(op.getRhs(), m_One())) {
      rewriter.replaceOp(op, op.getLhs());
      return success();
    }
    SmallVector<Attribute> constants;
    constants.assign(op->getNumOperands(), Attribute());
    for (unsigned i = 0, e = op->getNumOperands(); i != e; ++i)
      matchPattern(op->getOperand(i), m_Constant(&constants[i]));

    if (op.getType().getElementType().isa<FloatType>()) {
      if (auto res = constFoldBinaryOpConditional<FloatAttr,
                                                  FloatAttr::ValueType, void>(
              constants,
              [](const APFloat &a, const APFloat &b) -> std::optional<APFloat> {
                APFloat res2(a);
                res2.remainder(b);
                return res2;
              })) {
        rewriter.replaceOpWithNewOp<stablehlo::ConstantOp>(
            op, op.getType(), res.cast<ElementsAttr>());
        return success();
      }
    } else {
      if (auto res = constFoldBinaryOpConditional<IntegerAttr,
                                                  IntegerAttr::ValueType, void>(
              constants,
              [](const APInt &a, const APInt &b) -> std::optional<APInt> {
                APInt res2(a);
                return res2.srem(b);
              })) {
        rewriter.replaceOpWithNewOp<stablehlo::ConstantOp>(
            op, op.getType(), res.cast<ElementsAttr>());
        return success();
      }
    }
    return failure();
  }
};

struct PowSimplify : public OpRewritePattern<mlir::stablehlo::PowOp> {
  using OpRewritePattern<mlir::stablehlo::PowOp>::OpRewritePattern;

  LogicalResult matchAndRewrite(mlir::stablehlo::PowOp op,
                                PatternRewriter &rewriter) const final {

    SmallVector<Attribute> constants;
    constants.assign(op->getNumOperands(), Attribute());
    for (unsigned i = 0, e = op->getNumOperands(); i != e; ++i)
      matchPattern(op->getOperand(i), m_Constant(&constants[i]));

    if (op.getType().getElementType().isa<FloatType>()) {
      if (auto res = constFoldBinaryOpConditional<FloatAttr,
                                                  FloatAttr::ValueType, void>(
              constants,
              [](const APFloat &a, const APFloat &b) -> std::optional<APFloat> {
                if (a.getSizeInBits(a.getSemantics()) == 64 &&
                    b.getSizeInBits(b.getSemantics()) == 64)
                  return APFloat(pow(a.convertToDouble(), b.convertToDouble()));

                if (a.getSizeInBits(a.getSemantics()) == 32 &&
                    b.getSizeInBits(b.getSemantics()) == 32)
                  return APFloat(powf(a.convertToFloat(), b.convertToFloat()));

                return {};
              })) {
        rewriter.replaceOpWithNewOp<stablehlo::ConstantOp>(
            op, op.getType(), res.cast<ElementsAttr>());
        return success();
      }

      // pow(X, 0.5) -> sqrt(X)
      {
        DenseFPElementsAttr rhs;
        if (matchPattern(op.getRhs(), m_Constant(&rhs))) {
          bool allHalf = true;
          for (auto v : rhs) {
            if (!v.isExactlyValue(0.5)) {
              allHalf = false;
              break;
            }
          }
          if (allHalf) {
            rewriter.replaceOpWithNewOp<stablehlo::SqrtOp>(op, op.getLhs());
            return success();
          }
        }
      }
    } else {
      if (auto res = constFoldBinaryOpConditional<IntegerAttr,
                                                  IntegerAttr::ValueType, void>(
              constants,
              [](const APInt &a, const APInt &b) -> std::optional<APInt> {
                if (b.isNegative())
                  return {}; // Ignore the negative case

                APInt result = APInt(a.getBitWidth(), 1);
                APInt base = a;
                uint64_t exponent = b.getLimitedValue();

                while (exponent > 0) {
                  if (exponent % 2 == 1) {
                    result *= base;
                  }
                  base *= base;
                  exponent /= 2;
                }

                return result;
              })) {
        rewriter.replaceOpWithNewOp<stablehlo::ConstantOp>(
            op, op.getType(), res.cast<ElementsAttr>());
        return success();
      }
    }

    return failure();
  }
};

struct IotaSimplify : public OpRewritePattern<mlir::stablehlo::IotaOp> {
  using OpRewritePattern<mlir::stablehlo::IotaOp>::OpRewritePattern;
  size_t max_constant_expansion;
  IotaSimplify(size_t max_constant_expansion, MLIRContext *context,
               PatternBenefit benefit = 1,
               ArrayRef<StringRef> generatedNames = {})
      : OpRewritePattern(context, benefit, generatedNames),
        max_constant_expansion(max_constant_expansion) {}
  LogicalResult matchAndRewrite(mlir::stablehlo::IotaOp op,
                                PatternRewriter &rewriter) const final {
    size_t size = 1;
    for (auto sz : op.getType().getShape())
      size *= sz;
    if (size >= max_constant_expansion)
      return failure();

    auto out = mlir::stablehlo::iotaOp(op.getIotaDimension(), op.getType());
    rewriter.replaceOpWithNewOp<stablehlo::ConstantOp>(op, op.getType(),
                                                       fromTensor(out));
    return success();
  }
};

struct ConcatToPad : public OpRewritePattern<mlir::stablehlo::ConcatenateOp> {
  using OpRewritePattern<mlir::stablehlo::ConcatenateOp>::OpRewritePattern;

  LogicalResult matchAndRewrite(mlir::stablehlo::ConcatenateOp op,
                                PatternRewriter &rewriter) const final {
    if (op.getNumOperands() < 2)
      return failure();

    for (unsigned ind : {(unsigned int)0, op.getNumOperands() - 1}) {
      DenseElementsAttr inp;
      if (!matchPattern(op->getOperand(ind), m_Constant(&inp)))
        continue;
      if (!inp.isSplat())
        continue;

      auto subconcat = rewriter.create<stablehlo::ConcatenateOp>(
          op.getLoc(),
          (ind == 0) ? op.getOperands().drop_front()
                     : op.getOperands().drop_back(),
          op.getDimension());

      SmallVector<int64_t> low(op.getType().getShape().size(), 0);
      SmallVector<int64_t> high(op.getType().getShape().size(), 0);
      SmallVector<int64_t> interior(op.getType().getShape().size(), 0);
      if (ind == 0)
        low[op.getDimension()] = inp.getType().getShape()[op.getDimension()];
      else
        high[op.getDimension()] = inp.getType().getShape()[op.getDimension()];
      auto type0 = RankedTensorType::get({}, inp.getType().getElementType());
      rewriter.replaceOpWithNewOp<stablehlo::PadOp>(
          op, op.getType(), subconcat,
          rewriter.create<stablehlo::ConstantOp>(op.getLoc(), type0,
                                                 inp.resizeSplat(type0)),
          low, high, interior);
      return success();
    }
    return failure();
  }
};

struct ConcatPad : public OpRewritePattern<mlir::stablehlo::ConcatenateOp> {
  using OpRewritePattern<mlir::stablehlo::ConcatenateOp>::OpRewritePattern;

  LogicalResult matchAndRewrite(mlir::stablehlo::ConcatenateOp op,
                                PatternRewriter &rewriter) const final {
    if (op.getNumOperands() < 2)
      return failure();

    for (unsigned ind : {(unsigned int)0, op.getNumOperands() - 1}) {

      auto pad = op->getOperand(ind).getDefiningOp<stablehlo::PadOp>();
      if (!pad)
        continue;

      if (pad.getInteriorPadding()[op.getDimension()] != 0)
        continue;

      if (ind == 0) {
        if (pad.getEdgePaddingHigh()[op.getDimension()] != 0)
          continue;
      } else {
        if (pad.getEdgePaddingLow()[op.getDimension()] != 0)
          continue;
      }

      bool legal = true;
      for (size_t i = 0; i < pad.getType().getShape().size(); i++) {
        if (i == op.getDimension())
          continue;
        if (pad.getInteriorPadding()[i] != 0) {
          legal = false;
          break;
        }
        if (pad.getEdgePaddingLow()[i] != 0) {
          legal = false;
          break;
        }
        if (pad.getEdgePaddingHigh()[i] != 0) {
          legal = false;
          break;
        }
      }

      if (!legal)
        continue;

      auto prevArgs = (ind == 0) ? op.getOperands().drop_front()
                                 : op.getOperands().drop_back();
      SmallVector<Value> subArgs(prevArgs.begin(), prevArgs.end());
      if (ind == 0)
        subArgs.insert(subArgs.begin(), pad.getOperand());
      else
        subArgs.push_back(pad.getOperand());

      auto subconcat = rewriter.create<stablehlo::ConcatenateOp>(
          op.getLoc(), subArgs, op.getDimension());

      rewriter.replaceOpWithNewOp<stablehlo::PadOp>(
          op, op.getType(), subconcat, pad.getPaddingValue(),
          pad.getEdgePaddingLow(), pad.getEdgePaddingHigh(),
          pad.getInteriorPadding());
      return success();
    }
    return failure();
  }
};

struct ConvertSimplify : public OpRewritePattern<mlir::stablehlo::ConvertOp> {
  using OpRewritePattern<mlir::stablehlo::ConvertOp>::OpRewritePattern;

  LogicalResult matchAndRewrite(mlir::stablehlo::ConvertOp op,
                                PatternRewriter &rewriter) const final {
    DenseElementsAttr inp;
    matchPattern(op->getOperand(0), m_Constant(&inp));
    if (inp) {
      stablehlo::Tensor ten;
      RankedTensorType ty = op.getType();
      if (inp.isSplat()) {
        ten = stablehlo::makeTensor(inp.resizeSplat(
            RankedTensorType::get({}, inp.getType().getElementType())));
        ty = RankedTensorType::get({}, op.getType().getElementType());
      } else {
        ten = mlir::stablehlo::constantOp(inp);
      }
      auto out = fromTensor(mlir::stablehlo::convertOp(ten, ty));
      if (inp.isSplat())
        out = out.resizeSplat(op.getType());

      rewriter.replaceOpWithNewOp<stablehlo::ConstantOp>(op, op.getType(), out);
      return success();
    }

    return failure();
  }
};

struct SliceSimplify : public OpRewritePattern<mlir::stablehlo::SliceOp> {
  using OpRewritePattern<mlir::stablehlo::SliceOp>::OpRewritePattern;

  static size_t getDenseElementBitWidth(Type eltType) {
    // Align the width for complex to 8 to make storage and interpretation
    // easier.
    if (ComplexType comp = llvm::dyn_cast<ComplexType>(eltType))
      return llvm::alignTo<8>(getDenseElementBitWidth(comp.getElementType())) *
             2;
    if (eltType.isIndex())
      return IndexType::kInternalStorageBitWidth;
    return eltType.getIntOrFloatBitWidth();
  }

  static size_t getDenseElementStorageWidth(size_t origWidth) {
    return origWidth == 1 ? origWidth : llvm::alignTo<8>(origWidth);
  }
  static size_t getDenseElementStorageWidth(Type elementType) {
    return getDenseElementStorageWidth(getDenseElementBitWidth(elementType));
  }

  LogicalResult matchAndRewrite(mlir::stablehlo::SliceOp op,
                                PatternRewriter &rewriter) const final {
    DenseElementsAttr inp;
    matchPattern(op->getOperand(0), m_Constant(&inp));
    if (inp) {
      DenseElementsAttr out;
      if (inp.isSplat()) {
        out = inp.resizeSplat(op.getType());
      } else {
        bool contiguous = true;
        size_t offset = 0;
        auto inshape = op.getOperand().getType().getShape();
        auto outshape = op.getType().getShape();
        size_t total = 1;
        for (int i = 0; i < inshape.size(); i++) {
          if (op.getStrides()[i] != 1) {
            contiguous = false;
          }
          auto start = op.getStartIndices()[i];
          auto lim = op.getLimitIndices()[i];
          if (start != 0 || lim != inshape[i]) {
            if (offset != 0) {
              contiguous = false;
            }
          }
          offset *= inshape[i];
          offset += start;
          total *= outshape[i];
        }
        auto elementType = op.getOperand().getType().getElementType();
        auto bw = getDenseElementStorageWidth(elementType);
        if (contiguous && bw != 1) {
          const char *elementPtr = inp.getRawData().data() + (bw / 8) * offset;

          auto values = ArrayRef((char *)elementPtr, (bw / 8) * total);
          out =
              DenseIntOrFPElementsAttr::getFromRawBuffer(op.getType(), values);
        } else {
          auto ten = mlir::stablehlo::constantOp(inp);
          out = fromTensor(mlir::stablehlo::sliceOp(
              ten, stablehlo::Sizes(op.getStartIndices()),
              stablehlo::Sizes(op.getStrides()), op.getType()));
        }
      }
      rewriter.replaceOpWithNewOp<stablehlo::ConstantOp>(op, op.getType(), out);
      return success();
    }

    return failure();
  }
};

struct BroadcastInDimSimplify
    : public OpRewritePattern<mlir::stablehlo::BroadcastInDimOp> {
  using OpRewritePattern<mlir::stablehlo::BroadcastInDimOp>::OpRewritePattern;

  size_t max_constant_expansion;
  BroadcastInDimSimplify(size_t max_constant_expansion, MLIRContext *context,
                         PatternBenefit benefit = 1,
                         ArrayRef<StringRef> generatedNames = {})
      : OpRewritePattern(context, benefit, generatedNames),
        max_constant_expansion(max_constant_expansion) {}

  LogicalResult matchAndRewrite(mlir::stablehlo::BroadcastInDimOp op,
                                PatternRewriter &rewriter) const final {
    DenseElementsAttr inp;
    matchPattern(op->getOperand(0), m_Constant(&inp));
    if (inp) {
      DenseElementsAttr out;
      if (inp.isSplat()) {
        out = inp.resizeSplat(op.getType());
      } else {
        size_t size = 1;
        for (auto sz : op.getType().getShape())
          size *= sz;
        if (size >= max_constant_expansion)
          return failure();
        auto ten = mlir::stablehlo::constantOp(inp);
        out = fromTensor(mlir::stablehlo::broadcastInDimOp(
            ten, mlir::stablehlo::Axes(op.getBroadcastDimensions()),
            op.getType()));
      }

      rewriter.replaceOpWithNewOp<stablehlo::ConstantOp>(op, op.getType(), out);
      return success();
    }

    return failure();
  }
};

struct DotGeneralSimplify
    : public OpRewritePattern<mlir::stablehlo::DotGeneralOp> {
  using OpRewritePattern<mlir::stablehlo::DotGeneralOp>::OpRewritePattern;

  LogicalResult matchAndRewrite(mlir::stablehlo::DotGeneralOp op,
                                PatternRewriter &rewriter) const final {
    if (matchPattern(op.getLhs(), m_AnyZeroFloat()) ||
        matchPattern(op.getRhs(), m_AnyZeroFloat())) {
      rewriter.replaceOpWithNewOp<mlir::stablehlo::ConstantOp>(
          op, rewriter.getZeroAttr(op.getType()));
      return success();
    }
    return failure();
  }
};

struct TransposeSimplify
    : public OpRewritePattern<mlir::stablehlo::TransposeOp> {
  using OpRewritePattern<mlir::stablehlo::TransposeOp>::OpRewritePattern;

  LogicalResult matchAndRewrite(mlir::stablehlo::TransposeOp op,
                                PatternRewriter &rewriter) const final {
    DenseElementsAttr inp;
    matchPattern(op->getOperand(0), m_Constant(&inp));
    if (inp) {

      DenseElementsAttr out;
      if (inp.isSplat()) {
        out = inp.resizeSplat(op.getType());
      } else {
        out = fromTensor(mlir::stablehlo::transposeOp(
            stablehlo::constantOp(inp),
            mlir::stablehlo::Axes(op.getPermutation()), op.getType()));
      }
      rewriter.replaceOpWithNewOp<stablehlo::ConstantOp>(op, op.getType(), out);
      return success();
    }
    return failure();
  }
};

struct MaxSimplify : public OpRewritePattern<mlir::stablehlo::MaxOp> {
  using OpRewritePattern<mlir::stablehlo::MaxOp>::OpRewritePattern;

  LogicalResult matchAndRewrite(mlir::stablehlo::MaxOp op,
                                PatternRewriter &rewriter) const final {
    if (op.getOperand(0) == op.getOperand(1)) {
      rewriter.replaceOp(op, op.getOperand(0));
      return success();
    }
    SmallVector<Attribute> constants;
    constants.assign(op->getNumOperands(), Attribute());
    for (unsigned i = 0, e = op->getNumOperands(); i != e; ++i)
      matchPattern(op->getOperand(i), m_Constant(&constants[i]));

    if (op.getType().getElementType().isa<FloatType>()) {

      if (auto res = constFoldBinaryOpConditional<FloatAttr,
                                                  FloatAttr::ValueType, void>(
              constants,
              [](const APFloat &a, const APFloat &b) -> std::optional<APFloat> {
                return (a > b) ? a : b;
              })) {
        rewriter.replaceOpWithNewOp<stablehlo::ConstantOp>(
            op, op.getType(), res.cast<ElementsAttr>());
        return success();
      }
    } else {
      if (auto res = constFoldBinaryOpConditional<IntegerAttr,
                                                  IntegerAttr::ValueType, void>(
              constants,
              [](const APInt &a, const APInt &b) -> std::optional<APInt> {
                return a.sgt(b) ? a : b;
              })) {
        rewriter.replaceOpWithNewOp<stablehlo::ConstantOp>(
            op, op.getType(), res.cast<ElementsAttr>());
        return success();
      }
    }
    return failure();
  }
};

struct MinSimplify : public OpRewritePattern<mlir::stablehlo::MinOp> {
  using OpRewritePattern<mlir::stablehlo::MinOp>::OpRewritePattern;

  LogicalResult matchAndRewrite(mlir::stablehlo::MinOp op,
                                PatternRewriter &rewriter) const final {
    if (op.getOperand(0) == op.getOperand(1)) {
      rewriter.replaceOp(op, op.getOperand(0));
      return success();
    }
    SmallVector<Attribute> constants;
    constants.assign(op->getNumOperands(), Attribute());
    for (unsigned i = 0, e = op->getNumOperands(); i != e; ++i)
      matchPattern(op->getOperand(i), m_Constant(&constants[i]));

    if (op.getType().getElementType().isa<FloatType>()) {

      if (auto res = constFoldBinaryOpConditional<FloatAttr,
                                                  FloatAttr::ValueType, void>(
              constants,
              [](const APFloat &a, const APFloat &b) -> std::optional<APFloat> {
                return (a < b) ? a : b;
              })) {
        rewriter.replaceOpWithNewOp<stablehlo::ConstantOp>(
            op, op.getType(), res.cast<ElementsAttr>());
        return success();
      }
    } else {
      if (auto res = constFoldBinaryOpConditional<IntegerAttr,
                                                  IntegerAttr::ValueType, void>(
              constants,
              [](const APInt &a, const APInt &b) -> std::optional<APInt> {
                return a.slt(b) ? a : b;
              })) {
        rewriter.replaceOpWithNewOp<stablehlo::ConstantOp>(
            op, op.getType(), res.cast<ElementsAttr>());
        return success();
      }
    }
    return failure();
  }
};

struct CosSimplify : public OpRewritePattern<mlir::stablehlo::CosineOp> {
  using OpRewritePattern<mlir::stablehlo::CosineOp>::OpRewritePattern;

  LogicalResult matchAndRewrite(mlir::stablehlo::CosineOp op,
                                PatternRewriter &rewriter) const final {

    SmallVector<Attribute> constants;
    constants.assign(op->getNumOperands(), Attribute());
    for (unsigned i = 0, e = op->getNumOperands(); i != e; ++i)
      matchPattern(op->getOperand(i), m_Constant(&constants[i]));

    if (auto res =
            constFoldUnaryOpConditional<FloatAttr, FloatAttr::ValueType, void>(
                constants, [](const APFloat &a) -> std::optional<APFloat> {
                  if (a.getSizeInBits(a.getSemantics()) == 64)
                    return APFloat(cos(a.convertToDouble()));

                  if (a.getSizeInBits(a.getSemantics()) == 32)
                    return APFloat(cosf(a.convertToFloat()));
                  return {};
                })) {
      rewriter.replaceOpWithNewOp<stablehlo::ConstantOp>(
          op, op.getType(), res.cast<ElementsAttr>());
      return success();
    }

    return failure();
  }
};

struct SinSimplify : public OpRewritePattern<mlir::stablehlo::SineOp> {
  using OpRewritePattern<mlir::stablehlo::SineOp>::OpRewritePattern;

  LogicalResult matchAndRewrite(mlir::stablehlo::SineOp op,
                                PatternRewriter &rewriter) const final {

    SmallVector<Attribute> constants;
    constants.assign(op->getNumOperands(), Attribute());
    for (unsigned i = 0, e = op->getNumOperands(); i != e; ++i)
      matchPattern(op->getOperand(i), m_Constant(&constants[i]));

    if (auto res =
            constFoldUnaryOpConditional<FloatAttr, FloatAttr::ValueType, void>(
                constants, [](const APFloat &a) -> std::optional<APFloat> {
                  if (a.getSizeInBits(a.getSemantics()) == 64)
                    return APFloat(sin(a.convertToDouble()));

                  if (a.getSizeInBits(a.getSemantics()) == 32)
                    return APFloat(sinf(a.convertToFloat()));
                  return {};
                })) {
      rewriter.replaceOpWithNewOp<stablehlo::ConstantOp>(
          op, op.getType(), res.cast<ElementsAttr>());
      return success();
    }

    return failure();
  }
};

struct SqrtSimplify : public OpRewritePattern<mlir::stablehlo::SqrtOp> {
  using OpRewritePattern<mlir::stablehlo::SqrtOp>::OpRewritePattern;

  LogicalResult matchAndRewrite(mlir::stablehlo::SqrtOp op,
                                PatternRewriter &rewriter) const final {

    SmallVector<Attribute> constants;
    constants.assign(op->getNumOperands(), Attribute());
    for (unsigned i = 0, e = op->getNumOperands(); i != e; ++i)
      matchPattern(op->getOperand(i), m_Constant(&constants[i]));

    if (auto res =
            constFoldUnaryOpConditional<FloatAttr, FloatAttr::ValueType, void>(
                constants, [](const APFloat &a) -> std::optional<APFloat> {
                  if (a.getSizeInBits(a.getSemantics()) == 64)
                    return APFloat(sqrt(a.convertToDouble()));

                  if (a.getSizeInBits(a.getSemantics()) == 32)
                    return APFloat(sqrtf(a.convertToFloat()));
                  return {};
                })) {
      rewriter.replaceOpWithNewOp<stablehlo::ConstantOp>(
          op, op.getType(), res.cast<ElementsAttr>());
      return success();
    }

    return failure();
  }
};

struct TanhSimplify : public OpRewritePattern<mlir::stablehlo::TanhOp> {
  using OpRewritePattern::OpRewritePattern;

  LogicalResult matchAndRewrite(mlir::stablehlo::TanhOp op,
                                PatternRewriter &rewriter) const final {

    SmallVector<Attribute> constants;
    constants.assign(op->getNumOperands(), Attribute());
    for (unsigned i = 0, e = op->getNumOperands(); i != e; ++i)
      matchPattern(op->getOperand(i), m_Constant(&constants[i]));

    if (auto res =
            constFoldUnaryOpConditional<FloatAttr, FloatAttr::ValueType, void>(
                constants, [](const APFloat &a) -> std::optional<APFloat> {
                  if (a.getSizeInBits(a.getSemantics()) == 64)
                    return APFloat(tanh(a.convertToDouble()));

                  if (a.getSizeInBits(a.getSemantics()) == 32)
                    return APFloat(tanhf(a.convertToFloat()));

                  bool losesInfo = false;
                  APFloat fres(tanh(a.convertToDouble()));
                  fres.convert(a.getSemantics(),
                               llvm::RoundingMode::NearestTiesToEven,
                               &losesInfo);
                  return fres;
                })) {
      rewriter.replaceOpWithNewOp<stablehlo::ConstantOp>(
          op, op.getType(), res.cast<ElementsAttr>());
      return success();
    }

    return failure();
  }
};

struct ExpSimplify : public OpRewritePattern<mlir::stablehlo::ExpOp> {
  using OpRewritePattern::OpRewritePattern;

  LogicalResult matchAndRewrite(mlir::stablehlo::ExpOp op,
                                PatternRewriter &rewriter) const final {

    SmallVector<Attribute> constants;
    constants.assign(op->getNumOperands(), Attribute());
    for (unsigned i = 0, e = op->getNumOperands(); i != e; ++i)
      matchPattern(op->getOperand(i), m_Constant(&constants[i]));

    if (auto res =
            constFoldUnaryOpConditional<FloatAttr, FloatAttr::ValueType, void>(
                constants, [](const APFloat &a) -> std::optional<APFloat> {
                  if (a.getSizeInBits(a.getSemantics()) == 64)
                    return APFloat(exp(a.convertToDouble()));

                  if (a.getSizeInBits(a.getSemantics()) == 32)
                    return APFloat(expf(a.convertToFloat()));
                  return {};
                })) {
      rewriter.replaceOpWithNewOp<stablehlo::ConstantOp>(
          op, op.getType(), res.cast<ElementsAttr>());
      return success();
    }

    return failure();
  }
};

template <typename T> struct BinBroadcastSplat final : OpRewritePattern<T> {
  using OpRewritePattern<T>::OpRewritePattern;

  LogicalResult matchAndRewrite(T op,
                                PatternRewriter &rewriter) const override {
    for (int i = 0; i < 2; i++) {
      mlir::Value opi = op->getOperand(i);
      if (auto broadcast = opi.getDefiningOp<stablehlo::BroadcastInDimOp>()) {
        SplatElementsAttr other;
        if (matchPattern(op->getOperand(1 - i), m_Constant(&other))) {
          IRMapping map;
          mlir::Value vals[2];
          vals[i] = broadcast.getOperand();
          vals[1 - i] = rewriter.create<stablehlo::ConstantOp>(
              op.getLoc(), broadcast.getOperand().getType(),
              other.resizeSplat(broadcast.getOperand().getType()));
          auto pushed = rewriter.create<T>(op.getLoc(), vals[0], vals[1]);
          map.map(broadcast.getOperand(), pushed->getResult(0));
          auto bc2 = rewriter.clone(*broadcast, map);
          rewriter.replaceOp(op, bc2);
          return success();
        }
      }
    }
    return failure();
  }
};

struct AllFinite : public OpRewritePattern<mlir::stablehlo::IsFiniteOp> {
  using OpRewritePattern<mlir::stablehlo::IsFiniteOp>::OpRewritePattern;

  LogicalResult matchAndRewrite(mlir::stablehlo::IsFiniteOp op,
                                PatternRewriter &rewriter) const final {
    rewriter.replaceOpWithNewOp<stablehlo::ConstantOp>(
        op, op.getType(), makeAttr(op.getType(), 1).cast<ElementsAttr>());
    return success();
  }
};

struct NoNan : public OpRewritePattern<mlir::stablehlo::CompareOp> {
  using OpRewritePattern<mlir::stablehlo::CompareOp>::OpRewritePattern;

  LogicalResult matchAndRewrite(mlir::stablehlo::CompareOp op,
                                PatternRewriter &rewriter) const final {
    if (op.getLhs() == op.getRhs()) {
      if (op.getComparisonDirection() ==
          mlir::stablehlo::ComparisonDirection::EQ) {
        rewriter.replaceOpWithNewOp<stablehlo::ConstantOp>(
            op, op.getType(), makeAttr(op.getType(), 1).cast<ElementsAttr>());
        return success();
      }
      if (op.getComparisonDirection() ==
          mlir::stablehlo::ComparisonDirection::NE) {
        rewriter.replaceOpWithNewOp<stablehlo::ConstantOp>(
            op, op.getType(), makeAttr(op.getType(), 0).cast<ElementsAttr>());
        return success();
      }
    }
    return failure();
  }
};

struct TransposeTranspose
    : public OpRewritePattern<mlir::stablehlo::TransposeOp> {
  using OpRewritePattern<mlir::stablehlo::TransposeOp>::OpRewritePattern;

  LogicalResult matchAndRewrite(mlir::stablehlo::TransposeOp op,
                                PatternRewriter &rewriter) const final {
    auto operand = op.getOperand();

    auto convertOp = operand.getDefiningOp<mlir::stablehlo::ConvertOp>();
    if (convertOp) {
      operand = convertOp.getOperand();
    }

    auto definingTranspose =
        operand.getDefiningOp<mlir::stablehlo::TransposeOp>();
    if (!definingTranspose)
      return rewriter.notifyMatchFailure(op, "not a transpose(transpose)");

    llvm::ArrayRef<int64_t> thisPermutation = op.getPermutation();
    llvm::ArrayRef<int64_t> prevPermutation =
        definingTranspose.getPermutation();

    SmallVector<int64_t> newPermutation;
    newPermutation.resize(thisPermutation.size());
    for (unsigned i = 0, e = thisPermutation.size(); i != e; ++i) {
      newPermutation[i] = prevPermutation[thisPermutation[i]];
    }

    if (!convertOp) {
      rewriter.modifyOpInPlace(op, [&]() {
        op.setPermutation(newPermutation);
        op.setOperand(definingTranspose.getOperand());
      });
    } else {
      auto midPerm = rewriter.create<stablehlo::TransposeOp>(
          op.getLoc(), definingTranspose.getOperand(), newPermutation);
      rewriter.replaceOpWithNewOp<stablehlo::ConvertOp>(op, op.getType(),
                                                        midPerm);
    }
    return success();
  }
};

size_t getBitWidth(mlir::Type ty) {
  if (auto CT = dyn_cast<ComplexType>(ty)) {
    return 2 * getBitWidth(CT.getElementType());
  }
  return ty.getIntOrFloatBitWidth();
}

struct TransposeConvert : public OpRewritePattern<mlir::stablehlo::ConvertOp> {
  using OpRewritePattern<mlir::stablehlo::ConvertOp>::OpRewritePattern;

  LogicalResult matchAndRewrite(mlir::stablehlo::ConvertOp op,
                                PatternRewriter &rewriter) const final {
    auto resultType = op.getResult().getType().cast<TensorType>();
    auto operandType = op.getOperand().getType().cast<TensorType>();
    if (!resultType.hasStaticShape() || !operandType.hasStaticShape())
      return failure();
    if (resultType.getNumElements() *
            getBitWidth(resultType.getElementType()) >=
        operandType.getNumElements() *
            getBitWidth(operandType.getElementType()))
      return failure();

    auto transpose =
        op.getOperand().getDefiningOp<mlir::stablehlo::TransposeOp>();
    if (!transpose || !llvm::hasSingleElement(transpose->getUsers()))
      return failure();

    auto newConvert = rewriter.create<stablehlo::ConvertOp>(
        op.getLoc(), transpose.getOperand(), resultType.getElementType());
    auto newTranspose = rewriter.create<stablehlo::TransposeOp>(
        transpose.getLoc(), newConvert.getResult(), transpose.getPermutation());
    rewriter.replaceOp(op, newTranspose);
    rewriter.eraseOp(transpose);

    return success();
  }
};

struct TransposeDotReorder
    : public OpRewritePattern<mlir::stablehlo::TransposeOp> {
  using OpRewritePattern<mlir::stablehlo::TransposeOp>::OpRewritePattern;

  LogicalResult matchAndRewrite(mlir::stablehlo::TransposeOp op,
                                PatternRewriter &rewriter) const final {

    auto operand = op.getOperand();
    auto convert = operand.getDefiningOp<mlir::stablehlo::ConvertOp>();
    if (convert) {
      operand = convert.getOperand();
      if (!llvm::hasSingleElement(convert->getUsers()))
        return failure();
    }

    auto dot = operand.getDefiningOp<mlir::stablehlo::DotGeneralOp>();
    if (!dot || !llvm::hasSingleElement(dot->getUsers()))
      return failure();

    auto perm = op.getPermutation();
    auto dimensionNumbers = dot.getDotDimensionNumbers();

    size_t permidx = 0;

    for (size_t bidx = 0,
                end = dimensionNumbers.getLhsBatchingDimensions().size();
         bidx < end; bidx++) {
      if (perm[permidx] != bidx)
        return failure();
      permidx++;
    }

    size_t numLHSResults =
        dot.getLhs().getType().getShape().size() -
        dimensionNumbers.getLhsBatchingDimensions().size() -
        dimensionNumbers.getLhsContractingDimensions().size();

    {
      size_t residx = 0;
      for (size_t ridx = 0, end = dot.getRhs().getType().getShape().size();
           ridx < end; ridx++) {
        if (llvm::is_contained(dimensionNumbers.getRhsBatchingDimensions(),
                               ridx))
          continue;
        if (llvm::is_contained(dimensionNumbers.getRhsContractingDimensions(),
                               ridx))
          continue;
        if (perm[permidx] !=
            dimensionNumbers.getLhsBatchingDimensions().size() + numLHSResults +
                residx)
          return failure();
        permidx++;
        residx++;
      }
    }

    {
      size_t residx = 0;
      for (size_t lidx = 0, end = dot.getLhs().getType().getShape().size();
           lidx < end; lidx++) {
        if (llvm::is_contained(dimensionNumbers.getLhsBatchingDimensions(),
                               lidx))
          continue;
        if (llvm::is_contained(dimensionNumbers.getLhsContractingDimensions(),
                               lidx))
          continue;
        if (perm[permidx] !=
            dimensionNumbers.getLhsBatchingDimensions().size() + residx)
          return failure();
        permidx++;
        residx++;
      }
    }

    auto ndim = stablehlo::DotDimensionNumbersAttr::get(
        dimensionNumbers.getContext(),
        dimensionNumbers.getRhsBatchingDimensions(),
        dimensionNumbers.getLhsBatchingDimensions(),
        dimensionNumbers.getRhsContractingDimensions(),
        dimensionNumbers.getLhsContractingDimensions());
    if (!convert) {
      rewriter.replaceOpWithNewOp<stablehlo::DotGeneralOp>(
          op, op.getType(), dot.getRhs(), dot.getLhs(), ndim,
          dot.getPrecisionConfigAttr(), dot.getAlgorithmAttr());
    } else {
      auto middot = rewriter.create<stablehlo::DotGeneralOp>(
          op.getLoc(),
          RankedTensorType::get(op.getType().getShape(),
                                dot.getType().getElementType()),
          dot.getRhs(), dot.getLhs(), ndim, dot.getPrecisionConfigAttr(),
          dot.getAlgorithmAttr());
      rewriter.replaceOpWithNewOp<stablehlo::ConvertOp>(op, op.getType(),
                                                        middot);
    }
    return success();
  }
};

struct TransposeConvolution
    : public OpRewritePattern<mlir::stablehlo::TransposeOp> {
  using OpRewritePattern::OpRewritePattern;

  LogicalResult matchAndRewrite(mlir::stablehlo::TransposeOp transpose,
                                PatternRewriter &rewriter) const final {
    auto operand = transpose.getOperand();
    auto conv = operand.getDefiningOp<mlir::stablehlo::ConvolutionOp>();
    if (!conv || !llvm::hasSingleElement(operand.getUsers()))
      return failure();

    auto permutation = transpose.getPermutation();

    auto dimensionNumbers = conv.getDimensionNumbers();
    int64_t outputBatchDimension =
        permutation[dimensionNumbers.getOutputBatchDimension()];
    int64_t outputFeatureDimension =
        permutation[dimensionNumbers.getOutputFeatureDimension()];
    SmallVector<int64_t> outputSpatialDimensions(
        dimensionNumbers.getOutputSpatialDimensions().begin(),
        dimensionNumbers.getOutputSpatialDimensions().end());

    for (auto &dim : outputSpatialDimensions) {
      dim = permutation[dim];
    }

    auto newDimensionNumbers = stablehlo::ConvDimensionNumbersAttr::get(
        dimensionNumbers.getContext(),
        dimensionNumbers.getInputBatchDimension(),
        dimensionNumbers.getInputFeatureDimension(),
        dimensionNumbers.getInputSpatialDimensions(),
        dimensionNumbers.getKernelInputFeatureDimension(),
        dimensionNumbers.getKernelOutputFeatureDimension(),
        dimensionNumbers.getKernelSpatialDimensions(), outputBatchDimension,
        outputFeatureDimension, outputSpatialDimensions);

    rewriter.replaceOpWithNewOp<mlir::stablehlo::ConvolutionOp>(
        transpose, transpose.getType(), conv.getLhs(), conv.getRhs(),
        conv.getWindowStridesAttr(), conv.getPaddingAttr(),
        conv.getLhsDilationAttr(), conv.getRhsDilationAttr(),
        conv.getWindowReversalAttr(), newDimensionNumbers,
        conv.getFeatureGroupCountAttr(), conv.getBatchGroupCountAttr(),
        conv.getPrecisionConfigAttr());

    return success();
  }
};

struct ConvolutionTranspose
    : public OpRewritePattern<mlir::stablehlo::ConvolutionOp> {
  using OpRewritePattern::OpRewritePattern;

  LogicalResult matchAndRewrite(mlir::stablehlo::ConvolutionOp conv,
                                PatternRewriter &rewriter) const final {
    auto lhs_trans =
        conv.getLhs().getDefiningOp<mlir::stablehlo::TransposeOp>();
    auto rhs_trans =
        conv.getRhs().getDefiningOp<mlir::stablehlo::TransposeOp>();
    if (!lhs_trans && !rhs_trans)
      return failure();

    auto dim = conv.getDimensionNumbers();
    int64_t inputBatchDimension = dim.getInputBatchDimension();
    int64_t inputFeatureDimension = dim.getInputFeatureDimension();
    SmallVector<int64_t> inputSpatialDimensions(
        dim.getInputSpatialDimensions().begin(),
        dim.getInputSpatialDimensions().end());

    int64_t kernelInputFeatureDimension = dim.getKernelInputFeatureDimension();
    int64_t kernelOutputFeatureDimension =
        dim.getKernelOutputFeatureDimension();
    SmallVector<int64_t> kernelSpatialDimensions(
        dim.getKernelSpatialDimensions().begin(),
        dim.getKernelSpatialDimensions().end());

    if (lhs_trans) {
      inputBatchDimension = lhs_trans.getPermutation()[inputBatchDimension];
      inputFeatureDimension = lhs_trans.getPermutation()[inputFeatureDimension];
      for (auto &dim : inputSpatialDimensions)
        dim = lhs_trans.getPermutation()[dim];
    }

    if (rhs_trans) {
      kernelInputFeatureDimension =
          rhs_trans.getPermutation()[kernelInputFeatureDimension];
      kernelOutputFeatureDimension =
          rhs_trans.getPermutation()[kernelOutputFeatureDimension];
      for (auto &dim : kernelSpatialDimensions)
        dim = rhs_trans.getPermutation()[dim];
    }

    auto ndim = stablehlo::ConvDimensionNumbersAttr::get(
        dim.getContext(), inputBatchDimension, inputFeatureDimension,
        inputSpatialDimensions, kernelInputFeatureDimension,
        kernelOutputFeatureDimension, kernelSpatialDimensions,
        dim.getOutputBatchDimension(), dim.getOutputFeatureDimension(),
        dim.getOutputSpatialDimensions());

    rewriter.replaceOpWithNewOp<stablehlo::ConvolutionOp>(
        conv, conv.getType(),
        lhs_trans ? lhs_trans.getOperand() : conv.getLhs(),
        rhs_trans ? rhs_trans.getOperand() : conv.getRhs(),

        conv.getWindowStridesAttr(), conv.getPaddingAttr(),
        conv.getLhsDilationAttr(), conv.getRhsDilationAttr(),
        conv.getWindowReversalAttr(), ndim, conv.getFeatureGroupCountAttr(),
        conv.getBatchGroupCountAttr(), conv.getPrecisionConfigAttr());
    return success();
  }
};

// transpose(einsum) -> einsum
struct TransposeEinsum : public OpRewritePattern<mlir::stablehlo::TransposeOp> {
  using OpRewritePattern::OpRewritePattern;

  LogicalResult matchAndRewrite(mlir::stablehlo::TransposeOp transpose,
                                PatternRewriter &rewriter) const final {
    auto operand = transpose.getOperand();
    auto einsum = operand.getDefiningOp<mlir::stablehlo::EinsumOp>();
    if (!einsum || !llvm::hasSingleElement(operand.getUsers()))
      return failure();

    auto einsumConfig = einsum.getEinsumConfig();
    auto arrowPos = einsumConfig.find("->");

    if (arrowPos == StringRef::npos)
      return failure();

    auto permutation = transpose.getPermutation();

    if (einsumConfig.size() - (arrowPos + 2) < permutation.size())
      return failure();

    auto newEinsumConfig = std::string(einsumConfig.str());
    for (int i = 0; i < permutation.size(); ++i) {
      newEinsumConfig[arrowPos + 2 + i] =
          einsumConfig[arrowPos + 2 + permutation[i]];
    }

    rewriter.modifyOpInPlace(einsum, [&einsum, &transpose, newEinsumConfig] {
      einsum.setEinsumConfig(
          StringAttr::get(einsum.getContext(), newEinsumConfig));
      einsum.getResult().setType(transpose.getType());
    });
    rewriter.replaceAllUsesWith(transpose.getResult(), einsum.getResult());

    return success();
  }
};

// einsum(transpose(x), transpose(y)) -> einsum(x, y)
struct EinsumTranspose : public OpRewritePattern<mlir::stablehlo::EinsumOp> {
  using OpRewritePattern::OpRewritePattern;

  LogicalResult matchAndRewrite(mlir::stablehlo::EinsumOp einsum,
                                PatternRewriter &rewriter) const final {
    llvm::StringRef einsumConfig = einsum.getEinsumConfig();

    auto lhs_trans =
        einsum.getLhs().getDefiningOp<mlir::stablehlo::TransposeOp>();
    auto rhs_trans =
        einsum.getRhs().getDefiningOp<mlir::stablehlo::TransposeOp>();
    if (!lhs_trans && !rhs_trans)
      return failure();

    size_t commaPos = einsumConfig.find(",");
    size_t arrowPos = einsumConfig.find("->");
    if (commaPos != einsum.getLhs().getType().getRank() ||
        einsumConfig.size() - commaPos < einsum.getRhs().getType().getRank() ||
        (arrowPos != StringRef::npos &&
         arrowPos - commaPos < einsum.getRhs().getType().getRank()))
      return failure();

    auto newEinsumConfig = std::string(einsumConfig.str());

    if (lhs_trans) {
      for (int i = 0; i < commaPos; ++i) {
        newEinsumConfig[i] = einsumConfig[lhs_trans.getPermutation()[i]];
      }
    }

    if (rhs_trans) {
      int64_t rhsRank = einsum.getRhs().getType().getRank();
      for (int i = 0; i < rhsRank; ++i) {
        newEinsumConfig[commaPos + 1 + i] =
            einsumConfig[commaPos + 1 + rhs_trans.getPermutation()[i]];
      }
    }

    rewriter.replaceOpWithNewOp<mlir::stablehlo::EinsumOp>(
        einsum, einsum.getType(),
        lhs_trans ? lhs_trans.getOperand() : einsum.getLhs(),
        rhs_trans ? rhs_trans.getOperand() : einsum.getRhs(),
        StringAttr::get(einsum.getContext(), newEinsumConfig));
    return success();
  }
};

struct DotTranspose : public OpRewritePattern<mlir::stablehlo::DotGeneralOp> {
  using OpRewritePattern::OpRewritePattern;

  LogicalResult matchAndRewrite(mlir::stablehlo::DotGeneralOp dot,
                                PatternRewriter &rewriter) const final {

    auto dim = dot.getDotDimensionNumbers();
    size_t numLHSResults = dot.getLhs().getType().getShape().size() -
                           dim.getLhsBatchingDimensions().size() -
                           dim.getLhsContractingDimensions().size();

    size_t numRHSResults = dot.getRhs().getType().getShape().size() -
                           dim.getRhsBatchingDimensions().size() -
                           dim.getRhsContractingDimensions().size();

    auto lhs_trans = dot.getLhs().getDefiningOp<mlir::stablehlo::TransposeOp>();
    if (lhs_trans && numLHSResults != 1)
      return failure();
    auto rhs_trans = dot.getRhs().getDefiningOp<mlir::stablehlo::TransposeOp>();
    if (rhs_trans && numRHSResults != 1)
      return failure();
    if (!lhs_trans && !rhs_trans)
      return failure();

    SmallVector<int64_t> lhsBatch(dim.getLhsBatchingDimensions().begin(),
                                  dim.getLhsBatchingDimensions().end());
    SmallVector<int64_t> rhsBatch(dim.getRhsBatchingDimensions().begin(),
                                  dim.getRhsBatchingDimensions().end());

    SmallVector<int64_t> lhsContract(dim.getLhsContractingDimensions().begin(),
                                     dim.getLhsContractingDimensions().end());
    SmallVector<int64_t> rhsContract(dim.getRhsContractingDimensions().begin(),
                                     dim.getRhsContractingDimensions().end());

    if (lhs_trans) {
      for (auto &dim : lhsBatch)
        dim = lhs_trans.getPermutation()[dim];
      for (auto &dim : lhsContract)
        dim = lhs_trans.getPermutation()[dim];
    }

    if (rhs_trans) {
      for (auto &dim : rhsBatch)
        dim = rhs_trans.getPermutation()[dim];
      for (auto &dim : rhsContract)
        dim = rhs_trans.getPermutation()[dim];
    }

    auto ndim = stablehlo::DotDimensionNumbersAttr::get(
        dim.getContext(), lhsBatch, rhsBatch, lhsContract, rhsContract);

    rewriter.replaceOpWithNewOp<stablehlo::DotGeneralOp>(
        dot, dot.getType(), lhs_trans ? lhs_trans.getOperand() : dot.getLhs(),
        rhs_trans ? rhs_trans.getOperand() : dot.getRhs(), ndim,
        dot.getPrecisionConfigAttr(), dot.getAlgorithmAttr());
    return success();
  }
};

struct BroadcastReduce : public OpRewritePattern<mlir::stablehlo::ReduceOp> {
  using OpRewritePattern<mlir::stablehlo::ReduceOp>::OpRewritePattern;

  LogicalResult matchAndRewrite(mlir::stablehlo::ReduceOp op,
                                PatternRewriter &rewriter) const final {
    if (op.getInputs().size() != 1 || op.getInitValues().size() != 1) {
      return rewriter.notifyMatchFailure(
          op, "only single-operand single-init reduce is supported");
    }
    // TODO: min/max can also be an option since they are dropped
    if (!isa<stablehlo::AddOp>(op.getRegion().getBlocks().front().front())) {
      return rewriter.notifyMatchFailure(op, "only add is currently supported");
    }

    Value input = op.getInputs()[0];
    auto inputType = input.getType().cast<TensorType>();
    auto broadcast = input.getDefiningOp<mlir::stablehlo::BroadcastInDimOp>();
    if (!broadcast) {
      return rewriter.notifyMatchFailure(op,
                                         "input source is not a broadcast op");
    }

    // If any of the dimensions that are being reduced was initially
    // broadcasted, we can multiply the result with the dimension instead.
    ArrayRef<int64_t> broadcastDims = broadcast.getBroadcastDimensions();
    SmallVector<int64_t> broadcastFromNothingDims, broadcastFromOneDims;
    auto broadcastSourceType =
        broadcast.getOperand().getType().cast<TensorType>();
    for (int64_t reductionDim : op.getDimensions()) {
      if (inputType.isDynamicDim(reductionDim))
        continue;
      auto it = llvm::find(broadcastDims, reductionDim);
      if (it == broadcastDims.end()) {
        broadcastFromNothingDims.push_back(reductionDim);
        continue;
      }
      size_t originalDim = std::distance(broadcastDims.begin(), it);
      if (broadcastSourceType.getDimSize(originalDim) == 1 &&
          inputType.getDimSize(reductionDim) != 1) {
        broadcastFromOneDims.push_back(reductionDim);
      }
    }
    if (broadcastFromNothingDims.empty() && broadcastFromOneDims.empty())
      return rewriter.notifyMatchFailure(op, "no dimensions to remove");

    int64_t size = 1;
    for (int64_t dim : broadcastFromNothingDims) {
      size *= inputType.getDimSize(dim);
    }
    for (int64_t dim : broadcastFromOneDims) {
      size *= inputType.getDimSize(dim);
    }

    int64_t numRemoved = 0;
    SmallVector<int64_t> newReduceDimensions;
    llvm::sort(broadcastFromNothingDims);
    for (int64_t reductionDim : op.getDimensions()) {
      if (llvm::is_contained(broadcastFromNothingDims, reductionDim)) {
        numRemoved++;
        continue;
      }
      newReduceDimensions.push_back(reductionDim - numRemoved);
    }

    auto newReduction = rewriter.create<stablehlo::ReduceOp>(
        op.getLoc(), op->getResultTypes(), ValueRange{broadcast.getOperand()},
        op.getInitValues(), newReduceDimensions);
    newReduction.getRegion().takeBody(op.getRegion());

    auto newResultType = newReduction.getResult(0).getType().cast<TensorType>();
    auto constantInt = rewriter.create<stablehlo::ConstantOp>(
        op.getLoc(),
        makeAttr(newResultType.clone(rewriter.getI64Type()), size));
    auto converted = rewriter.create<stablehlo::ConvertOp>(
        op.getLoc(), constantInt, newResultType.getElementType());
    rewriter.replaceOpWithNewOp<stablehlo::MulOp>(op, newReduction.getResult(0),
                                                  converted.getResult());

    return success();
  }
};

template <typename OpTy>
static LogicalResult getDefiningZeroPadding(OpTy op, PatternRewriter &rewriter,
                                            stablehlo::PadOp &pad,
                                            Value &otherArg,
                                            bool &isOtherArgLHS) {
  pad = op.getLhs().template getDefiningOp<stablehlo::PadOp>();
  otherArg = op.getRhs();
  isOtherArgLHS = false;
  if (!pad) {
    pad = op.getRhs().template getDefiningOp<stablehlo::PadOp>();
    otherArg = op.getLhs();
    isOtherArgLHS = true;
  }
  if (!pad)
    return rewriter.notifyMatchFailure(op, "operands not produced by pad");
  // if (!llvm::hasSingleElement(pad->getUsers()))
  //  return rewriter.notifyMatchFailure(op, "pad has multiple users");

  if (!matchPattern(pad.getPaddingValue(), m_AnyZeroFloat()))
    return rewriter.notifyMatchFailure(op, "padding value not zero");
  return success();
}

template <typename T> struct BinopConstPad : public OpRewritePattern<T> {
  using OpRewritePattern<T>::OpRewritePattern;

  LogicalResult matchAndRewrite(T op, PatternRewriter &rewriter) const final {
    for (int i = 0; i < 2; i++) {
      DenseElementsAttr inp;
      if (!matchPattern(op->getOperand(i), m_Constant(&inp)))
        continue;
      if (!inp.isSplat())
        continue;

      auto pad =
          op->getOperand(1 - i).template getDefiningOp<stablehlo::PadOp>();
      if (!pad)
        continue;
      if (anyPadSizesNegative(pad))
        return failure();

      auto pval = pad.getPaddingValue();
      auto pval_cst = rewriter.create<stablehlo::ConstantOp>(
          op.getLoc(), pval.getType(),
          inp.resizeSplat(pval.getType().template cast<ShapedType>()));
      auto pval2 = rewriter.create<T>(op.getLoc(), (i == 0) ? pval_cst : pval,
                                      (i == 0) ? pval : pval_cst);

      auto val = pad.getOperand();
      auto val_cst = rewriter.create<stablehlo::ConstantOp>(
          op.getLoc(), val.getType(),
          inp.resizeSplat(val.getType().template cast<ShapedType>()));
      auto val2 = rewriter.create<T>(op.getLoc(), (i == 0) ? val_cst : val,
                                     (i == 0) ? val : val_cst);

      rewriter.replaceOpWithNewOp<stablehlo::PadOp>(
          op, val2, pval2, pad.getEdgePaddingLow(), pad.getEdgePaddingHigh(),
          pad.getInteriorPadding());
      return success();
    }

    return failure();
  }
};

template <typename T> struct BinopPadPad : public OpRewritePattern<T> {
  using OpRewritePattern<T>::OpRewritePattern;

  LogicalResult matchAndRewrite(T op, PatternRewriter &rewriter) const final {
    auto pad1 = op->getOperand(0).template getDefiningOp<stablehlo::PadOp>();
    if (!pad1 || anyPadSizesNegative(pad1))
      return failure();

    auto pad2 = op->getOperand(1).template getDefiningOp<stablehlo::PadOp>();
    if (!pad2 || anyPadSizesNegative(pad2))
      return failure();

    if (pad1.getEdgePaddingLow() != pad2.getEdgePaddingLow())
      return failure();

    if (pad1.getEdgePaddingHigh() != pad2.getEdgePaddingHigh())
      return failure();

    if (pad1.getInteriorPadding() != pad2.getInteriorPadding())
      return failure();

    auto pv2 = rewriter.create<T>(op.getLoc(), pad1.getPaddingValue(),
                                  pad2.getPaddingValue());
    auto op2 =
        rewriter.create<T>(op.getLoc(), pad1.getOperand(), pad2.getOperand());

    rewriter.replaceOpWithNewOp<stablehlo::PadOp>(
        op, op2, pv2, pad1.getEdgePaddingLow(), pad1.getEdgePaddingHigh(),
        pad1.getInteriorPadding());
    return success();
  }
};

struct AddPadPadToConcat : public OpRewritePattern<stablehlo::AddOp> {
  using OpRewritePattern<stablehlo::AddOp>::OpRewritePattern;

  LogicalResult matchAndRewrite(stablehlo::AddOp op,
                                PatternRewriter &rewriter) const final {
    auto pad1 = op->getOperand(0).template getDefiningOp<stablehlo::PadOp>();
    if (!pad1 || anyPadSizesNegative(pad1))
      return failure();

    auto pad2 = op->getOperand(1).template getDefiningOp<stablehlo::PadOp>();
    if (!pad2 || anyPadSizesNegative(pad2))
      return failure();

    if (!matchPattern(pad1.getPaddingValue(), m_AnyZeroFloat()))
      return failure();

    if (!matchPattern(pad2.getPaddingValue(), m_AnyZeroFloat()))
      return failure();

    for (auto en : llvm::enumerate(op.getType().getShape())) {
      auto h1 = pad1.getEdgePaddingHigh()[en.index()];
      auto h2 = pad2.getEdgePaddingHigh()[en.index()];

      auto p1 = pad1.getOperand().getType().getShape()[en.index()];
      auto p2 = pad2.getOperand().getType().getShape()[en.index()];

      if (pad1.getInteriorPadding()[en.index()])
        continue;
      if (pad2.getInteriorPadding()[en.index()])
        continue;

      //  pad1: [ 0s ][ 0s   ][ data ][ 0s ]
      //  pad2: [ 0s ][ data ][ 0s   ][ 0s ]
      if (h2 == h1 + p1) {
        bool legal = true;
        for (auto en2 : llvm::enumerate(op.getType().getShape())) {
          if (en2.index() == en.index())
            continue;
          auto sl1 = pad1.getEdgePaddingLow()[en2.index()];
          auto sl2 = pad2.getEdgePaddingLow()[en2.index()];
          auto sh1 = pad1.getEdgePaddingHigh()[en2.index()];
          auto sh2 = pad2.getEdgePaddingHigh()[en2.index()];
          if (sl1 != sl2 || sh1 != sh2) {
            legal = false;
            break;
          }
        }
        if (legal) {
          Value data[] = {pad2.getOperand(), pad1.getOperand()};
          auto concat = rewriter.create<stablehlo::ConcatenateOp>(
              op.getLoc(), data, en.index());

          SmallVector<int64_t> lows(pad2.getEdgePaddingLow().begin(),
                                    pad2.getEdgePaddingLow().end());
          SmallVector<int64_t> highs(pad1.getEdgePaddingHigh().begin(),
                                     pad1.getEdgePaddingHigh().end());
          SmallVector<int64_t> ints(pad1.getInteriorPadding().begin(),
                                    pad1.getInteriorPadding().end());

          rewriter.replaceOpWithNewOp<stablehlo::PadOp>(
              op, concat, pad1.getPaddingValue(), lows, highs, ints);
          return success();
        }
      }

      //  pad2: [ 0s ][ 0s   ][ data ][ 0s ]
      //  pad1: [ 0s ][ data ][ 0s   ][ 0s ]
      if (h1 == h2 + p2) {
        bool legal = true;
        for (auto en2 : llvm::enumerate(op.getType().getShape())) {
          if (en2.index() == en.index())
            continue;
          auto sl1 = pad1.getEdgePaddingLow()[en2.index()];
          auto sl2 = pad2.getEdgePaddingLow()[en2.index()];
          auto sh1 = pad1.getEdgePaddingHigh()[en2.index()];
          auto sh2 = pad2.getEdgePaddingHigh()[en2.index()];
          if (sl1 != sl2 || sh1 != sh2) {
            legal = false;
            break;
          }
        }
        if (legal) {
          Value data[] = {pad1.getOperand(), pad2.getOperand()};

          auto concat = rewriter.create<stablehlo::ConcatenateOp>(
              op.getLoc(), data, en.index());

          SmallVector<int64_t> lows(pad1.getEdgePaddingLow().begin(),
                                    pad1.getEdgePaddingLow().end());
          SmallVector<int64_t> highs(pad2.getEdgePaddingHigh().begin(),
                                     pad2.getEdgePaddingHigh().end());
          SmallVector<int64_t> ints(pad1.getInteriorPadding().begin(),
                                    pad1.getInteriorPadding().end());

          rewriter.replaceOpWithNewOp<stablehlo::PadOp>(
              op, concat, pad1.getPaddingValue(), lows, highs, ints);
          return success();
        }
      }

      //  pad1: [ 0s ][      data            ][ 0s ]
      //  pad2: [ 0s ][ 0s ][  data   ][ 0s  ][ 0s ]
      if (h2 >= h1 && h2 + p2 <= h1 + p1) {
        bool legal = true;
        for (auto en2 : llvm::enumerate(op.getType().getShape())) {
          if (en2.index() == en.index())
            continue;
          auto sl1 = pad1.getEdgePaddingLow()[en2.index()];
          auto sl2 = pad2.getEdgePaddingLow()[en2.index()];
          auto sh1 = pad1.getEdgePaddingHigh()[en2.index()];
          auto sh2 = pad2.getEdgePaddingHigh()[en2.index()];
          if (sl1 != sl2 || sh1 != sh2) {
            legal = false;
            break;
          }
        }
        if (legal) {

          SmallVector<int64_t> slow(pad2.getEdgePaddingLow().size(), 0);
          SmallVector<int64_t> shigh(pad2.getEdgePaddingLow().size(), 0);
          SmallVector<int64_t> sint(pad2.getEdgePaddingLow().size(), 0);

          slow[en.index()] = h1 + p1 - (h2 + p2);
          shigh[en.index()] = h2 - h1;

          auto inPad = rewriter.create<stablehlo::PadOp>(
              op.getLoc(), pad2.getOperand(), pad2.getPaddingValue(), slow,
              shigh, sint);
          assert(inPad.getType() == pad1.getOperand().getType());

          auto add = rewriter.create<stablehlo::AddOp>(op.getLoc(), inPad,
                                                       pad1.getOperand());

          rewriter.replaceOpWithNewOp<stablehlo::PadOp>(
              op, add, pad1.getPaddingValue(), pad1.getEdgePaddingLow(),
              pad1.getEdgePaddingHigh(), pad1.getInteriorPadding());
          return success();
        }
      }

      //  pad2: [ 0s ][      data            ][ 0s ]
      //  pad1: [ 0s ][ 0s ][  data   ][ 0s  ][ 0s ]
      if (h1 >= h2 && h1 + p1 <= h2 + p2) {
        bool legal = true;
        for (auto en2 : llvm::enumerate(op.getType().getShape())) {
          if (en2.index() == en.index())
            continue;
          auto sl1 = pad1.getEdgePaddingLow()[en2.index()];
          auto sl2 = pad2.getEdgePaddingLow()[en2.index()];
          auto sh1 = pad1.getEdgePaddingHigh()[en2.index()];
          auto sh2 = pad2.getEdgePaddingHigh()[en2.index()];
          if (sl1 != sl2 || sh1 != sh2) {
            legal = false;
            break;
          }
        }
        if (legal) {

          SmallVector<int64_t> slow(pad1.getEdgePaddingLow().size(), 0);
          SmallVector<int64_t> shigh(pad1.getEdgePaddingLow().size(), 0);
          SmallVector<int64_t> sint(pad1.getEdgePaddingLow().size(), 0);

          slow[en.index()] = h2 + p2 - (h1 + p1);
          shigh[en.index()] = h1 - h2;

          auto inPad = rewriter.create<stablehlo::PadOp>(
              op.getLoc(), pad1.getOperand(), pad1.getPaddingValue(), slow,
              shigh, sint);
          assert(inPad.getType() == pad2.getOperand().getType());

          auto add = rewriter.create<stablehlo::AddOp>(op.getLoc(), inPad,
                                                       pad2.getOperand());

          rewriter.replaceOpWithNewOp<stablehlo::PadOp>(
              op, add, pad2.getPaddingValue(), pad2.getEdgePaddingLow(),
              pad2.getEdgePaddingHigh(), pad2.getInteriorPadding());
          return success();
        }
      }
    }

    return failure();
  }
};

template <typename T> struct BinopBinopPadPad : public OpRewritePattern<T> {
  using OpRewritePattern<T>::OpRewritePattern;

  LogicalResult matchAndRewrite(T op, PatternRewriter &rewriter) const final {
    for (int i = 0; i < 2; i++) {
      auto pad1 = op->getOperand(i).template getDefiningOp<stablehlo::PadOp>();

      DenseElementsAttr inp1;
      if (!pad1) {
        if (!matchPattern(op->getOperand(i), m_Constant(&inp1)))
          continue;
        if (!inp1.isSplat())
          continue;
      } else if (anyPadSizesNegative(pad1))
        return failure();

      auto op2 = op->getOperand(1 - i).template getDefiningOp<T>();
      if (!op2)
        continue;

      for (int j = 0; j < 2; j++) {
        auto pad2 =
            op2->getOperand(j).template getDefiningOp<stablehlo::PadOp>();

        DenseElementsAttr inp2;
        if (!pad2) {
          if (!matchPattern(op2->getOperand(j), m_Constant(&inp2)))
            continue;
          if (!inp2.isSplat())
            continue;
        } else if (anyPadSizesNegative(pad2))
          return failure();

        if (pad1 && pad2) {
          if (pad1.getEdgePaddingLow() != pad2.getEdgePaddingLow())
            continue;

          if (pad1.getEdgePaddingHigh() != pad2.getEdgePaddingHigh())
            continue;

          if (pad1.getInteriorPadding() != pad2.getInteriorPadding())
            continue;
        }
        if (inp1 && inp2)
          continue;

        auto p1val =
            pad1 ? pad1.getPaddingValue()
                 : rewriter.create<stablehlo::ConstantOp>(
                       op.getLoc(), pad2.getPaddingValue().getType(),
                       inp1.resizeSplat(pad2.getPaddingValue()
                                            .getType()
                                            .template cast<ShapedType>()));
        auto p2val =
            pad2 ? pad2.getPaddingValue()
                 : rewriter.create<stablehlo::ConstantOp>(
                       op.getLoc(), pad1.getPaddingValue().getType(),
                       inp2.resizeSplat(pad1.getPaddingValue()
                                            .getType()
                                            .template cast<ShapedType>()));

        auto pval = rewriter.create<T>(op.getLoc(), p1val, p2val);

        auto o1val =
            pad1 ? pad1.getOperand()
                 : rewriter.create<stablehlo::ConstantOp>(
                       op.getLoc(), pad2.getOperand().getType(),
                       inp1.resizeSplat(pad2.getOperand()
                                            .getType()
                                            .template cast<ShapedType>()));
        auto o2val =
            pad2 ? pad2.getOperand()
                 : rewriter.create<stablehlo::ConstantOp>(
                       op.getLoc(), pad1.getOperand().getType(),
                       inp2.resizeSplat(pad1.getOperand()
                                            .getType()
                                            .template cast<ShapedType>()));

        auto val = rewriter.create<T>(op.getLoc(), o1val, o2val);

        auto npad = rewriter.create<stablehlo::PadOp>(
            op.getLoc(), val, pval, (pad1 ? pad1 : pad2).getEdgePaddingLow(),
            (pad1 ? pad1 : pad2).getEdgePaddingHigh(),
            (pad1 ? pad1 : pad2).getInteriorPadding());

        rewriter.replaceOpWithNewOp<T>(op, op2->getOperand(1 - j), npad);
        return success();
      }
    }
    return failure();
  }
};

template <typename T> struct BinopBinopPadConst : public OpRewritePattern<T> {
  using OpRewritePattern<T>::OpRewritePattern;

  LogicalResult matchAndRewrite(T op, PatternRewriter &rewriter) const final {
    for (int i = 0; i < 2; i++) {
      auto pad1 = op->getOperand(i).template getDefiningOp<stablehlo::PadOp>();
      if (!pad1)
        continue;
      if (anyPadSizesNegative(pad1))
        return failure();
      auto op2 = op->getOperand(1 - i).template getDefiningOp<T>();
      if (!op2)
        continue;

      for (int j = 0; j < 2; j++) {
        auto pad2 =
            op2->getOperand(j).template getDefiningOp<stablehlo::PadOp>();
        if (!pad2)
          continue;
        if (anyPadSizesNegative(pad2))
          return failure();

        if (pad1.getEdgePaddingLow() != pad2.getEdgePaddingLow())
          continue;

        if (pad1.getEdgePaddingHigh() != pad2.getEdgePaddingHigh())
          continue;

        if (pad1.getInteriorPadding() != pad2.getInteriorPadding())
          continue;

        auto pval = rewriter.create<T>(pad2.getLoc(), pad1.getPaddingValue(),
                                       pad2.getPaddingValue());
        auto val = rewriter.create<T>(pad2.getLoc(), pad1.getOperand(),
                                      pad2.getOperand());

        auto npad = rewriter.create<stablehlo::PadOp>(
            op.getLoc(), val, pval, pad1.getEdgePaddingLow(),
            pad1.getEdgePaddingHigh(), pad1.getInteriorPadding());

        rewriter.replaceOpWithNewOp<T>(op, op2->getOperand(1 - j), npad);
        return success();
      }
    }
    return failure();
  }
};

struct MulZeroPad : public OpRewritePattern<mlir::stablehlo::MulOp> {
  using OpRewritePattern<mlir::stablehlo::MulOp>::OpRewritePattern;

  LogicalResult matchAndRewrite(mlir::stablehlo::MulOp op,
                                PatternRewriter &rewriter) const final {
    stablehlo::PadOp pad;
    Value otherArg;
    bool otherIsLHS;
    if (failed(getDefiningZeroPadding(op, rewriter, pad, otherArg, otherIsLHS)))
      return failure();
    if (anyPadSizesNegative(pad))
      return failure();

    auto otherArgType = otherArg.getType().cast<TensorType>();
    SmallVector<int64_t> limitDims = llvm::to_vector(otherArgType.getShape());
    for (auto &&[limit, pad] : llvm::zip(limitDims, pad.getEdgePaddingHigh())) {
      limit -= pad;
    }
    SmallVector<int64_t> interior = llvm::to_vector(pad.getInteriorPadding());
    for (int64_t &value : interior) {
      value += 1;
    }

    auto slice = rewriter.create<stablehlo::SliceOp>(
        pad.getLoc(), otherArg, pad.getEdgePaddingLow(), limitDims, interior);
    auto mul = rewriter.create<stablehlo::MulOp>(
        op.getLoc(), otherIsLHS ? slice.getResult() : pad.getOperand(),
        otherIsLHS ? pad.getOperand() : slice.getResult());
    auto newPad = rewriter.create<stablehlo::PadOp>(
        pad.getLoc(), mul.getResult(), pad.getPaddingValue(),
        pad.getEdgePaddingLowAttr(), pad.getEdgePaddingHighAttr(),
        pad.getInteriorPaddingAttr());
    assert(op.getType() == newPad.getType());
    rewriter.replaceOp(op, newPad);

    return success();
  }
};

struct DivZeroPad : public OpRewritePattern<mlir::stablehlo::DivOp> {
  using OpRewritePattern<mlir::stablehlo::DivOp>::OpRewritePattern;

  LogicalResult matchAndRewrite(mlir::stablehlo::DivOp op,
                                PatternRewriter &rewriter) const final {
    stablehlo::PadOp pad;
    Value otherArg;
    bool otherIsLHS;
    if (failed(getDefiningZeroPadding(op, rewriter, pad, otherArg, otherIsLHS)))
      return failure();
    if (anyPadSizesNegative(pad))
      return failure();

    if (otherIsLHS)
      return failure();

    auto otherArgType = otherArg.getType().cast<TensorType>();
    SmallVector<int64_t> limitDims = llvm::to_vector(otherArgType.getShape());
    for (auto &&[limit, pad] : llvm::zip(limitDims, pad.getEdgePaddingHigh())) {
      limit -= pad;
    }
    SmallVector<int64_t> interior = llvm::to_vector(pad.getInteriorPadding());
    for (int64_t &value : interior) {
      value += 1;
    }

    auto slice = rewriter.create<stablehlo::SliceOp>(
        pad.getLoc(), otherArg, pad.getEdgePaddingLow(), limitDims, interior);
    auto mul = rewriter.create<stablehlo::DivOp>(
        op.getLoc(), otherIsLHS ? slice.getResult() : pad.getOperand(),
        otherIsLHS ? pad.getOperand() : slice.getResult());
    auto newPad = rewriter.create<stablehlo::PadOp>(
        pad.getLoc(), mul.getResult(), pad.getPaddingValue(),
        pad.getEdgePaddingLowAttr(), pad.getEdgePaddingHighAttr(),
        pad.getInteriorPaddingAttr());
    rewriter.replaceOp(op, newPad);

    return success();
  }
};

template <typename T> DenseI64ArrayAttr addLists(T lhs, T rhs) {
  MLIRContext *context = lhs.getContext();
  SmallVector<int64_t> sum;
  for (auto &&[lhsv, rhsv] :
       llvm::zip(cast<DenseI64ArrayAttr>(lhs).asArrayRef(),
                 cast<DenseI64ArrayAttr>(rhs).asArrayRef())) {
    sum.push_back(lhsv + rhsv);
  }
  return DenseI64ArrayAttr::get(context, sum);
}

struct PadPad : public OpRewritePattern<mlir::stablehlo::PadOp> {
  using OpRewritePattern<mlir::stablehlo::PadOp>::OpRewritePattern;

  LogicalResult matchAndRewrite(mlir::stablehlo::PadOp op,
                                PatternRewriter &rewriter) const final {
    auto definingPad = op.getOperand().getDefiningOp<stablehlo::PadOp>();
    if (!definingPad || definingPad.getPaddingValue() != op.getPaddingValue()) {
      return rewriter.notifyMatchFailure(op, "no compatible defining pad");
    }

    auto allZero = [](ArrayRef<int64_t> values) {
      return llvm::all_of(values, [](int64_t v) { return v == 0; });
    };

    if (!allZero(op.getInteriorPadding()) ||
        !allZero(definingPad.getInteriorPadding())) {
      return rewriter.notifyMatchFailure(op, "cannot combine interior padding");
    }

    rewriter.replaceOpWithNewOp<stablehlo::PadOp>(
        op, definingPad.getOperand(), definingPad.getPaddingValue(),
        addLists(op.getEdgePaddingLowAttr(),
                 definingPad.getEdgePaddingLowAttr()),
        addLists(op.getEdgePaddingHighAttr(),
                 definingPad.getEdgePaddingHighAttr()),
        addLists(op.getInteriorPaddingAttr(),
                 definingPad.getInteriorPaddingAttr()));
    return success();
  }
};

std::tuple<Value, Value, RankedTensorType>
sliceDotGeneralHelper(stablehlo::DotGeneralOp dot, ArrayRef<int64_t> starts,
                      ArrayRef<int64_t> limits, ArrayRef<int64_t> strides,
                      PatternRewriter &rewriter) {
  SmallVector<int64_t> lhs_lb(dot.getLhs().getType().getShape().size(), 0);
  SmallVector<int64_t> lhs_ub(dot.getLhs().getType().getShape().begin(),
                              dot.getLhs().getType().getShape().end());
  SmallVector<int64_t> lhs_step(dot.getLhs().getType().getShape().size(), 1);

  SmallVector<int64_t> rhs_lb(dot.getRhs().getType().getShape().size(), 0);
  SmallVector<int64_t> rhs_ub(dot.getRhs().getType().getShape().begin(),
                              dot.getRhs().getType().getShape().end());
  SmallVector<int64_t> rhs_step(dot.getRhs().getType().getShape().size(), 1);

  auto dimensionNumbers = dot.getDotDimensionNumbers();

  size_t residx = 0;
  SmallVector<int64_t> resShape;
  for (auto &&[lhs, rhs] :
       llvm::zip(dimensionNumbers.getLhsBatchingDimensions(),
                 dimensionNumbers.getRhsBatchingDimensions())) {
    lhs_lb[lhs] = starts[residx];
    lhs_ub[lhs] = limits[residx];
    lhs_step[lhs] = strides[residx];

    rhs_lb[rhs] = starts[residx];
    rhs_ub[rhs] = limits[residx];
    rhs_step[rhs] = strides[residx];
    resShape.push_back((limits[residx] - starts[residx]) / strides[residx]);
    residx++;
  }

  for (size_t i = 0, end = dot.getLhs().getType().getShape().size(); i < end;
       i++) {
    if (llvm::is_contained(dimensionNumbers.getLhsContractingDimensions(), i))
      continue;
    if (llvm::is_contained(dimensionNumbers.getLhsBatchingDimensions(), i))
      continue;

    lhs_lb[i] = starts[residx];
    lhs_ub[i] = limits[residx];
    lhs_step[i] = strides[residx];
    resShape.push_back((limits[residx] - starts[residx]) / strides[residx]);
    residx++;
  }

  for (size_t i = 0, end = dot.getRhs().getType().getShape().size(); i < end;
       i++) {
    if (llvm::is_contained(dimensionNumbers.getRhsContractingDimensions(), i))
      continue;
    if (llvm::is_contained(dimensionNumbers.getRhsBatchingDimensions(), i))
      continue;

    rhs_lb[i] = starts[residx];
    rhs_ub[i] = limits[residx];
    rhs_step[i] = strides[residx];
    resShape.push_back((limits[residx] - starts[residx]) / strides[residx]);
    residx++;
  }

  assert(residx == dot.getType().getShape().size());

  auto lhs2 = rewriter.create<stablehlo::SliceOp>(dot.getLoc(), dot.getLhs(),
                                                  lhs_lb, lhs_ub, lhs_step);
  auto rhs2 = rewriter.create<stablehlo::SliceOp>(dot.getLoc(), dot.getRhs(),
                                                  rhs_lb, rhs_ub, rhs_step);

  return std::tuple<Value, Value, RankedTensorType>(
      lhs2, rhs2,
      RankedTensorType::get(resShape, dot.getType().getElementType()));
}

struct SliceDotGeneral : public OpRewritePattern<stablehlo::SliceOp> {
  using OpRewritePattern<stablehlo::SliceOp>::OpRewritePattern;

  LogicalResult matchAndRewrite(stablehlo::SliceOp op,
                                PatternRewriter &rewriter) const final {
    auto dot = op.getOperand().getDefiningOp<stablehlo::DotGeneralOp>();
    if (!dot) {
      return rewriter.notifyMatchFailure(op, "defining op is not a reshape");
    }
    if (!llvm::hasSingleElement(dot->getUsers()))
      return failure();

    auto &&[lhs2, rhs2, resTy] =
        sliceDotGeneralHelper(dot, op.getStartIndices(), op.getLimitIndices(),
                              op.getStrides(), rewriter);

    Value operands[2] = {lhs2, rhs2};
    rewriter.replaceOpWithNewOp<stablehlo::DotGeneralOp>(
        op, TypeRange(resTy), operands, dot->getAttrs());

    return success();
  }
};

struct PadDotGeneral : public OpRewritePattern<mlir::stablehlo::DotGeneralOp> {
  using OpRewritePattern<mlir::stablehlo::DotGeneralOp>::OpRewritePattern;

  bool postPad;
  PadDotGeneral(size_t postPad, MLIRContext *context,
                PatternBenefit benefit = 1,
                ArrayRef<StringRef> generatedNames = {})
      : OpRewritePattern(context, benefit, generatedNames), postPad(postPad) {}

  LogicalResult matchAndRewrite(mlir::stablehlo::DotGeneralOp op,
                                PatternRewriter &rewriter) const final {
    stablehlo::PadOp pad;
    Value otherArg;
    bool otherIsLHS;
    if (failed(getDefiningZeroPadding(op, rewriter, pad, otherArg, otherIsLHS)))
      return failure();
    if (anyPadSizesNegative(pad))
      return failure();

    for (auto u : pad->getUsers())
      if (!isa<stablehlo::DotGeneralOp>(u))
        return failure();

    auto dimensionNumbers = op.getDotDimensionNumbers();
    auto padContractingDimensions =
        dimensionNumbers.getLhsContractingDimensions();
    auto otherContractingDimensions =
        dimensionNumbers.getRhsContractingDimensions();

    auto padBatchDimensions = dimensionNumbers.getLhsBatchingDimensions();
    auto otherBatchDimensions = dimensionNumbers.getRhsBatchingDimensions();

    SmallVector<int64_t> padResultDimensions;
    for (size_t i = 0, end = op.getLhs().getType().getShape().size(); i < end;
         i++) {
      if (llvm::is_contained(dimensionNumbers.getLhsContractingDimensions(), i))
        continue;
      if (llvm::is_contained(dimensionNumbers.getLhsBatchingDimensions(), i))
        continue;
      padResultDimensions.push_back(i);
    }

    SmallVector<int64_t> otherResultDimensions;
    for (size_t i = 0, end = op.getRhs().getType().getShape().size(); i < end;
         i++) {
      if (llvm::is_contained(dimensionNumbers.getRhsContractingDimensions(), i))
        continue;
      if (llvm::is_contained(dimensionNumbers.getRhsBatchingDimensions(), i))
        continue;
      otherResultDimensions.push_back(i);
    }

    if (otherIsLHS) {
      std::swap(padContractingDimensions, otherContractingDimensions);
      std::swap(padBatchDimensions, otherBatchDimensions);
      std::swap(padResultDimensions, otherResultDimensions);
    }

    // Need to figure out which dimension(s) to slice. For this purpose,
    // look the pairs of contracting dimensions.
    SmallVector<std::tuple<int64_t, int64_t, int64_t, int64_t>>
        otherDimsToSlice;
    for (auto &&[padDim, otherDim] :
         llvm::zip(padContractingDimensions, otherContractingDimensions)) {
      // If padding along the dim, mark the corresponding other dim for
      // slicing.
      int64_t low = pad.getEdgePaddingLow()[padDim];
      int64_t high = pad.getEdgePaddingHigh()[padDim];
      int64_t interior = pad.getInteriorPadding()[padDim];
      if (low == 0 && high == 0 && interior == 0)
        continue;
      if (!postPad)
        otherDimsToSlice.emplace_back(otherDim, low, high, interior);
    }

    SmallVector<std::tuple<int64_t, int64_t, int64_t, int64_t>> resultDimsToPad;
    SmallVector<int64_t> resultShape;

    {
      size_t resultidx = 0;
      for (auto &&[padDim, otherDim] :
           llvm::zip(padBatchDimensions, otherBatchDimensions)) {
        // If padding along the dim, mark the corresponding other dim for
        // slicing.
        int64_t low = pad.getEdgePaddingLow()[padDim];
        int64_t high = pad.getEdgePaddingHigh()[padDim];
        int64_t interior = pad.getInteriorPadding()[padDim];
        auto padSize = pad.getOperand()
                           .getType()
                           .cast<RankedTensorType>()
                           .getShape()[padDim];
        resultShape.push_back(padSize);
        if (low == 0 && high == 0 && interior == 0) {
          resultidx++;
          continue;
        }
        if (!postPad)
          otherDimsToSlice.emplace_back(otherDim, low, high, interior);
        resultDimsToPad.emplace_back(resultidx, low, high, interior);
        resultidx++;
      }

      if (otherIsLHS) {
        for (auto dim : otherResultDimensions) {
          resultidx++;
          resultShape.push_back(
              otherArg.getType().cast<RankedTensorType>().getShape()[dim]);
        }
      }

      for (auto padDim : padResultDimensions) {
        int64_t low = pad.getEdgePaddingLow()[padDim];
        int64_t high = pad.getEdgePaddingHigh()[padDim];
        int64_t interior = pad.getInteriorPadding()[padDim];
        auto padSize = pad.getOperand()
                           .getType()
                           .cast<RankedTensorType>()
                           .getShape()[padDim];
        resultShape.push_back(padSize);
        if (low == 0 && high == 0 && interior == 0) {
          resultidx++;
          continue;
        }

        resultDimsToPad.emplace_back(resultidx, low, high, interior);
        resultidx++;
      }

      if (!otherIsLHS) {
        for (auto dim : otherResultDimensions) {
          resultidx++;
          resultShape.push_back(
              otherArg.getType().cast<RankedTensorType>().getShape()[dim]);
        }
      }
    }

    if (!resultDimsToPad.empty() && !postPad)
      return failure();

    if (otherDimsToSlice.empty() && resultDimsToPad.empty()) {
      return rewriter.notifyMatchFailure(op,
                                         "contracting dimensions not padded");
    }

    Value nextOtherArg = otherArg;
    if (!otherDimsToSlice.empty()) {
      SmallVector<int64_t> sliceLow, sliceHigh, sliceStride;
      for (auto &&[pos, size] :
           llvm::enumerate(otherArg.getType().cast<TensorType>().getShape())) {
        std::optional<std::tuple<int64_t, int64_t, int64_t, int64_t>> it;
        for (auto tup : otherDimsToSlice)
          if (std::get<0>(tup) == pos)
            it = tup;
        if (!it) {
          sliceLow.push_back(0);
          sliceHigh.push_back(size);
          sliceStride.push_back(1);
          continue;
        }

        sliceLow.push_back(std::get<1>(*it));
        sliceHigh.push_back(size - std::get<2>(*it));
        sliceStride.push_back(std::get<3>(*it) + 1);
      }

      auto slice = rewriter.create<stablehlo::SliceOp>(
          op.getLoc(), otherArg, sliceLow, sliceHigh, sliceStride);
      nextOtherArg = slice.getResult();
    }

    Value res = rewriter.create<stablehlo::DotGeneralOp>(
        op.getLoc(),
        RankedTensorType::get(resultShape, op.getType().getElementType()),
        otherIsLHS ? nextOtherArg : pad.getOperand(),
        otherIsLHS ? pad.getOperand() : nextOtherArg,
        op.getDotDimensionNumbersAttr(), op.getPrecisionConfigAttr(),
        op.getAlgorithmAttr());

    if (!resultDimsToPad.empty()) {
      SmallVector<int64_t> low(op.getType().getShape().size(), 0);
      SmallVector<int64_t> high(op.getType().getShape().size(), 0);
      SmallVector<int64_t> interior(op.getType().getShape().size(), 0);
      for (auto &&[idx, lval, hval, ival] : resultDimsToPad) {
        low[idx] = lval;
        high[idx] = hval;
        interior[idx] = ival;
      }
      res = rewriter.create<stablehlo::PadOp>(op.getLoc(), op.getType(), res,
                                              pad.getPaddingValue(), low, high,
                                              interior);
    }
    rewriter.replaceOp(op, res);
    return success();
  }
};

LogicalResult sliceReshapeHelper(stablehlo::SliceOp op,
                                 SmallVectorImpl<int64_t> &starts,
                                 SmallVectorImpl<int64_t> &limits,
                                 SmallVectorImpl<int64_t> &strides) {
  auto reshape = op.getOperand().getDefiningOp<stablehlo::ReshapeOp>();
  if (!reshape) {
    return failure();
  }

  assert(starts.size() == 0);
  assert(limits.size() == 0);
  assert(strides.size() == 0);

  auto reshapeOperandType = reshape.getOperand().getType().cast<TensorType>();
  auto reshapeType = reshape.getType().cast<TensorType>();
  size_t indim = 0;
  size_t outdim = 0;
  while (indim < reshapeOperandType.getShape().size() &&
         outdim < reshapeType.getShape().size()) {
    if (reshapeOperandType.getShape()[indim] ==
        reshapeType.getShape()[outdim]) {
      starts.push_back(op.getStartIndices()[outdim]);
      limits.push_back(op.getLimitIndices()[outdim]);
      strides.push_back(op.getStrides()[outdim]);
      indim++;
      outdim++;
      continue;
    }
    if (reshapeOperandType.getShape()[indim] == 1) {
      starts.push_back(0);
      limits.push_back(1);
      strides.push_back(1);
      indim++;
      continue;
    }
    if (reshapeType.getShape()[outdim] == 1) {
      if (op.getStartIndices()[outdim] != 0)
        return failure();
      if (op.getLimitIndices()[outdim] != 1)
        return failure();
      if (op.getStrides()[outdim] != 1)
        return failure();
      outdim++;
      continue;
    }
    return failure();
  }
  while (indim < reshapeOperandType.getShape().size()) {
    if (reshapeOperandType.getShape()[indim] != 1)
      return failure();
    // It's a full slice of the original dimension.
    starts.push_back(0);
    limits.push_back(1);
    strides.push_back(1);
    indim++;
  }
  while (outdim < reshapeType.getShape().size()) {
    if (reshapeType.getShape()[outdim] != 1)
      return failure();
    if (op.getStartIndices()[outdim] != 0)
      return failure();
    if (op.getLimitIndices()[outdim] != 1)
      return failure();
    if (op.getStrides()[outdim] != 1)
      return failure();
    outdim++;
  }
  return success();
}

struct SliceReshape : public OpRewritePattern<stablehlo::SliceOp> {
  using OpRewritePattern<stablehlo::SliceOp>::OpRewritePattern;

  LogicalResult matchAndRewrite(stablehlo::SliceOp op,
                                PatternRewriter &rewriter) const final {
    auto reshape = op.getOperand().getDefiningOp<stablehlo::ReshapeOp>();
    if (!reshape) {
      return rewriter.notifyMatchFailure(op, "defining op is not a reshape");
    }
    if (!llvm::hasSingleElement(reshape->getUsers()))
      return failure();

    SmallVector<int64_t> starts, limits, strides;
    if (!sliceReshapeHelper(op, starts, limits, strides).succeeded())
      return failure();

    auto newSlice = rewriter.create<stablehlo::SliceOp>(
        op->getLoc(), reshape.getOperand(), starts, limits, strides);
    auto newReshape = rewriter.create<stablehlo::ReshapeOp>(
        reshape->getLoc(), op.getResult().getType(), newSlice.getResult());
    rewriter.replaceOp(op, newReshape);

    return success();
  }
};

// slice(reshape(pad x)) -> pad(slice x)
struct SliceReshapePad final : OpRewritePattern<mlir::stablehlo::SliceOp> {
  using OpRewritePattern::OpRewritePattern;

  LogicalResult matchAndRewrite(mlir::stablehlo::SliceOp op,
                                PatternRewriter &rewriter) const override {
    auto type = dyn_cast<RankedTensorType>(op.getType());
    if (!type)
      return failure();

    auto reshape = op.getOperand().getDefiningOp<stablehlo::ReshapeOp>();
    if (!reshape)
      return failure();

    auto pad = reshape.getOperand().getDefiningOp<stablehlo::PadOp>();
    if (!pad)
      return failure();

    SmallVector<int64_t> starts, limits, strides;
    if (!sliceReshapeHelper(op, starts, limits, strides).succeeded())
      return failure();

    SmallVector<int64_t> start;
    SmallVector<int64_t> end;
    SmallVector<int64_t> step;

    SmallVector<int64_t> lpads;
    SmallVector<int64_t> hpads;
    SmallVector<int64_t> interiors;

    bool needspad = false;
    bool broadcastres = false;
    if (!slicePadHelper(pad, starts, limits, strides, start, end, step, lpads,
                        hpads, interiors, broadcastres, needspad)
             .succeeded())
      return failure();

    if (broadcastres) {
      rewriter.replaceOpWithNewOp<stablehlo::BroadcastInDimOp>(
          op, op.getType(), pad.getPaddingValue(),
          rewriter.getDenseI64ArrayAttr({}));
      return success();
    }

    if (needspad && !llvm::hasSingleElement(pad->getUsers()) &&
        !llvm::hasSingleElement(reshape->getUsers()))
      return failure();

    mlir::Value nslice = rewriter.create<stablehlo::SliceOp>(
        op.getLoc(), pad.getOperand(), start, end, step);
    if (needspad) {
      nslice = rewriter.create<stablehlo::PadOp>(
          op.getLoc(), nslice, pad.getPaddingValue(), lpads, hpads, interiors);
    }
    rewriter.replaceOpWithNewOp<stablehlo::ReshapeOp>(op, op.getType(), nslice);
    return success();
  }
};

struct SliceReshapeConcat : public OpRewritePattern<stablehlo::SliceOp> {
  using OpRewritePattern<stablehlo::SliceOp>::OpRewritePattern;

  LogicalResult matchAndRewrite(stablehlo::SliceOp op,
                                PatternRewriter &rewriter) const override {
    auto reshape = op.getOperand().getDefiningOp<stablehlo::ReshapeOp>();
    if (!reshape)
      return failure();

    if (!llvm::hasSingleElement(reshape->getUsers()))
      return failure();

    auto concat =
        reshape.getOperand().getDefiningOp<stablehlo::ConcatenateOp>();
    if (!concat)
      return failure();

    SmallVector<int64_t> starts, limits, strides;
    if (!sliceReshapeHelper(op, starts, limits, strides).succeeded())
      return failure();

    auto dim = concat.getDimension();

    SmallVector<Value> postConcat;
    if (!sliceConcatHelper(concat, rewriter, starts, limits, strides,
                           postConcat)
             .succeeded())
      return failure();

    auto c2 = rewriter.create<stablehlo::ConcatenateOp>(concat.getLoc(),
                                                        postConcat, dim);
    rewriter.replaceOpWithNewOp<stablehlo::ReshapeOp>(op, op.getType(), c2);
    return success();
  }
};

struct SliceReshapeElementwise final
    : OpRewritePattern<mlir::stablehlo::SliceOp> {
  using OpRewritePattern::OpRewritePattern;

  LogicalResult matchAndRewrite(mlir::stablehlo::SliceOp op,
                                PatternRewriter &rewriter) const override {
    auto reshape = op.getOperand().getDefiningOp<stablehlo::ReshapeOp>();
    if (!reshape)
      return failure();

    if (!llvm::hasSingleElement(reshape->getUsers()))
      return failure();
    auto elem = reshape.getOperand().getDefiningOp();
    if (!elem)
      return failure();
    if (!elem->hasTrait<mlir::OpTrait::Elementwise>())
      return failure();
    if (!llvm::hasSingleElement(elem->getUsers()))
      return failure();

    SmallVector<int64_t> starts, limits, strides;
    if (!sliceReshapeHelper(op, starts, limits, strides).succeeded())
      return failure();

    SmallVector<Value> ops;
    for (auto v : elem->getOperands()) {
      ops.push_back(rewriter.create<stablehlo::SliceOp>(op.getLoc(), v, starts,
                                                        limits, strides));
    }
    SmallVector<int64_t> sizes;
    for (auto &&[start, stop, stride] : llvm::zip(starts, limits, strides))
      sizes.push_back((stop - start) / stride);
    auto nex = rewriter.create(
        elem->getLoc(), elem->getName().getIdentifier(), ValueRange(ops),
        TypeRange(RankedTensorType::get(
            sizes, reshape.getOperand().getType().getElementType())),
        elem->getAttrs(), {}, {});
    rewriter.replaceOpWithNewOp<stablehlo::ReshapeOp>(op, op.getType(),
                                                      nex->getResult(0));
    return success();
  }
};

// slice(transpose x) -> transpose(slice x)
struct SliceReshapeTranspose final
    : OpRewritePattern<mlir::stablehlo::SliceOp> {
  using OpRewritePattern::OpRewritePattern;

  LogicalResult matchAndRewrite(mlir::stablehlo::SliceOp op,
                                PatternRewriter &rewriter) const override {
    auto type = dyn_cast<RankedTensorType>(op.getType());
    if (!type)
      return failure();

    auto reshape = op.getOperand().getDefiningOp<stablehlo::ReshapeOp>();
    if (!reshape)
      return failure();

    if (!llvm::hasSingleElement(reshape->getUsers()))
      return failure();

    auto transpose =
        reshape.getOperand().getDefiningOp<stablehlo::TransposeOp>();
    if (!transpose || !llvm::hasSingleElement(transpose->getUsers()))
      return failure();

    SmallVector<int64_t> starts, limits, strides;
    if (!sliceReshapeHelper(op, starts, limits, strides).succeeded())
      return failure();

    auto newslice =
        sliceTransposeHelper(transpose, rewriter, starts, limits, strides);
    auto newtransp = rewriter.create<stablehlo::TransposeOp>(
        transpose.getLoc(), newslice, transpose.getPermutation());
    rewriter.replaceOpWithNewOp<stablehlo::ReshapeOp>(op, op.getType(),
                                                      newtransp);
    return success();
  }
};

struct SliceReshapeDotGeneral : public OpRewritePattern<stablehlo::SliceOp> {
  using OpRewritePattern<stablehlo::SliceOp>::OpRewritePattern;

  LogicalResult matchAndRewrite(stablehlo::SliceOp op,
                                PatternRewriter &rewriter) const final {
    auto reshape = op.getOperand().getDefiningOp<stablehlo::ReshapeOp>();
    if (!reshape)
      return failure();

    if (!llvm::hasSingleElement(reshape->getUsers()))
      return failure();

    auto dot = reshape.getOperand().getDefiningOp<stablehlo::DotGeneralOp>();
    if (!dot) {
      return rewriter.notifyMatchFailure(op, "defining op is not a reshape");
    }
    if (!llvm::hasSingleElement(dot->getUsers()))
      return failure();

    SmallVector<int64_t> starts, limits, strides;
    if (!sliceReshapeHelper(op, starts, limits, strides).succeeded())
      return failure();

    auto &&[lhs2, rhs2, resTy] =
        sliceDotGeneralHelper(dot, starts, limits, strides, rewriter);

    Value operands[2] = {lhs2, rhs2};
    auto newdot = rewriter.create<stablehlo::DotGeneralOp>(
        op.getLoc(), TypeRange(resTy), operands, dot->getAttrs());

    rewriter.replaceOpWithNewOp<stablehlo::ReshapeOp>(op, op.getType(), newdot);
    return success();
  }
};

struct SliceReshapeSlice final : OpRewritePattern<mlir::stablehlo::SliceOp> {
  using OpRewritePattern::OpRewritePattern;

  LogicalResult matchAndRewrite(mlir::stablehlo::SliceOp op,
                                PatternRewriter &rewriter) const override {
    auto reshape = op.getOperand().getDefiningOp<stablehlo::ReshapeOp>();
    if (!reshape)
      return failure();

    if (!llvm::hasSingleElement(reshape->getUsers()))
      return failure();

    auto prev = reshape.getOperand().getDefiningOp<stablehlo::SliceOp>();
    if (!prev)
      return failure();

    SmallVector<int64_t> starts, limits, strides;
    if (!sliceReshapeHelper(op, starts, limits, strides).succeeded())
      return failure();

    sliceSliceHelper(prev, starts, limits, strides);
    auto newslice = rewriter.create<stablehlo::SliceOp>(
        op.getLoc(), prev.getOperand(), starts, limits, strides);
    rewriter.replaceOpWithNewOp<stablehlo::ReshapeOp>(op, op.getType(),
                                                      newslice);
    return success();
  }
};
} // namespace

// Rewritten from
// https://github.com/openxla/stablehlo/blob/4f180d3c2236a15f82f29aad1b47f6ea2c14fc52/stablehlo/reference/Ops.cpp#L1381
// using https://openxla.org/xla/operation_semantics#gather
// becuase xla/openxla differ in semantics
stablehlo::Index index(stablehlo::Tensor tensor) {
  stablehlo::Index result;
  for (auto it = tensor.index_begin(); it != tensor.index_end(); ++it)
    result.push_back(tensor.get(*it).getIntegerValue().getSExtValue());
  return result;
}

stablehlo::Tensor sliceOp(const stablehlo::Tensor &operand,
                          const stablehlo::Index &index) {
  using namespace stablehlo;
  Sizes start, limit;
  for (auto i = 0; i < operand.getRank(); ++i) {
    if (index[i] == -1) {
      start.push_back(0);
      limit.push_back(operand.getShape()[i]);
    } else {
      start.push_back(index[i]);
      limit.push_back(index[i] + 1);
    }
  }
  Sizes strides(operand.getRank(), 1);

  SmallVector<Type> inferredTypes;
  Builder builder(operand.getType().getContext());
  auto inferStatus = hlo::inferSliceOp({}, operand.getType(), start, limit,
                                       strides, inferredTypes);
  (void)inferStatus;
  assert(!failed(inferStatus));

  return stablehlo::sliceOp(operand, start, strides,
                            inferredTypes[0].cast<mlir::ShapedType>());
}

stablehlo::Tensor mygatherOp(const stablehlo::Tensor &operand,
                             const stablehlo::Tensor &startIndices,
                             const stablehlo::Axes &offsetDims,
                             const stablehlo::Axes &collapsedSliceDims,
                             const stablehlo::Axes &startIndexMap,
                             stablehlo::Axis indexVectorDim,
                             const stablehlo::Sizes &sliceSizes,
                             bool indicesAreSorted, ShapedType resultType) {
  using namespace stablehlo;
  constexpr int64_t kColon = -1;

  Tensor result(resultType);
  Axes batchDims;
  for (auto d : result.getAxes())
    if (!llvm::is_contained(offsetDims, d))
      batchDims.push_back(d);

  for (auto resultIt = result.index_begin(); resultIt != result.index_end();
       ++resultIt) {
    auto resultIndex = *resultIt;

    Index batchIndex;
    for (auto d : batchDims)
      batchIndex.push_back(resultIndex[d]);

    auto startIndicesIndex = batchIndex;
    if (indexVectorDim < startIndices.getRank())
      startIndicesIndex.insert(startIndicesIndex.begin() + indexVectorDim,
                               kColon);
    auto startIndex = index(sliceOp(startIndices, startIndicesIndex));

    Index fullStartIndex(operand.getRank(), 0);
    for (auto dOperand : operand.getAxes()) {
      auto dStartIt = llvm::find(startIndexMap, dOperand);
      if (dStartIt == startIndexMap.end())
        continue;
      auto dStart = dStartIt - startIndexMap.begin();
      fullStartIndex[dOperand] = std::clamp<int64_t>(
          startIndex[dStart], 0ll,
          operand.getShape()[dOperand] - sliceSizes[dOperand]);
    }

    Index offsetIndex;
    for (auto d : offsetDims)
      offsetIndex.push_back(resultIndex[d]);

    // Change here
    Index fullOffsetIndex(operand.getRank(), 0);
    {
      size_t remapped_idx = 0;
      for (auto off : offsetDims) {
        while (llvm::is_contained(collapsedSliceDims, remapped_idx))
          remapped_idx++;
        fullOffsetIndex[remapped_idx] = off;
      }
    }
    // End change

    auto operandIndex = fullStartIndex + fullOffsetIndex;
    result.set(resultIndex, operand.get(operandIndex));
  }
  return result;
}

bool is_iota(ArrayRef<int64_t> idx) {
  for (auto en : llvm::enumerate(idx))
    if (en.index() != en.value())
      return false;
  return true;
}

/// Converts gather ops to slice ops in case we have a single set of constant
/// indices.
struct GatherSimplify final : OpRewritePattern<mlir::stablehlo::GatherOp> {
  using OpRewritePattern::OpRewritePattern;

  LogicalResult matchAndRewrite(mlir::stablehlo::GatherOp op,
                                PatternRewriter &rewriter) const override {

    auto operand = op.getOperand();
    auto offsetDims = op.getDimensionNumbers().getOffsetDims();
    auto collapsedSliceDims = op.getDimensionNumbers().getCollapsedSliceDims();
    auto startIndexMap = op.getDimensionNumbers().getStartIndexMap();
    auto indexVectorDim = op.getDimensionNumbers().getIndexVectorDim();
    auto sliceSizes = op.getSliceSizes();
    auto indicesAreSorted = op.getIndicesAreSorted();

    DenseIntElementsAttr startIndicesCst;
    if (!matchPattern(op.getStartIndices(), m_Constant(&startIndicesCst)))
      return failure();

    {
      DenseIntElementsAttr operandVals;
      if (matchPattern(operand, m_Constant(&operandVals))) {
        auto out = mygatherOp(
            stablehlo::constantOp(operandVals),
            stablehlo::constantOp(startIndicesCst), stablehlo::Axes(offsetDims),
            stablehlo::Axes(collapsedSliceDims), stablehlo::Axes(startIndexMap),
            stablehlo::Axis(indexVectorDim), stablehlo::Sizes(sliceSizes),
            indicesAreSorted, op.getType());

        rewriter.replaceOpWithNewOp<stablehlo::ConstantOp>(op, op.getType(),
                                                           fromTensor(out));
        return success();
      }
    }

    /*
    SmallVector<int64_t> batchDims;
    for (auto d : result.getAxes())
    if (!llvm::is_contained(offsetDims, d)) batchDims.push_back(d);

for (auto resultIt = result.index_begin(); resultIt != result.index_end();
   ++resultIt) {
auto resultIndex = *resultIt;

Index batchIndex;
for (auto d : batchDims) batchIndex.push_back(resultIndex[d]);

auto startIndicesIndex = batchIndex;
if (indexVectorDim < startIndices.getRank())
  startIndicesIndex.insert(startIndicesIndex.begin() + indexVectorDim,
                           kColon);
auto startIndex = evalIndex(evalSliceOp(startIndices, startIndicesIndex));

SmallVector<int64_t> fullStartIndex(operand.getRank(), 0);
for (auto dOperand : operand.getAxes()) {
  auto dStartIt = llvm::find(startIndexMap, dOperand);
  if (dStartIt == startIndexMap.end()) continue;
  auto dStart = dStartIt - startIndexMap.begin();
  fullStartIndex[dOperand] = std::clamp<int64_t>(
      startIndex[dStart], 0ll,
      operand.getShape()[dOperand] - sliceSizes[dOperand]);
}

Index offsetIndex;
for (auto d : offsetDims) offsetIndex.push_back(resultIndex[d]);

Index fullOffsetIndex(offsetIndex.size() + collapsedSliceDims.size(), 0);
for (size_t i = 0, oi = 0; i < fullOffsetIndex.size(); ++i) {
  if (llvm::is_contained(collapsedSliceDims, i)) continue;
  fullOffsetIndex[i] = offsetIndex[oi++];
}

auto operandIndex = fullStartIndex + fullOffsetIndex;
result.set(resultIndex, operand.get(operandIndex));
}


mlir::stablehlo::GatherDimensionNumbersAttr dnums =
    gather.getDimensionNumbers();
if (dnums.getIndexVectorDim() != 0 || index.getType().getRank() > 1)
  return failure();

// TODO: Remove when the verifier catches this case that is
// invalid if all previous condition holds.
if (index.getNumElements() !=
    static_cast<int64_t>(dnums.getStartIndexMap().size())) {
  return failure();
}

auto operandType = gather->getOperand(0).getType().cast<RankedTensorType>();
if (!operandType.hasStaticShape()) return failure();

auto sliceEnd = llvm::to_vector(gather.getSliceSizes());
SmallVector<int64_t> sliceStart(sliceEnd.size(), 0);
for (auto [mapIndex, value] :
     llvm::zip_equal(dnums.getStartIndexMap(), index.getValues<APInt>())) {
  // Clamp the indices within bounds to faithfully mirror gather semantics.
  int64_t offset =
      std::clamp(value.getSExtValue(), static_cast<int64_t>(0),
                 operandType.getDimSize(mapIndex) - sliceEnd[mapIndex]);
  sliceStart[mapIndex] += offset;
  sliceEnd[mapIndex] += offset;
}

SmallVector<int64_t> sliceStride(sliceEnd.size(), 1);
SmallVector<int64_t> sliceShape(sliceEnd.size());
for (auto [shapeElem, startElem, endElem] :
     llvm::zip_equal(sliceShape, sliceStart, sliceEnd)) {
  shapeElem = endElem - startElem;
}

Type elementType = gather.getType().getElementType();
auto sliceType = RankedTensorType::get(sliceShape, elementType);
Value result = rewriter.create<mlir::stablehlo::SliceOp>(
    gather.getLoc(), sliceType, gather.getOperand(),
    rewriter.getDenseI64ArrayAttr(sliceStart),
    rewriter.getDenseI64ArrayAttr(sliceEnd),
    rewriter.getDenseI64ArrayAttr(sliceStride));

ArrayRef<int64_t> collapsedSliceDims = dnums.getCollapsedSliceDims();
if (!collapsedSliceDims.empty()) {
  llvm::SmallVector<int64_t> reshapeShape;
  for (auto [idx, dim] : llvm::enumerate(sliceShape)) {
    if (!llvm::is_contained(collapsedSliceDims, idx))
      reshapeShape.push_back(dim);
  }
  auto reshapeType = RankedTensorType::get(reshapeShape, elementType);
  result = rewriter.create<mlir::stablehlo::ReshapeOp>(gather.getLoc(),
                                                       reshapeType, result);
}

result.setType(gather.getType());
rewriter.replaceOp(gather, result);
return success();
*/
    return failure();
  }
};

template <typename T> struct CSE final : OpRewritePattern<T> {
  using OpRewritePattern<T>::OpRewritePattern;

  LogicalResult matchAndRewrite(T op,
                                PatternRewriter &rewriter) const override {
    if (op->getNumOperands() > 0)
      for (auto nop : op->getOperand(0).getUsers()) {
        if (nop == op)
          continue;
        if (!isa<T>(nop))
          continue;
        if (!OperationEquivalence::isEquivalentTo(
                op, nop, OperationEquivalence::IgnoreLocations))
          continue;
        if (nop->getBlock() != op->getBlock())
          continue;
        if (nop->isBeforeInBlock(op)) {
          rewriter.replaceOp(op, nop);
          return success();
        } else {
          rewriter.replaceOp(nop, op);
          return success();
        }
      }
    return failure();
  }
};

struct ConstPropThroughBarrier final
    : OpRewritePattern<mlir::stablehlo::OptimizationBarrierOp> {
  using OpRewritePattern::OpRewritePattern;

  LogicalResult matchAndRewrite(mlir::stablehlo::OptimizationBarrierOp op,
                                PatternRewriter &rewriter) const override {

    SmallVector<Value> replacements;
    bool changed = false;
    for (auto &&[res, inp] : llvm::zip(op.getResults(), op.getOperands())) {
      if (inp.getDefiningOp<stablehlo::ConstantOp>()) {
        changed = true;
      } else if (res.use_empty()) {
        changed = true;
      } else {
        replacements.push_back(inp);
      }
    }
    if (!changed) {
      return failure();
    }

    auto nop = rewriter.create<stablehlo::OptimizationBarrierOp>(op.getLoc(),
                                                                 replacements);

    size_t idx = 0;
    SmallVector<Value> results;
    for (auto &&[res, inp] : llvm::zip(op.getResults(), op.getOperands())) {
      if (res.use_empty() || inp.getDefiningOp<stablehlo::ConstantOp>()) {
        results.push_back(inp);
      } else {
        results.push_back(nop->getResult(idx));
        idx++;
      }
    }
    rewriter.replaceOp(op, results);
    return success();
  }
};

//////////////// Imported from stablehlo
static bool isIotaRange(ArrayRef<int64_t> dims) {
  return llvm::all_of(llvm::enumerate(dims), [](const auto &it) {
    return static_cast<int64_t>(it.index()) == it.value();
  });
}

/// Matches when either of the submatchers match.
template <typename MatcherA, typename MatcherB> struct m_AnyOf {
  m_AnyOf(MatcherA a, MatcherB b) : matcherA(a), matcherB(b) {}

  bool match(Operation *op) { return matcherA.match(op) || matcherB.match(op); }

  MatcherA matcherA;
  MatcherB matcherB;
};

template <typename MatcherA, typename MatcherB>
m_AnyOf(MatcherA, MatcherB) -> m_AnyOf<MatcherA, MatcherB>;

/// Binary constant folder that used a generic folder function to handle both
/// ints and floats.
template <typename Fn>
static TypedAttr foldBinaryOpIntOrFloat(TypedAttr lhs, TypedAttr rhs,
                                        Fn &&folder) {
  Attribute operands[2] = {lhs, rhs};
  Type elemTy = getElementTypeOrSelf(lhs);

  Attribute res;
  if (isa<IntegerType>(elemTy))
    res = constFoldBinaryOp<IntegerAttr, IntegerAttr::ValueType, void>(operands,
                                                                       folder);
  if (isa<FloatType>(elemTy))
    res = constFoldBinaryOp<FloatAttr, FloatAttr::ValueType, void>(operands,
                                                                   folder);
  if (res)
    return res.cast<TypedAttr>();

  return nullptr;
}

static mlir::stablehlo::ComparisonDirection
invertDirection(mlir::stablehlo::ComparisonDirection direction) {
  using mlir::stablehlo::ComparisonDirection;

  switch (direction) {
  case ComparisonDirection::EQ:
  case ComparisonDirection::NE:
    return direction;
  case ComparisonDirection::GE:
    return ComparisonDirection::LE;
  case ComparisonDirection::GT:
    return ComparisonDirection::LT;
  case ComparisonDirection::LE:
    return ComparisonDirection::GE;
  case ComparisonDirection::LT:
    return ComparisonDirection::GT;
  }

  llvm::report_fatal_error("Unhandled case");
}

static APInt calculateComp(mlir::stablehlo::ComparisonType kind,
                           mlir::stablehlo::ComparisonDirection direction,
                           const APInt &lhs, const APInt &rhs) {
  using mlir::stablehlo::ComparisonDirection;
  using mlir::stablehlo::ComparisonType;
  assert(llvm::is_contained({ComparisonType::SIGNED, ComparisonType::UNSIGNED},
                            kind) &&
         "Not an integer comparison");

  auto asBit = [](bool value) {
    return value ? APInt::getAllOnes(1) : APInt::getZero(1);
  };

  switch (direction) {
  case ComparisonDirection::EQ:
    return asBit(lhs == rhs);
  case ComparisonDirection::NE:
    return asBit(lhs != rhs);
  case ComparisonDirection::GE:
    return asBit(kind == ComparisonType::SIGNED ? lhs.sge(rhs) : lhs.uge(rhs));
  case ComparisonDirection::GT:
    return asBit(kind == ComparisonType::SIGNED ? lhs.sgt(rhs) : lhs.ugt(rhs));
  case ComparisonDirection::LE:
    return asBit(kind == ComparisonType::SIGNED ? lhs.sle(rhs) : lhs.ule(rhs));
  case ComparisonDirection::LT:
    return asBit(kind == ComparisonType::SIGNED ? lhs.slt(rhs) : lhs.ult(rhs));
  }

  llvm_unreachable("Unhandled case");
}

struct CompareOpCanon final : OpRewritePattern<mlir::stablehlo::CompareOp> {
  using OpRewritePattern::OpRewritePattern;

  LogicalResult matchAndRewrite(mlir::stablehlo::CompareOp op,
                                PatternRewriter &rewriter) const override {
    RankedTensorType type = op.getType();

    {
      DenseElementsAttr lhs;
      matchPattern(op.getLhs(), m_Constant(&lhs));
      DenseElementsAttr rhs;
      matchPattern(op.getRhs(), m_Constant(&rhs));
      if (lhs && rhs) {
        bool isSplat = lhs.isSplat() && rhs.isSplat();
        auto ty = isSplat
                      ? RankedTensorType::get({}, op.getType().getElementType())
                      : op.getType();
        auto out = fromTensor(mlir::stablehlo::compareOp(
            isSplat
                ? stablehlo::makeTensor(lhs.resizeSplat(RankedTensorType::get(
                      {}, lhs.getType().getElementType())))
                : mlir::stablehlo::constantOp(lhs),
            isSplat
                ? stablehlo::makeTensor(rhs.resizeSplat(RankedTensorType::get(
                      {}, rhs.getType().getElementType())))
                : mlir::stablehlo::constantOp(rhs),
            op.getComparisonDirection(), ty));
        if (isSplat)
          out = out.resizeSplat(op.getType());

        rewriter.replaceOpWithNewOp<stablehlo::ConstantOp>(op, op.getType(),
                                                           out);
        return success();
      }
    }

    // Bail out on non-integer comparison.
    // TODO: Support more comparison types.
    using mlir::stablehlo::ComparisonType;
    std::optional<ComparisonType> compType = op.getCompareType();
    if (!compType ||
        !llvm::is_contained({ComparisonType::SIGNED, ComparisonType::UNSIGNED},
                            *compType)) {
      return failure();
    }

    using mlir::stablehlo::ComparisonDirection;
    ComparisonDirection direction = op.getComparisonDirection();
    Value lhs = op.getLhs();
    Value rhs = op.getRhs();

    if (lhs == rhs) {
      switch (direction) {
      case ComparisonDirection::EQ:
      case ComparisonDirection::GE:
      case ComparisonDirection::LE: {
        rewriter.replaceOpWithNewOp<mlir::stablehlo::ConstantOp>(
            op, SplatElementsAttr::get(type, rewriter.getBoolAttr(true)));
        return success();
      }
      case ComparisonDirection::GT:
      case ComparisonDirection::LT:
      case ComparisonDirection::NE: {
        rewriter.replaceOpWithNewOp<mlir::stablehlo::ConstantOp>(
            op, rewriter.getZeroAttr(type));
        return success();
      }
      }
      llvm_unreachable("Unhandled case");
    }

    TypedAttr lhsAttr;
    matchPattern(lhs, m_Constant(&lhsAttr));

    TypedAttr rhsAttr;
    matchPattern(rhs, m_Constant(&rhsAttr));

    // The canonical form has the constant operand as the RHS.
    if (lhsAttr && !rhsAttr) {
      rewriter.modifyOpInPlace(op, [&op, direction, lhs, rhs] {
        op.setComparisonDirection(invertDirection(direction));
        op->setOperands(ValueRange{rhs, lhs});
      });
      return success();
    }

    if (Attribute res;
        lhsAttr && rhsAttr &&
        (res = constFoldBinaryOp<IntegerAttr, IntegerAttr::ValueType, void>(
             ArrayRef<Attribute>({lhsAttr, rhsAttr}), op.getType(),
             [direction, kind = *compType](const APInt &a, const APInt &b) {
               return calculateComp(kind, direction, a, b);
             }))) {
      rewriter.replaceOpWithNewOp<mlir::stablehlo::ConstantOp>(op, res);
      return success();
    }

    return failure();
  }
};

struct SelectOpCanon final : OpRewritePattern<mlir::stablehlo::SelectOp> {
  using OpRewritePattern::OpRewritePattern;
  size_t max_constant_expansion;
  SelectOpCanon(size_t max_constant_expansion, MLIRContext *context,
                PatternBenefit benefit = 1,
                ArrayRef<StringRef> generatedNames = {})
      : OpRewritePattern(context, benefit, generatedNames),
        max_constant_expansion(max_constant_expansion) {}
  LogicalResult matchAndRewrite(mlir::stablehlo::SelectOp op,
                                PatternRewriter &rewriter) const override {
    RankedTensorType type = op.getType();

    Value trueVal = op.getOnTrue();
    Value falseVal = op.getOnFalse();

    // Eliminate select with two identical outcomes.
    if (trueVal == falseVal) {
      rewriter.replaceOp(op, trueVal);
      return success();
    }

    // Simplify when the condition is a constant.
    Value pred = op.getPred();
    ElementsAttr cond;
    if (!matchPattern(pred, m_Constant(&cond)))
      return failure();

    // Handle splat predicate and select either `trueVal` or `falseVal`.
    if (cond.isSplat()) {
      rewriter.replaceOp(op, cond.getSplatValue<bool>() ? trueVal : falseVal);
      return success();
    }

    // Handle elementwise selection when both outcomes are also constants. This
    // will create a new, likely non-splat constant.
    if (cond.getNumElements() > max_constant_expansion)
      return failure();

    ElementsAttr trueAttr;
    if (!matchPattern(trueVal, m_Constant(&trueAttr)))
      return failure();

    ElementsAttr falseAttr;
    if (!matchPattern(falseVal, m_Constant(&falseAttr)))
      return failure();

    SmallVector<Attribute> newValues;
    newValues.reserve(cond.getNumElements());
    for (auto [condElem, trueElem, falseElem] : llvm::zip_equal(
             cond.getValues<bool>(), trueAttr.getValues<Attribute>(),
             falseAttr.getValues<Attribute>())) {
      newValues.push_back(condElem ? trueElem : falseElem);
    }

    rewriter.replaceOpWithNewOp<mlir::stablehlo::ConstantOp>(
        op, DenseElementsAttr::get(type, newValues));
    return success();
  }
};

struct BroadcastInDimOpCanon final
    : OpRewritePattern<mlir::stablehlo::BroadcastInDimOp> {
  using OpRewritePattern::OpRewritePattern;

  LogicalResult matchAndRewrite(mlir::stablehlo::BroadcastInDimOp op,
                                PatternRewriter &rewriter) const override {
    RankedTensorType type = op.getType();

    TypedValue<RankedTensorType> operand = op.getOperand();
    RankedTensorType operandTy = operand.getType();

    // Fold when broadcast is a noop.
    auto dims = op.getBroadcastDimensions();
    bool isDimsIota = isIotaRange(dims);
    if (type == operandTy && isDimsIota) {
      rewriter.replaceOp(op, operand);
      return success();
    }

    // Handle splat broadcasts.
    if (SplatElementsAttr cstAttr;
        matchPattern(operand, m_Constant(&cstAttr))) {
      rewriter.replaceOpWithNewOp<mlir::stablehlo::ConstantOp>(
          op, SplatElementsAttr::get(op.getType(),
                                     cstAttr.getSplatValue<Attribute>()));
      return success();
    }

    if (operandTy.hasStaticShape() && type.hasStaticShape() &&
        type.getNumElements() == operandTy.getNumElements()) {
      // BroadcastInDim equivalent to reshape.
      if (isDimsIota) {
        rewriter.replaceOpWithNewOp<mlir::stablehlo::ReshapeOp>(op, type,
                                                                operand);
        return success();
      }
      // BroadcastInDim equivalent to transpose.
      if (type.getRank() == operandTy.getRank()) {
        rewriter.replaceOpWithNewOp<mlir::stablehlo::TransposeOp>(
            op, type, operand, dims);
        return success();
      }
    }

    // Eliminate redundant nested BroadcastInDim.
    if (auto definingOp =
            operand.getDefiningOp<mlir::stablehlo::BroadcastInDimOp>()) {
      auto newIndices = llvm::to_vector(
          llvm::map_range(definingOp.getBroadcastDimensions(),
                          [&dims](int64_t dim) { return dims[dim]; }));
      rewriter.replaceOpWithNewOp<mlir::stablehlo::BroadcastInDimOp>(
          op, type, definingOp.getOperand(), newIndices);
      return success();
    }

    return failure();
  }
};

struct ConcatenateOpCanon final
    : OpRewritePattern<mlir::stablehlo::ConcatenateOp> {
  using OpRewritePattern::OpRewritePattern;
  size_t max_constant_expansion;
  ConcatenateOpCanon(size_t max_constant_expansion, MLIRContext *context,
                     PatternBenefit benefit = 1,
                     ArrayRef<StringRef> generatedNames = {})
      : OpRewritePattern(context, benefit, generatedNames),
        max_constant_expansion(max_constant_expansion) {}
  LogicalResult matchAndRewrite(mlir::stablehlo::ConcatenateOp op,
                                PatternRewriter &rewriter) const override {
    RankedTensorType type = op.getType();
    if (!type.hasStaticShape())
      return failure();

    size_t numElems = type.getNumElements();
    if (numElems > max_constant_expansion)
      return failure();

    // Fold concatenate when all inputs are constants.
    OperandRange inputs = op.getInputs();
    SmallVector<DenseElementsAttr> constants(inputs.size());
    for (auto [input, constant] : llvm::zip_equal(inputs, constants)) {
      if (!matchPattern(input, m_Constant(&constant)))
        return failure();
    }

    uint64_t dim = op.getDimension();
    ArrayRef<int64_t> shape = type.getShape();
    int64_t topSize = std::accumulate(shape.begin(), shape.begin() + dim,
                                      int64_t{1}, std::multiplies<>{});

    SmallVector<Attribute> newElems;
    newElems.reserve(numElems);

    for (int64_t i = 0; i != topSize; ++i) {
      for (ElementsAttr attr : constants) {
        size_t bottomSize = attr.getNumElements() / topSize;
        auto begin = attr.value_begin<Attribute>() + (i * bottomSize);
        newElems.append(begin, begin + bottomSize);
      }
    }

    assert(newElems.size() == numElems);
    rewriter.replaceOpWithNewOp<mlir::stablehlo::ConstantOp>(
        op, DenseElementsAttr::get(op.getType(), newElems));
    return success();
  }
};

struct ConvertOpCanon final : OpRewritePattern<mlir::stablehlo::ConvertOp> {
  using OpRewritePattern::OpRewritePattern;

  LogicalResult matchAndRewrite(mlir::stablehlo::ConvertOp op,
                                PatternRewriter &rewriter) const override {
    // Check if this convert is a noop.
    if (op.getOperand().getType() != op.getType())
      return failure();

    rewriter.replaceOp(op, op.getOperand());
    return success();
  }
};

struct DivideSqrtToMultiplyRsqrt final
    : OpRewritePattern<mlir::stablehlo::DivOp> {
  using OpRewritePattern<mlir::stablehlo::DivOp>::OpRewritePattern;

  LogicalResult matchAndRewrite(mlir::stablehlo::DivOp op,
                                PatternRewriter &rewriter) const override {
    auto rhsOp = op.getRhs().getDefiningOp<stablehlo::SqrtOp>();
    if ((!rhsOp) || !rhsOp->hasOneUse())
      return failure();

    rewriter.replaceOpWithNewOp<stablehlo::MulOp>(
        op, op.getLhs(),
        rewriter.create<stablehlo::RsqrtOp>(op.getLoc(), rhsOp.getOperand()));
    return success();
  }
};

/// Does the same as PatternRewriter::replaceOpWithNewOp, but with a twist.
///
/// Sometimes, we want to replace an op with a new op and simultaneously refine
/// the result type from a dynamically-shaped type to a statically-shaped type.
/// (Search for usages of this function for examples).
//
/// Oftentimes, this works just fine because HLO is designed to accommodate
/// this kind of type refinements. But sometimes, this doesn't work - when
/// the op is used outside of the HLO dialect (e.g. in func.return). In these
/// cases, we insert a tensor.cast to smooth things out.
template <typename OpTy, typename... Args>
static OpTy refineOpWithNewOp(PatternRewriter &rewriter, Operation *op,
                              Args &&...args) {
  auto newOp = rewriter.create<OpTy>(op->getLoc(), std::forward<Args>(args)...);

  llvm::SmallVector<Value> replacementResults;
  assert(op->getNumResults() == newOp->getNumResults() &&
         "replacement op doesn't match results of original op");
  for (auto [opResult, newOpResult] :
       llvm::zip(op->getResults(), newOp->getResults())) {
    Value replacementResult = newOpResult;
    if (llvm::any_of(opResult.getUsers(), [&](Operation *user) {
          return user->getDialect() != op->getDialect();
        }))
      replacementResult = rewriter.create<mlir::tensor::CastOp>(
          op->getLoc(), opResult.getType(), newOpResult);
    replacementResults.push_back(replacementResult);
  }

  rewriter.replaceOp(op, replacementResults);
  return newOp;
}

/// If a DynamicBroadCastInDimOp is not actually dynamic, use an ordinary
/// BroadcastInDimOp.
struct DynamicBroadcastInDimOpNotActuallyDynamic final
    : OpRewritePattern<mlir::stablehlo::DynamicBroadcastInDimOp> {
  using OpRewritePattern::OpRewritePattern;

  LogicalResult matchAndRewrite(mlir::stablehlo::DynamicBroadcastInDimOp op,
                                PatternRewriter &rewriter) const override {
    RankedTensorType operandType = op.getOperand().getType();
    if (!operandType.hasStaticShape())
      return rewriter.notifyMatchFailure(op, "requires operand static shape");

    RankedTensorType type = op.getType();
    // output has static shape, replace with broadcast_in_dim
    if (type.hasStaticShape()) {
      rewriter.replaceOpWithNewOp<mlir::stablehlo::BroadcastInDimOp>(
          op, type, op.getOperand(), op.getBroadcastDimensionsAttr());
      return success();
    }

    // output_dimensions are constant, set output shape with output_dimensions,
    // then replace with broadcast_in_dim
    if (llvm::SmallVector<int64_t> shape;
        succeeded(hlo::matchInts(op.getOutputDimensions(), shape))) {
      refineOpWithNewOp<mlir::stablehlo::BroadcastInDimOp>(
          rewriter, op, RankedTensorType::get(shape, type.getElementType()),
          op.getOperand(), op.getBroadcastDimensionsAttr());
      return success();
    }
    return rewriter.notifyMatchFailure(
        op, "requires output static shape or constant broadcast dimensions");
  }
};

struct ChainedDynamicBroadcastInDimCanonicalization final
    : OpRewritePattern<mlir::stablehlo::DynamicBroadcastInDimOp> {
  using OpRewritePattern::OpRewritePattern;

  LogicalResult matchAndRewrite(mlir::stablehlo::DynamicBroadcastInDimOp bcast,
                                PatternRewriter &rewriter) const override {
    auto precedingBcast =
        bcast.getOperand()
            .getDefiningOp<mlir::stablehlo::DynamicBroadcastInDimOp>();
    if (!precedingBcast)
      return failure();

    // Compose broadcast dimensions.
    SmallVector<int64_t> composition;
    for (int64_t precedingDim : precedingBcast.getBroadcastDimensions()) {
      composition.push_back(bcast.getBroadcastDimensions()[precedingDim]);
    }
    auto composedBcastDims = rewriter.getDenseI64ArrayAttr(composition);

    rewriter.replaceOpWithNewOp<mlir::stablehlo::DynamicBroadcastInDimOp>(
        bcast, bcast.getType(), precedingBcast.getOperand(),
        bcast.getOutputDimensions(), composedBcastDims);
    return success();
  }
};

// If all dimensions are known to be nonexpanding from the attribute, replace
// the dynamic broadcast with a cast.
struct DynamicBroadcastInDimAllDimsNonExpanding final
    : OpRewritePattern<mlir::stablehlo::DynamicBroadcastInDimOp> {
  using OpRewritePattern::OpRewritePattern;

  LogicalResult matchAndRewrite(mlir::stablehlo::DynamicBroadcastInDimOp op,
                                PatternRewriter &rewriter) const override {
    RankedTensorType type = op.getType();

    if (!op.getKnownNonexpandingDimensions() ||
        static_cast<int64_t>(op.getKnownNonexpandingDimensions()->size()) !=
            type.getRank()) {
      return rewriter.notifyMatchFailure(
          op, "known_nonexpanding_dimensions don't cover all output dims");
    }

    auto cast = rewriter.createOrFold<tensor::CastOp>(op.getLoc(), type,
                                                      op.getOperand());
    rewriter.replaceOp(op, cast);
    return success();
  }
};

struct NoopReduceOpCanon final : OpRewritePattern<mlir::stablehlo::ReduceOp> {
  using OpRewritePattern::OpRewritePattern;

  LogicalResult matchAndRewrite(mlir::stablehlo::ReduceOp op,
                                PatternRewriter &rewriter) const override {
    // No dimensions to reduce.
    if (op.getDimensions().empty()) {
      rewriter.replaceOp(op, op.getInputs());
      return success();
    }

    // If all returned values in the ReduceOp region exists outside the
    // region, replace the ReduceOp with those values.
    if (auto retOp = dyn_cast<mlir::stablehlo::ReturnOp>(
            op.getBody().front().getTerminator())) {
      Region *retRegion = retOp->getParentRegion();
      if (llvm::any_of(retOp.getResults(), [retRegion](Value result) {
            return result.getParentRegion() == retRegion;
          }))
        return failure();

      SmallVector<Value> vals;
      DenseI64ArrayAttr empty = rewriter.getDenseI64ArrayAttr({});
      for (auto [res, opres] : llvm::zip(retOp.getResults(), op.getResults()))
        vals.push_back(rewriter.create<stablehlo::BroadcastInDimOp>(
            op.getLoc(), opres.getType(), res, empty));
      rewriter.replaceOp(op, vals);
      return success();
    }

    return failure();
  }
};

struct EmptyReduceOpCanon final : OpRewritePattern<mlir::stablehlo::ReduceOp> {
  using OpRewritePattern::OpRewritePattern;

  LogicalResult matchAndRewrite(mlir::stablehlo::ReduceOp op,
                                PatternRewriter &rewriter) const override {
    // We require all reduce shapes to be the same, up to the element types, so
    // we can just use the first operand and the first result as
    // representatives.
    auto elemTy = op.getInputs().getType().front().cast<RankedTensorType>();

    if (!llvm::is_contained(elemTy.getShape(), 0))
      return failure();

    Location loc = op.getLoc();
    DenseI64ArrayAttr empty = rewriter.getDenseI64ArrayAttr({});
    if (elemTy.hasStaticShape()) {
      SmallVector<Value> broadcasts(op.getNumResults());
      for (auto [bcast, init, outTy] : llvm::zip_equal(
               broadcasts, op.getInitValues(), op.getResultTypes())) {
        bcast = rewriter.create<mlir::stablehlo::BroadcastInDimOp>(loc, outTy,
                                                                   init, empty);
      }
      rewriter.replaceOp(op, broadcasts);
      return success();
    }

    SmallVector<Value> shapes;
    if (failed(op.reifyReturnTypeShapes(rewriter, op.getOperands(), shapes)))
      return failure();

    SmallVector<Value> broadcasts(op.getNumResults());
    for (auto [bcast, init, shape, outTy] : llvm::zip_equal(
             broadcasts, op.getInitValues(), shapes, op.getResultTypes())) {
      bcast = rewriter.create<mlir::stablehlo::DynamicBroadcastInDimOp>(
          loc, outTy, init, shape, empty);
    }
    rewriter.replaceOp(op, broadcasts);
    return success();
  }
};

struct DynamicReshapeOpCanon final
    : OpRewritePattern<mlir::stablehlo::DynamicReshapeOp> {
  using OpRewritePattern::OpRewritePattern;

  LogicalResult matchAndRewrite(mlir::stablehlo::DynamicReshapeOp op,
                                PatternRewriter &rewriter) const override {
    // This is a noop when the output type is already a static shape.
    RankedTensorType type = op.getType();
    if (!type.hasStaticShape())
      return failure();

    rewriter.replaceOpWithNewOp<mlir::stablehlo::ReshapeOp>(op, type,
                                                            op.getOperand());
    return success();
  }
};

struct GetTupleElementOpCanon final
    : OpRewritePattern<mlir::stablehlo::GetTupleElementOp> {
  using OpRewritePattern::OpRewritePattern;

  LogicalResult matchAndRewrite(mlir::stablehlo::GetTupleElementOp op,
                                PatternRewriter &rewriter) const override {
    auto tuple = op.getOperand().getDefiningOp<mlir::stablehlo::TupleOp>();
    if (!tuple)
      return failure();

    Value result = tuple.getOperand(op.getIndex());
    rewriter.replaceOp(op, result);
    return success();
  }
};

struct RealOpCanon final : OpRewritePattern<mlir::stablehlo::RealOp> {
  using OpRewritePattern::OpRewritePattern;

  LogicalResult matchAndRewrite(mlir::stablehlo::RealOp op,
                                PatternRewriter &rewriter) const override {
    auto elTy = op.getOperand().getType().getElementType();
    if (!isa<ComplexType>(elTy)) {
      rewriter.replaceAllUsesWith(op.getResult(), op.getOperand());
      return success();
    }

    auto complex = op.getOperand().getDefiningOp<mlir::stablehlo::ComplexOp>();
    if (!complex)
      return failure();

    rewriter.replaceOp(op, complex.getLhs());
    return success();
  }
};

struct ImagOpCanon final : OpRewritePattern<mlir::stablehlo::ImagOp> {
  using OpRewritePattern::OpRewritePattern;

  LogicalResult matchAndRewrite(mlir::stablehlo::ImagOp op,
                                PatternRewriter &rewriter) const override {
    auto elTy = op.getOperand().getType().getElementType();
    if (!isa<ComplexType>(elTy)) {
      rewriter.replaceOp(op, rewriter.create<stablehlo::ConstantOp>(
                                 op->getLoc(), makeAttr(op.getType(), 0)));
      return success();
    }

    auto complex = op.getOperand().getDefiningOp<mlir::stablehlo::ComplexOp>();
    if (!complex)
      return failure();

    rewriter.replaceOp(op, complex.getRhs());
    return success();
  }
};

// (conj (complex a, (neg b))) -> (complex a b)
struct ConjComplexNegate final : OpRewritePattern<mlir::chlo::ConjOp> {
  using OpRewritePattern::OpRewritePattern;

  LogicalResult matchAndRewrite(chlo::ConjOp op,
                                PatternRewriter &rewriter) const override {
    auto complex = op.getOperand().getDefiningOp<stablehlo::ComplexOp>();
    if (!complex)
      return failure();

    auto neg = complex.getRhs().getDefiningOp<stablehlo::NegOp>();
    if (!neg)
      return failure();

    rewriter.replaceOpWithNewOp<stablehlo::ComplexOp>(
        op, op.getType(), complex.getLhs(), neg.getOperand());
    return success();
  }
};

struct GetDimensionSizeOpCanon final
    : OpRewritePattern<mlir::stablehlo::GetDimensionSizeOp> {
  using OpRewritePattern::OpRewritePattern;

  LogicalResult matchAndRewrite(mlir::stablehlo::GetDimensionSizeOp op,
                                PatternRewriter &rewriter) const override {
    // Fold get_dimension_size when the queried dim is statically known.
    RankedTensorType operandTy = op.getOperand().getType();

    int64_t dimSize = operandTy.getDimSize(op.getDimension());
    if (dimSize < 0)
      return failure();

    auto elemTy = op.getType().getElementType().cast<IntegerType>();
    IntegerAttr elemVal = rewriter.getIntegerAttr(elemTy, dimSize);
    rewriter.replaceOpWithNewOp<mlir::stablehlo::ConstantOp>(
        op, DenseElementsAttr::get(op.getType(), elemVal));
    return success();
  }
};

struct NoopReverse final : OpRewritePattern<mlir::stablehlo::ReverseOp> {
  using OpRewritePattern::OpRewritePattern;

  LogicalResult matchAndRewrite(mlir::stablehlo::ReverseOp op,
                                PatternRewriter &rewriter) const override {
    SmallVector<int64_t> newDimensions;
    auto dimensions = op.getDimensions();
    auto shape = op.getResult().getType().getShape();

    for (auto dim : dimensions) {
      auto size = shape[dim];
      if (size != 1)
        newDimensions.push_back(dim);
    }

    if (newDimensions.empty()) {
      rewriter.replaceAllUsesWith(op.getResult(), op.getOperand());
      return success();
    }

    if (newDimensions.size() == dimensions.size())
      return failure();

    rewriter.replaceOpWithNewOp<stablehlo::ReverseOp>(op, op.getOperand(),
                                                      newDimensions);
    return success();
  }
};

/// Converts gather ops to slice ops in case we have a single set of constant
/// indices.
struct GatherOpCanon final : OpRewritePattern<mlir::stablehlo::GatherOp> {
  using OpRewritePattern::OpRewritePattern;

  LogicalResult matchAndRewrite(mlir::stablehlo::GatherOp gather,
                                PatternRewriter &rewriter) const override {
    DenseIntElementsAttr index;
    if (!matchPattern(gather.getStartIndices(), m_Constant(&index)))
      return failure();

    mlir::stablehlo::GatherDimensionNumbersAttr dnums =
        gather.getDimensionNumbers();
    if (dnums.getIndexVectorDim() != 0 || index.getType().getRank() > 1)
      return failure();

    // TODO: Remove when the verifier catches this case that is
    // invalid if all previous condition holds.
    if (index.getNumElements() !=
        static_cast<int64_t>(dnums.getStartIndexMap().size())) {
      return failure();
    }

    auto operandType = gather->getOperand(0).getType().cast<RankedTensorType>();
    if (!operandType.hasStaticShape())
      return failure();

    auto sliceEnd = llvm::to_vector(gather.getSliceSizes());
    SmallVector<int64_t> sliceStart(sliceEnd.size(), 0);
    for (auto [mapIndex, value] :
         llvm::zip_equal(dnums.getStartIndexMap(), index.getValues<APInt>())) {
      // Clamp the indices within bounds to faithfully mirror gather semantics.
      int64_t offset =
          std::clamp(value.getSExtValue(), static_cast<int64_t>(0),
                     operandType.getDimSize(mapIndex) - sliceEnd[mapIndex]);
      sliceStart[mapIndex] += offset;
      sliceEnd[mapIndex] += offset;
    }

    SmallVector<int64_t> sliceStride(sliceEnd.size(), 1);
    SmallVector<int64_t> sliceShape(sliceEnd.size());
    for (auto [shapeElem, startElem, endElem] :
         llvm::zip_equal(sliceShape, sliceStart, sliceEnd)) {
      shapeElem = endElem - startElem;
    }

    Type elementType = gather.getType().getElementType();
    auto sliceType = RankedTensorType::get(sliceShape, elementType);
    Value result = rewriter.create<mlir::stablehlo::SliceOp>(
        gather.getLoc(), sliceType, gather.getOperand(),
        rewriter.getDenseI64ArrayAttr(sliceStart),
        rewriter.getDenseI64ArrayAttr(sliceEnd),
        rewriter.getDenseI64ArrayAttr(sliceStride));

    ArrayRef<int64_t> collapsedSliceDims = dnums.getCollapsedSliceDims();
    if (!collapsedSliceDims.empty()) {
      llvm::SmallVector<int64_t> reshapeShape;
      for (auto [idx, dim] : llvm::enumerate(sliceShape)) {
        if (!llvm::is_contained(collapsedSliceDims, idx))
          reshapeShape.push_back(dim);
      }
      auto reshapeType = RankedTensorType::get(reshapeShape, elementType);
      result = rewriter.create<mlir::stablehlo::ReshapeOp>(gather.getLoc(),
                                                           reshapeType, result);
    }

    result.setType(gather.getType());
    rewriter.replaceOp(gather, result);
    return success();
  }
};

struct ReshapeOpCanon final : OpRewritePattern<mlir::stablehlo::ReshapeOp> {
  using OpRewritePattern::OpRewritePattern;

  LogicalResult matchAndRewrite(mlir::stablehlo::ReshapeOp op,
                                PatternRewriter &rewriter) const override {
    // Fold noop reshape.
    if (op.getType() == op.getOperand().getType()) {
      rewriter.replaceOp(op, op.getOperand());
      return success();
    }

    // Fold reshape of a constant.
    DenseElementsAttr cstAttr;
    if (!matchPattern(op.getOperand(), m_Constant(&cstAttr)))
      return failure();

    rewriter.replaceOpWithNewOp<mlir::stablehlo::ConstantOp>(
        op, cstAttr.reshape(op.getType()));
    return success();
  }
};

struct MergeConsecutiveReshapes final
    : OpRewritePattern<mlir::stablehlo::ReshapeOp> {
  using OpRewritePattern::OpRewritePattern;

  LogicalResult matchAndRewrite(mlir::stablehlo::ReshapeOp op,
                                PatternRewriter &rewriter) const override {
    // Fold noop reshape.
    auto operand = op.getOperand();
    if (op.getType() == operand.getType()) {
      rewriter.replaceOp(op, op.getOperand());
      return success();
    }

    // Fold reshape(reshape(x)).
    auto reshapeOp = operand.getDefiningOp<mlir::stablehlo::ReshapeOp>();
    if (!reshapeOp)
      return rewriter.notifyMatchFailure(
          op, "requires defining op of operand to be Reshape");

    op.setOperand(reshapeOp->getOperand(0));
    return success();
  }
};

struct TransposeIsReshape final
    : OpRewritePattern<mlir::stablehlo::TransposeOp> {
  using OpRewritePattern::OpRewritePattern;

  LogicalResult matchAndRewrite(mlir::stablehlo::TransposeOp op,
                                PatternRewriter &rewriter) const override {
    auto input = op.getOperand();
    auto permutation = op.getPermutation();

    if (isIotaRange(permutation)) {
      rewriter.replaceOp(op, op.getOperand());
      return success();
    }

    RankedTensorType inputTy = input.getType();
    if (!inputTy.hasStaticShape() || !op.getType().hasStaticShape())
      return rewriter.notifyMatchFailure(
          op, "requires input and output to be of a statically-shaped ranked "
              "tensor type");

    SmallVector<int64_t> permValues(permutation);
    SmallVector<int64_t> nonZeroPerms;
    nonZeroPerms.reserve(permValues.size());
    for (auto idx : permValues) {
      auto sz = inputTy.getDimSize(idx);
      if (sz != 1)
        nonZeroPerms.push_back(idx);
    }

    for (int i = 1, s = nonZeroPerms.size(); i < s; ++i)
      if (nonZeroPerms[i - 1] > nonZeroPerms[i])
        return rewriter.notifyMatchFailure(op, "memory layout change");

    rewriter.replaceOpWithNewOp<mlir::stablehlo::ReshapeOp>(op, op.getType(),
                                                            input);
    return success();
  }
};

struct IfInline final : OpRewritePattern<mlir::stablehlo::IfOp> {
  using OpRewritePattern::OpRewritePattern;

  LogicalResult matchAndRewrite(mlir::stablehlo::IfOp op,
                                PatternRewriter &rewriter) const override {

    auto iszero = matchPattern(op.getPred(), m_Zero());
    auto isone = matchPattern(op.getPred(), m_One());

    if (!iszero && !isone)
      return failure();

    auto current = op->getBlock();

    auto &reg = isone ? op.getTrueBranch() : op.getFalseBranch();

    if (reg.empty()) {
      rewriter.eraseOp(op);
      return success();
    }
    assert(reg.hasOneBlock());  // stablehlo.if only allows 1 or 0 block in the
    auto *block = &reg.front(); // regions

    auto term = block->getTerminator();
    rewriter.replaceAllOpUsesWith(op, term->getOperands());
    rewriter.eraseOp(term);

    auto newBlock = rewriter.splitBlock(current, Block::iterator(op));

    rewriter.inlineRegionBefore(reg, newBlock);

    rewriter.mergeBlocks(block, current);
    rewriter.mergeBlocks(newBlock, current);

    rewriter.eraseOp(op);

    return success();
  }
};

// https://github.com/llvm/llvm-project/blob/74d8f3952c4acf6d57948983d7c5b0d0a7763c28/mlir/lib/Dialect/SCF/IR/SCF.cpp#L2313
struct IfToSelect final : public OpRewritePattern<mlir::stablehlo::IfOp> {
  using OpRewritePattern<mlir::stablehlo::IfOp>::OpRewritePattern;

  LogicalResult matchAndRewrite(mlir::stablehlo::IfOp op,
                                PatternRewriter &rewriter) const override {
    if (op->getNumResults() == 0 || op.getTrueBranch().empty() ||
        op.getFalseBranch().empty())
      return failure();

    auto pred = op.getPred();

    auto trueOperands =
        op.getTrueBranch().front().getTerminator()->getOperands();
    auto falseOperands =
        op.getFalseBranch().front().getTerminator()->getOperands();

    SmallVector<Type> nonHoistable;
    for (auto [trueVal, falseVal] : llvm::zip(trueOperands, falseOperands)) {
      if (&op.getTrueBranch() == trueVal.getParentRegion() ||
          &op.getFalseBranch() == falseVal.getParentRegion())
        nonHoistable.push_back(trueVal.getType());
    }

    // Early exit if there aren't any yielded values we can
    // hoist outside the if.
    if (nonHoistable.size() == op->getNumResults())
      return failure();

    auto replacement =
        rewriter.create<mlir::stablehlo::IfOp>(op.getLoc(), nonHoistable, pred);
    replacement.getTrueBranch().takeBody(op.getTrueBranch());
    replacement.getFalseBranch().takeBody(op.getFalseBranch());

    SmallVector<Value> results(op->getNumResults());
    assert(trueOperands.size() == results.size());
    assert(falseOperands.size() == results.size());

    SmallVector<Value> trueReturns;
    SmallVector<Value> falseReturns;
    rewriter.setInsertionPoint(replacement);
    for (const auto &it :
         llvm::enumerate(llvm::zip(trueOperands, falseOperands))) {
      Value trueVal = std::get<0>(it.value());
      Value falseVal = std::get<1>(it.value());
      if (&replacement.getTrueBranch() == trueVal.getParentRegion() ||
          &replacement.getFalseBranch() == falseVal.getParentRegion()) {
        results[it.index()] = replacement.getResult(trueReturns.size());
        trueReturns.push_back(trueVal);
        falseReturns.push_back(falseVal);
      } else if (trueVal == falseVal)
        results[it.index()] = trueVal;
      else
        results[it.index()] = rewriter.create<mlir::stablehlo::SelectOp>(
            op.getLoc(), pred, trueVal, falseVal);
    }

    rewriter.setInsertionPointToEnd(&replacement.getTrueBranch().front());
    rewriter.replaceOpWithNewOp<mlir::stablehlo::ReturnOp>(
        replacement.getTrueBranch().front().getTerminator(), trueReturns);

    rewriter.setInsertionPointToEnd(&replacement.getFalseBranch().front());
    rewriter.replaceOpWithNewOp<mlir::stablehlo::ReturnOp>(
        replacement.getFalseBranch().front().getTerminator(), falseReturns);

    rewriter.replaceOp(op, results);
    return success();
  }
};

struct DynamicGatherOpIsNotDynamic
    : public OpRewritePattern<stablehlo::DynamicGatherOp> {
  using OpRewritePattern<stablehlo::DynamicGatherOp>::OpRewritePattern;

  LogicalResult matchAndRewrite(stablehlo::DynamicGatherOp op,
                                PatternRewriter &rewriter) const override {
    // Check if slice sizes are constant.
    DenseIntElementsAttr sliceSizesAttr;
    if (!matchPattern(op.getSliceSizes(), m_Constant(&sliceSizesAttr))) {
      return failure();
    }

    // dynamic_gather allows non-int64 slice sizes, but we need to convert them
    // to int64 for the gather.
    if (!sliceSizesAttr.getType().getElementType().isInteger(64)) {
      SmallVector<APInt> sliceSizes;
      for (auto size : sliceSizesAttr.getValues<APInt>()) {
        sliceSizes.push_back(size);
      }
      auto newSliceSizesAttr = DenseElementsAttr::get(
          RankedTensorType::get(sliceSizesAttr.getType().getShape(),
                                rewriter.getIntegerType(64)),
          sliceSizes);
      sliceSizesAttr = newSliceSizesAttr.cast<DenseIntElementsAttr>();
    }

    SmallVector<int64_t> sliceSizes;
    for (auto size : sliceSizesAttr.getValues<int64_t>()) {
      sliceSizes.push_back(size);
    }
    auto sliceSizesArrayAttr =
        DenseI64ArrayAttr::get(op.getContext(), sliceSizes);

    rewriter.replaceOpWithNewOp<stablehlo::GatherOp>(
        op, op.getType(), op.getOperand(), op.getStartIndices(),
        stablehlo::GatherDimensionNumbersAttr::get(
            op.getContext(), op.getDimensionNumbers().getOffsetDims(),
            op.getDimensionNumbers().getCollapsedSliceDims(),
            /*operandBatchingDims=*/{},
            /*startIndicesBatchingDims=*/{},
            op.getDimensionNumbers().getStartIndexMap(),
            op.getDimensionNumbers().getIndexVectorDim()),
        sliceSizesArrayAttr);

    return success();
  }
};



struct ConcatGather : public OpRewritePattern<stablehlo::ConcatenateOp> {
  using OpRewritePattern<stablehlo::ConcatenateOp>::OpRewritePattern;

  using GatherParams = std::tuple<Attribute, Value, ArrayRef<int64_t>, bool>;
  LogicalResult matchAndRewrite(stablehlo::ConcatenateOp op,
                                PatternRewriter &rewriter) const override {
    SmallVector<GatherParams> gatherParameters;
    SmallVector<DenseIntElementsAttr> sliceSizesAttrs;
    SmallVector<Value> newConcat;
    auto process_part = [&](unsigned long i, bool current_gather) {
      auto n = sliceSizesAttrs.size();
      if (n > 1) {
        SmallVector<Value> constantOps;
        for (auto sliceSizesAttr : sliceSizesAttrs) {
          constantOps.push_back(rewriter.create<stablehlo::ConstantOp>(
              op->getLoc(), sliceSizesAttr));
        }
        auto concatOp = rewriter.create<stablehlo::ConcatenateOp>(
            op->getLoc(), constantOps, op.getDimension());
        auto gatherOp =
            op->getOperand(i - n + 1).getDefiningOp<stablehlo::GatherOp>();
        auto new_gather = rewriter.create<stablehlo::GatherOp>(
            gatherOp->getLoc(), gatherOp->getOperand(0), concatOp.getResult(),
            gatherOp.getDimensionNumbers(), gatherOp.getSliceSizes(),
            gatherOp.getIndicesAreSorted());
        newConcat.push_back(new_gather);
        n = current_gather ? 0 : 1;
      }
      for (auto j = i - n + 1; j <= i; j++)
        newConcat.push_back(op->getOperand(j));

      sliceSizesAttrs.clear();
      gatherParameters.clear();
    };

    for (auto [i, ope] : llvm::enumerate(op->getOperands())) {
      if (auto operation = ope.getDefiningOp<stablehlo::GatherOp>()) {
        DenseIntElementsAttr sliceSizesAttr;
        if (!matchPattern(operation.getStartIndices(),
                          m_Constant(&sliceSizesAttr)))
          return failure();

        GatherParams t = {operation.getDimensionNumbers(),
                          operation.getOperand(), operation.getSliceSizes(),
                          operation.getIndicesAreSorted()};

        if (!llvm::all_of(gatherParameters,
                          [t](GatherParams e) { return e == t; })) {
          process_part(i, true);
        }
        gatherParameters.push_back(t);
        sliceSizesAttrs.push_back(sliceSizesAttr);
      } else
        process_part(i, false);
    }
    process_part(op->getNumOperands() - 1, true);

    if (newConcat.size() == op.getNumOperands())
      return failure();

    auto new_op = rewriter.replaceOpWithNewOp<stablehlo::ConcatenateOp>(
        op, op->getResultTypes(), newConcat, op.getDimension());

    return success();
  };
};

/// Check if a `t` is a tensor with zero extents.
static std::optional<RankedTensorType>
isZeroExtent(Type t) {
  auto type = t.dyn_cast<RankedTensorType>();
  if (type && type.hasStaticShape() && type.getNumElements() == 0)
    return type;
  return std::nullopt;
}

// Replace instances of zero extent tensors with empty tensors of the same
// type.
struct ZeroExtentTensorCanon final : RewritePattern {
  ZeroExtentTensorCanon(MLIRContext *context,
                        PatternBenefit benefit = PatternBenefit(1))
      : RewritePattern(MatchAnyOpTypeTag(), benefit, context) {}
  LogicalResult matchAndRewrite(Operation *op,
                                PatternRewriter &rewriter) const override {
    auto loc = op->getLoc();

    if (!isa_and_present<mlir::stablehlo::StablehloDialect>(op->getDialect()))
      return rewriter.notifyMatchFailure(op, "not stablehlo");

    // If the result is a zero-extent tensor, replace the whole op with an empty
    // tensor.
    bool didUpdate = false;
    for (auto result : op->getResults()) {
      auto resultType = isZeroExtent(result.getType());
      if (!resultType || result.use_empty())
        continue;
      rewriter.replaceAllUsesWith(result, rewriter.create<tensor::EmptyOp>(
                                              loc, resultType->getShape(),
                                              resultType->getElementType()));
      didUpdate = true;
    }

    // If one of the operands is a zero-extent tensor, replace the operand with
    // an empty tensor.
    for (OpOperand &operand : op->getOpOperands()) {
      auto operandType = isZeroExtent(operand.get().getType());
      if (!operandType || operand.get().getDefiningOp<tensor::EmptyOp>())
        continue;
      Operation *owner = operand.getOwner();
      int operandNum = operand.getOperandNumber();
      auto emptyTensorOp = rewriter.create<tensor::EmptyOp>(
          loc, operandType->getShape(), operandType->getElementType());
      rewriter.modifyOpInPlace(
          owner, [&]() { owner->setOperand(operandNum, emptyTensorOp); });
      didUpdate = true;
    }
    return success(didUpdate);
  }
};

struct ReorderElementwiseAndShapeOp final
    : OpTraitRewritePattern<OpTrait::Elementwise> {
  using OpTraitRewritePattern::OpTraitRewritePattern;

  LogicalResult matchAndRewrite(Operation *op,
                                PatternRewriter &rewriter) const override {
    if (op->getOperands().size() != 1)
      return rewriter.notifyMatchFailure(op, "expected to be unary");

    auto definingOp = op->getOperand(0).getDefiningOp();
    if (!definingOp)
      return rewriter.notifyMatchFailure(
          op, "expected to have an op before elementise op");

    if (!isa<mlir::stablehlo::ReshapeOp>(definingOp) &&
        !isa<mlir::stablehlo::TransposeOp>(definingOp) &&
        !isa<mlir::stablehlo::BroadcastOp>(definingOp))
      return rewriter.notifyMatchFailure(
          op, "defining operation of unexpected type");

    // Only reorder if the defining op has no other uses.
    if (!llvm::hasSingleElement(definingOp->getResult(0).getUses()))
      return rewriter.notifyMatchFailure(op, "operation has more than one use");

    Value input = definingOp->getOperand(0);
    Value result = op->getResult(0);
    auto intermediateType = input.getType().cast<ShapedType>().clone(
        getElementTypeOrSelf(result.getType()));

    // Reorder the operation and rewire the inputs/outputs.
    op->moveBefore(definingOp);
    definingOp->getResult(0).setType(result.getType());
    rewriter.replaceAllUsesWith(result, definingOp->getResult(0));
    result.setType(intermediateType);
    op->setOperands(input);
    definingOp->setOperands(result);
    return success();
  }
};

// c = a + b; d = c - b => d = a
// c = a + b; d = b - c => d = -a
struct NoNanAddSubSimplify final
    : public OpRewritePattern<stablehlo::SubtractOp> {
  using OpRewritePattern<stablehlo::SubtractOp>::OpRewritePattern;

  LogicalResult matchAndRewrite(stablehlo::SubtractOp op,
                                PatternRewriter &rewriter) const final {
    auto lhs = op.getLhs();
    auto rhs = op.getRhs();

    auto lhsOp = lhs.getDefiningOp<stablehlo::AddOp>();

    if (!lhsOp) {
      auto rhsOp = rhs.getDefiningOp<stablehlo::AddOp>();

      if (!rhsOp)
        return failure();

      if (rhsOp.getLhs() == lhs) {
        rewriter.replaceOpWithNewOp<stablehlo::NegOp>(op, rhsOp.getRhs());
        return success();
      }

      if (rhsOp.getRhs() == lhs) {
        rewriter.replaceOpWithNewOp<stablehlo::NegOp>(op, rhsOp.getLhs());
        return success();
      }

      return failure();
    }

    if (lhsOp.getRhs() == rhs) {
      rewriter.replaceOp(op, lhsOp.getLhs());
      return success();
    }

    if (lhsOp.getLhs() == rhs) {
      rewriter.replaceOp(op, lhsOp.getRhs());
      return success();
    }

    return failure();
  }
};

///////////////  End Imported from stablehlo

#include "src/enzyme_ad/jax/Passes/EnzymeHLOPatterns.cpp.inc"

void mlir::transform::addPadDotGeneral(RewritePatternSet &patterns,
                                       bool postPad, MLIRContext &context,
                                       PatternBenefit benefit) {
  patterns.insert<PadDotGeneral>(postPad, &context, benefit);
}

void mlir::transform::addIotaSimplify(RewritePatternSet &patterns,
                                      int64_t maxConstantExpansion,
                                      MLIRContext &context,
                                      PatternBenefit benefit) {
  patterns.insert<IotaSimplify>(maxConstantExpansion, &context, benefit);
}

void mlir::transform::addBroadcastInDimSimplify(RewritePatternSet &patterns,
                                                int64_t maxConstantExpansion,
                                                MLIRContext &context,
                                                PatternBenefit benefit) {
  patterns.insert<BroadcastInDimSimplify>(maxConstantExpansion, &context,
                                          benefit);
}

void mlir::transform::addSelectOpCanon(RewritePatternSet &patterns,
                                       int64_t maxConstantExpansion,
                                       MLIRContext &context,
                                       PatternBenefit benefit) {
  patterns.insert<SelectOpCanon>(maxConstantExpansion, &context, benefit);
}

void mlir::transform::addConcatenateOpCanon(RewritePatternSet &patterns,
                                            int64_t maxConstantExpansion,
                                            MLIRContext &context,
                                            PatternBenefit benefit) {
  patterns.insert<ConcatenateOpCanon>(maxConstantExpansion, &context, benefit);
}

namespace {
struct EnzymeHLOOptPass : public EnzymeHLOOptPassBase<EnzymeHLOOptPass> {

  void runOnOperation() override {
    auto context = getOperation()->getContext();
    RewritePatternSet patterns(context);
    patterns.add<AddSimplify, SubSimplify, AndSimplify, MaxSimplify,
                 MinSimplify, OrSimplify, NegateSimplify, MulSimplify,
                 DivSimplify, RemSimplify, PowSimplify, SqrtSimplify,
                 CosSimplify, SinSimplify, NoopSlice, NoopReverse, SliceSlice,
                 PadSimplify, ShiftRightLogicalSimplify, NegativePadToSlice,
                 TanhSimplify, ExpSimplify, SliceSimplify, ConvertSimplify,
                 TransposeSimplify, DotGeneralSimplify, DynamicSliceToStatic,
                 DynamicUpdateSliceElim, ReduceToReshape, BroadcastToReshape,
                 GatherSimplify, ReshapeEmptyBroadcast, BroadcastReshape,
                 ConstPropThroughBarrier, ReplaceNegAddWithSubtract>(
        context, PatternBenefit(65000));

    patterns.add<IotaSimplify, BroadcastInDimSimplify>(
        max_constant_expansion, context, PatternBenefit(65000));

    patterns.add<ConvertConcat, DynamicUpdateToConcat, SliceOfDynamicUpdate,
                 SliceElementwise, SliceReshapeElementwise, SlicePad,
                 SliceReshapePad, DotReshapeDot, ConcatConstProp,
                 DynamicUpdateSliceConstProp, ConcatFuse, ConcatToBroadcast,
                 PadPad, PadReshapePad, ConcatPushBinop<stablehlo::AddOp>,
                 ConcatPushBinop<stablehlo::MulOp>, ScatterToDynamicUpdateSlice,
                 ReduceConcat, ConcatSlice, SliceConcat, SliceReshapeConcat,
                 BinBroadcastSplat<stablehlo::AddOp>,
                 BinBroadcastSplat<stablehlo::SubtractOp>,
                 BinBroadcastSplat<stablehlo::DivOp>,
                 BinBroadcastSplat<stablehlo::MulOp>>(context);

    patterns.add<BinaryOpTransposeSimplify<stablehlo::AddOp>,
                 BinaryOpTransposeSimplify<stablehlo::SubtractOp>,
                 BinaryOpTransposeSimplify<stablehlo::MulOp>,
                 BinaryOpTransposeSimplify<stablehlo::DivOp>,
                 BinaryOpTransposeSimplify<stablehlo::MinOp>,
                 BinaryOpTransposeSimplify<stablehlo::MaxOp>,
                 BinaryOpTransposeSimplify<stablehlo::AndOp>,
                 BinaryOpTransposeSimplify<stablehlo::OrOp>,
                 BinaryOpTransposeSimplify<stablehlo::XorOp>,
                 BinaryOpTransposeSimplify<stablehlo::PowOp>,
                 BinaryOpTransposeSimplify<stablehlo::RemOp>>(context);

    patterns.add<BinopPadToConcat<stablehlo::AddOp>,
                 BinopPadToConcat<stablehlo::MulOp>, ConcatPad>(context);

    if (passses & 512)
      patterns.add<TransposeDotReorder, DotTranspose, ConvolutionTranspose,
                   TransposeConvolution, EinsumTranspose, TransposeEinsum,
                   ConvertConvertFloat, ConcatToPad, ConcatAppendingReshape,
                   ReshapeIota>(context);

    if (passses & 1024)
      patterns.add<FullReduceReshapeOrTranspose>(context);

    if (passses & 1)
      patterns.add<SliceTranspose, SliceReshapeTranspose, SliceBroadcast>(
          context);
    if (passses & 2)
      patterns.add<ReducePad, BroadcastPad>(context);
    if (passses & 4)
      patterns.add<MulZeroPad, DivZeroPad, ZeroProductReshapePad>(context);
    if (passses & 8)
      patterns.add<BinopConstReshapePad, BinopConstPad<stablehlo::AddOp>,
                   BinopConstPad<stablehlo::SubtractOp>,
                   BinopConstPad<stablehlo::MulOp>,
                   BinopConstPad<stablehlo::DivOp>>(context);

    if (passses & 16)
      patterns.add<
          BinopBinopPadPad<stablehlo::AddOp>, AddPadPadToConcat,
          BinopBinopPadPad<stablehlo::MulOp>, BinopPadPad<stablehlo::AddOp>,
          BinopPadPad<stablehlo::SubtractOp>, BinopPadPad<stablehlo::MulOp>,
          BinopPadPad<stablehlo::DivOp>, BinopPadPad<stablehlo::MinOp>,
          BinopPadPad<stablehlo::MaxOp>>(context);

    if (passses & 32)
      patterns
          .add<UnaryPadPush<stablehlo::ConvertOp>,
               UnaryPadPush<stablehlo::TanhOp>, UnaryPadPush<stablehlo::ExpOp>>(
              context);

    if (passses & 64)
      patterns.add<TransposePad>(context);

    if (passses & 128)
      patterns.add<ReshapePad>(context);

    if (cse) {
      patterns.add<CSE<stablehlo::BroadcastInDimOp>, CSE<stablehlo::SliceOp>,
                   CSE<stablehlo::TransposeOp>, CSE<stablehlo::ConvertOp>,
                   CSE<stablehlo::PadOp>, CSE<stablehlo::DotGeneralOp>,
                   CSE<stablehlo::ReshapeOp>, CSE<stablehlo::MulOp>,
                   CSE<stablehlo::DivOp>, CSE<stablehlo::AddOp>,
                   CSE<stablehlo::SubtractOp>, CSE<stablehlo::MinOp>,
                   CSE<stablehlo::ConcatenateOp>, CSE<stablehlo::MaxOp>,
                   CSE<stablehlo::NegOp>>(context, PatternBenefit(65000));
    }

    if (passses & 256)
      patterns.add<TransposeConvert>(context);

    if (passses & 2048)
      patterns.add<TransposeTranspose>(context);

    if (passses & (2048 * 2))
      patterns.add<BroadcastReduce, SliceDotGeneral, SliceReshapeDotGeneral>(
          context);

    if (passses & (2048 * 4)) {
      patterns.add<PadDotGeneral>(false, context);
      patterns.add<DotReshapePad>(context);
    }
    if (passses & (2048 * 8))
      patterns.add<SliceReshape>(context);

    if (passses & (2048 * 16)) {
      patterns.add<PadDotGeneral>(true, context);
      patterns.add<DotReshapePad>(context);
    }

    if (all_finite)
      patterns.add<AllFinite>(context);
<<<<<<< HEAD
    if (no_nan || all_finite)
      patterns.add<NoNan>(context);
=======
    if (no_nan || all_finite) {
      patterns.add<NoNan, NoNanSelfSubSimplify, NoNanAddSubSimplify>(context);
    }
>>>>>>> 92074225

    patterns
        .add<CompareOpCanon, BroadcastInDimOpCanon, ConvertOpCanon,
             DynamicBroadcastInDimOpNotActuallyDynamic,
             ChainedDynamicBroadcastInDimCanonicalization,
             DynamicBroadcastInDimAllDimsNonExpanding, NoopReduceOpCanon,
             EmptyReduceOpCanon, DynamicReshapeOpCanon, GetTupleElementOpCanon,
             RealOpCanon, ImagOpCanon, ConjComplexNegate,
             GetDimensionSizeOpCanon, GatherOpCanon, ReshapeOpCanon,
             MergeConsecutiveReshapes, TransposeIsReshape, IfInline, IfToSelect,
             ZeroExtentTensorCanon, ReorderElementwiseAndShapeOp,
<<<<<<< HEAD
             DynamicGatherOpIsNotDynamic, ConcatGather>(context);
=======
             DynamicGatherOpIsNotDynamic, DivideSqrtToMultiplyRsqrt>(context);
>>>>>>> 92074225
    patterns.add<SelectOpCanon>(max_constant_expansion, context,
                                PatternBenefit(65000));
    patterns.add<ConcatenateOpCanon>(max_constant_expansion, context,
                                     PatternBenefit(65000));

    GreedyRewriteConfig config;
    config.maxIterations = max_iterations;
    config.useTopDownTraversal = top_down;
    if (failed(applyPatternsAndFoldGreedily(getOperation(), std::move(patterns),
                                            config))) {
      signalPassFailure();
    }
  }
};

} // end anonymous namespace

namespace mlir {
namespace enzyme {
std::unique_ptr<Pass> createEnzymeHLOOptPass() {
  return std::make_unique<EnzymeHLOOptPass>();
}
} // namespace enzyme
} // namespace mlir<|MERGE_RESOLUTION|>--- conflicted
+++ resolved
@@ -7134,14 +7134,10 @@
 
     if (all_finite)
       patterns.add<AllFinite>(context);
-<<<<<<< HEAD
-    if (no_nan || all_finite)
-      patterns.add<NoNan>(context);
-=======
+
     if (no_nan || all_finite) {
       patterns.add<NoNan, NoNanSelfSubSimplify, NoNanAddSubSimplify>(context);
     }
->>>>>>> 92074225
 
     patterns
         .add<CompareOpCanon, BroadcastInDimOpCanon, ConvertOpCanon,
@@ -7153,11 +7149,8 @@
              GetDimensionSizeOpCanon, GatherOpCanon, ReshapeOpCanon,
              MergeConsecutiveReshapes, TransposeIsReshape, IfInline, IfToSelect,
              ZeroExtentTensorCanon, ReorderElementwiseAndShapeOp,
-<<<<<<< HEAD
-             DynamicGatherOpIsNotDynamic, ConcatGather>(context);
-=======
-             DynamicGatherOpIsNotDynamic, DivideSqrtToMultiplyRsqrt>(context);
->>>>>>> 92074225
+             DynamicGatherOpIsNotDynamic, ConcatGather, DivideSqrtToMultiplyRsqrt>(context);
+
     patterns.add<SelectOpCanon>(max_constant_expansion, context,
                                 PatternBenefit(65000));
     patterns.add<ConcatenateOpCanon>(max_constant_expansion, context,
