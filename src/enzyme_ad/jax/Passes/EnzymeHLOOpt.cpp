//===- EnzymeWrapPass.cpp - Replace calls with their derivatives ------------ //
//
// Part of the LLVM Project, under the Apache License v2.0 with LLVM Exceptions.
// See https://llvm.org/LICENSE.txt for license information.
// SPDX-License-Identifier: Apache-2.0 WITH LLVM-exception
//
//===----------------------------------------------------------------------===//
//
// This file implements a pass to create wrapper functions which differentiate
// ops.
//===----------------------------------------------------------------------===//

#include "mlir/Analysis/SliceAnalysis.h"
#include "mlir/Analysis/TopologicalSortUtils.h"
#include "mlir/Dialect/CommonFolders.h"
#include "mlir/Dialect/Func/IR/FuncOps.h"
#include "mlir/Dialect/Tensor/IR/Tensor.h"
#include "mlir/IR/Builders.h"
#include "mlir/IR/IRMapping.h"
#include "mlir/IR/Matchers.h"
#include "mlir/IR/PatternMatch.h"
#include "mlir/Pass/PassManager.h"
#include "mlir/Transforms/GreedyPatternRewriteDriver.h"
#include "src/enzyme_ad/jax/Passes/EnzymeHLOPatterns.h"
#include "src/enzyme_ad/jax/Passes/Passes.h"
#include "stablehlo/dialect/ChloOps.h"
#include "stablehlo/dialect/StablehloOps.h"
#include "stablehlo/dialect/TypeInference.h"
#include "stablehlo/reference/Ops.h"
#include "stablehlo/transforms/ChloDecompositionUtils.h"
#include "stablehlo/transforms/PassUtils.h"
#include "stablehlo/transforms/Passes.h"
#include "xla/mlir_hlo/mhlo/IR/hlo_ops.h"

#include "llvm/ADT/MapVector.h"
#include <iterator>

namespace mlir {
namespace enzyme {
#define GEN_PASS_DEF_ENZYMEHLOOPTPASS
#include "src/enzyme_ad/jax/Passes/Passes.h.inc"
} // namespace enzyme
} // namespace mlir

using namespace mlir;
using namespace mlir::enzyme;

template <typename T> Attribute makeAttr(mlir::Type elemType, T val) {
  if (auto TT = dyn_cast<RankedTensorType>(elemType))
    return SplatElementsAttr::get(
        TT, ArrayRef(makeAttr<T>(TT.getElementType(), val)));
  if (isa<FloatType>(elemType))
    return FloatAttr::get(elemType, val);
  else
    return IntegerAttr::get(elemType, val);
}

// Check if any of the pad sizes are negative
bool anyPadSizesNegative(stablehlo::PadOp pad) {
  for (auto &&[low, high, inner] :
       llvm::zip(pad.getEdgePaddingLow(), pad.getEdgePaddingHigh(),
                 pad.getInteriorPadding())) {
    if (low < 0 || high < 0 || inner < 0)
      return true;
  }
  return false;
}

namespace {

class ReshapeDimMapping {
public:
  void addMapping(int64_t left, int64_t right) {
    mapping.push_back(std::make_pair(left, right));
  }

  SmallVector<int64_t> getMappingFromResultDim(int64_t dim) const {
    SmallVector<int64_t> result;
    for (auto &[left, right] : mapping) {
      if (left == dim)
        result.push_back(right);
    }
    return result;
  }

  SmallVector<int64_t> getMappingFromOperandDim(int64_t dim) const {
    SmallVector<int64_t> result;
    for (auto &[left, right] : mapping) {
      if (right == dim)
        result.push_back(left);
    }
    return result;
  }

  bool isOnlySplitting() const {
    llvm::SmallDenseSet<int64_t> keys;
    for (auto &[left, right] : mapping) {
      if (!std::get<1>(keys.insert(left)))
        return false;
    }
    return true;
  }

  void dump() const {
    for (auto &[left, right] : mapping) {
      llvm::outs() << left << " -> " << right << "\n";
    }
  }

private:
  // Left is result dim, right is operand dim.
  SmallVector<std::pair<int64_t, int64_t>> mapping;
};

// Analyze if a reshape is clearly merging or splitting dimensions.
std::optional<ReshapeDimMapping>
tryFindReshapeDimMapping(stablehlo::ReshapeOp op) {
  ReshapeDimMapping mapping;
  int64_t lhsPos = 0;
  int64_t rhsPos = 0;
  auto rhsShape = op.getOperand().getType().cast<TensorType>().getShape();
  auto lhsShape = op.getResult().getType().cast<TensorType>().getShape();
  while (lhsPos < lhsShape.size() && rhsPos < rhsShape.size()) {
    if (lhsShape[lhsPos] == rhsShape[rhsPos]) {
      // Nice 1-to-1 mapping.
      mapping.addMapping(lhsPos, rhsPos);
    } else if (lhsShape[lhsPos] < rhsShape[rhsPos]) {
      // Potential many-to-one mapping.
      int64_t product = lhsShape[lhsPos];
      mapping.addMapping(lhsPos, rhsPos);
      while (product < rhsShape[rhsPos]) {
        if (++lhsPos >= lhsShape.size())
          break;
        product *= lhsShape[lhsPos];
        mapping.addMapping(lhsPos, rhsPos);
      }
      if (product != rhsShape[rhsPos])
        return std::nullopt;
    } else {
      // Potential one-to-many mapping.
      assert(lhsShape[lhsPos] > rhsShape[rhsPos]);
      int64_t product = rhsShape[rhsPos];
      mapping.addMapping(lhsPos, rhsPos);
      while (product < lhsShape[lhsPos]) {
        if (++rhsPos >= rhsShape.size())
          break;
        product *= rhsShape[rhsPos];
        mapping.addMapping(lhsPos, rhsPos);
      }
      if (product != lhsShape[lhsPos])
        return std::nullopt;
    }
    ++lhsPos;
    ++rhsPos;
  };
  return mapping;
}

struct NoopSlice final : OpRewritePattern<mlir::stablehlo::SliceOp> {
  using OpRewritePattern::OpRewritePattern;

  LogicalResult matchAndRewrite(mlir::stablehlo::SliceOp op,
                                PatternRewriter &rewriter) const override {
    auto type = dyn_cast<RankedTensorType>(op.getType());
    if (!type)
      return failure();
    for (auto sz : type.getShape())
      if (sz < 0)
        return failure();
    if (op.getOperand().getType() == type) {
      rewriter.replaceOp(op, op.getOperand());
      return success();
    }
    return failure();
  }
};

void sliceSliceHelper(stablehlo::SliceOp prev, SmallVector<int64_t> &starts,
                      SmallVector<int64_t> &limits,
                      SmallVector<int64_t> &strides) {
  assert(starts.size() == prev.getType().getShape().size());
  assert(limits.size() == prev.getType().getShape().size());
  assert(strides.size() == prev.getType().getShape().size());

  for (auto &&[pstart, pend, pstep, nstart, nend, nstep, size] : llvm::zip(
           prev.getStartIndices(), prev.getLimitIndices(), prev.getStrides(),
           starts, limits, strides, prev.getOperand().getType().getShape())) {

    auto start2 = pstart + pstep * nstart;
    auto step2 = pstep * nstep;
    auto end2 = pstart + pstep * nstart + pstep * (nend - nstart);
    if (start2 > size)
      start2 = size;
    if (end2 > size)
      end2 = size;
    nstart = start2;
    nstep = step2;
    nend = end2;
  }
}

struct SliceSlice final : OpRewritePattern<mlir::stablehlo::SliceOp> {
  using OpRewritePattern::OpRewritePattern;

  LogicalResult matchAndRewrite(mlir::stablehlo::SliceOp op,
                                PatternRewriter &rewriter) const override {
    auto type = dyn_cast<RankedTensorType>(op.getType());
    if (!type)
      return failure();

    auto prev = op.getOperand().getDefiningOp<stablehlo::SliceOp>();
    if (!prev)
      return failure();

    SmallVector<int64_t> start(op.getStartIndices().begin(),
                               op.getStartIndices().end());
    SmallVector<int64_t> end(op.getLimitIndices().begin(),
                             op.getLimitIndices().end());
    SmallVector<int64_t> step(op.getStrides().begin(), op.getStrides().end());

    sliceSliceHelper(prev, start, end, step);
    auto resTy = op.getType();
    auto res = rewriter.replaceOpWithNewOp<stablehlo::SliceOp>(
        op, prev.getOperand(), start, end, step);
    assert(res.getType() == resTy);
    (void)res;
    (void)resTy;
    return success();
  }
};

struct DynamicSliceToStatic final
    : OpRewritePattern<mlir::stablehlo::DynamicSliceOp> {
  using OpRewritePattern::OpRewritePattern;

  LogicalResult matchAndRewrite(mlir::stablehlo::DynamicSliceOp op,
                                PatternRewriter &rewriter) const override {
    auto type = dyn_cast<RankedTensorType>(op.getType());
    if (!type)
      return failure();

    SmallVector<int64_t> starts;
    SmallVector<int64_t> ends;
    SmallVector<int64_t> steps;
    for (auto &&[start, size, shape] :
         llvm::zip(op.getStartIndices(), op.getSliceSizes(),
                   op.getOperand().getType().getShape())) {

      DenseIntElementsAttr startattr;
      if (!matchPattern(start, m_Constant(&startattr))) {
        return failure();
      }
      int64_t startv = (*startattr.begin()).getSExtValue();
      if (startv < 0)
        return failure();
      if (startv + size > shape)
        return failure();
      starts.push_back(startv);
      ends.push_back(startv + size);
      steps.push_back(1);
    }
    rewriter.replaceOpWithNewOp<stablehlo::SliceOp>(
        op, op.getType(), op.getOperand(), starts, ends, steps);
    return success();
  }
};

struct DynamicUpdateSliceElim final
    : OpRewritePattern<mlir::stablehlo::DynamicUpdateSliceOp> {
  using OpRewritePattern::OpRewritePattern;

  LogicalResult matchAndRewrite(mlir::stablehlo::DynamicUpdateSliceOp op,
                                PatternRewriter &rewriter) const override {
    auto type = dyn_cast<RankedTensorType>(op.getType());
    if (!type)
      return failure();

    if (op.getUpdate().getType() != type)
      return failure();

    for (auto start : op.getStartIndices()) {
      DenseIntElementsAttr startattr;
      if (!matchPattern(start, m_Constant(&startattr))) {
        return failure();
      }
      int64_t startv = (*startattr.begin()).getSExtValue();
      if (startv != 0)
        return failure();
    }
    rewriter.replaceOp(op, op.getUpdate());
    return success();
  }
};

// Given a reshape fromType to toType, remove the eliminated indices from start,
// and fill any new dimensions with toFill. Check that any removed indices have
// value checkRemoved, if set
template <typename T>
bool transformReshapeSlice(RankedTensorType fromType, RankedTensorType toType,
                           SmallVectorImpl<T> &start,
                           std::function<T()> toFillFn,
                           T *checkRemoved = nullptr) {
  auto fromShape = fromType.getShape();
  auto toShape = toType.getShape();

  assert(start.size() == fromShape.size());

  int i = 0, j = 0;
  int startidx = 0;
  std::optional<T> toFillVal;
  while (i < fromShape.size() && j < toShape.size()) {
    if (fromShape[i] == toShape[j]) {
      // Leave everything as is and carry on
      i++;
      j++;
      startidx++;
      continue;
    }

    if (fromShape[i] == 1) {
      if (checkRemoved) {
        if (start[startidx] != *checkRemoved) {
          return false;
        }
      }
      start.erase(start.begin() + startidx);
      i++;
      continue;
    }

    if (toShape[j] == 1) {
      T toFill = toFillVal ? *toFillVal : toFillFn();
      if (!toFillVal) {
        toFillVal = toFill;
      }
      start.insert(start.begin() + startidx, toFill);
      startidx++;
      j++;
      continue;
    }
    return false;
  }

  while (i < fromShape.size()) {
    if (fromShape[i] == 1) {
      if (checkRemoved) {
        if (start[startidx] != *checkRemoved) {
          return false;
        }
      }
      start.erase(start.begin() + startidx);
      i++;
      continue;
    }
    return false;
  }

  while (j < toShape.size()) {
    if (toShape[j] == 1) {
      T toFill = toFillVal ? *toFillVal : toFillFn();
      if (!toFillVal) {
        toFillVal = toFill;
      }
      start.insert(start.begin() + startidx, toFill);
      startidx++;
      j++;
      continue;
    }
  }
  assert(start.size() == toShape.size());
  return true;
}

template <typename T>
bool transformReshapeSlice(RankedTensorType fromType, RankedTensorType toType,
                           SmallVectorImpl<T> &start, T toFill,
                           T *checkRemoved = nullptr) {
  return transformReshapeSlice<T>(
      fromType, toType, start, [=]() { return toFill; }, checkRemoved);
}

template <typename T>
bool transformReshapeSlice(mlir::stablehlo::ReshapeOp op,
                           SmallVectorImpl<T> &start, T toFill,
                           T *checkRemoved = nullptr) {
  return transformReshapeSlice<T>(op.getOperand().getType(), op.getType(),
                                  start, toFill, checkRemoved);
}

template <typename T>
bool transformReshapeSlice(mlir::stablehlo::ReshapeOp op,
                           SmallVectorImpl<T> &start, std::function<T()> toFill,
                           T *checkRemoved = nullptr) {
  return transformReshapeSlice<T>(op.getOperand().getType(), op.getType(),
                                  start, toFill, checkRemoved);
}

struct ReshapeDUS final : OpRewritePattern<mlir::stablehlo::ReshapeOp> {
  using OpRewritePattern::OpRewritePattern;

  LogicalResult matchAndRewrite(mlir::stablehlo::ReshapeOp op,
                                PatternRewriter &rewriter) const override {
    // Check if the input to Reshape is a DynamicUpdateSlice
    auto dus = op.getOperand().getDefiningOp<stablehlo::DynamicUpdateSliceOp>();
    if (!dus)
      return failure();

    if (!llvm::hasSingleElement(dus->getUsers()))
      return failure();

    // %0 = dynamic_update_slice %arg0, %update
    // %1 = reshape %0
    //
    // ->
    //
    // %arg0_reshaped = reshape %arg0
    // %update_resahepd = reshape %update
    // dynamic_update_slice %arg0_reshaped, %update_reshaped

    SmallVector<Value> startIndices(dus.getStartIndices().begin(),
                                    dus.getStartIndices().end());
    auto itype = startIndices.size() > 0
                     ? startIndices[0].getType().cast<RankedTensorType>()
                     : RankedTensorType::get({}, rewriter.getI64Type());

    if (!transformReshapeSlice<mlir::Value>(
            op, startIndices, /*toFill*/ [&]() -> mlir::Value {
              return rewriter.create<stablehlo::ConstantOp>(
                  dus.getLoc(), itype, makeAttr(itype, 0).cast<ElementsAttr>());
            }))
      return failure();

    SmallVector<int64_t> updateShape(
        dus.getUpdate().getType().getShape().begin(),
        dus.getUpdate().getType().getShape().end());

    int64_t one = 1;
    if (!transformReshapeSlice<int64_t>(op, updateShape, /*toFill*/ 1,
                                        /*checkRemoved*/ &one))
      return failure();

    auto newOperand = rewriter.create<stablehlo::ReshapeOp>(
        op.getLoc(), op.getType(), dus.getOperand());

    auto newUpdate = rewriter.create<stablehlo::ReshapeOp>(
        op.getLoc(),
        RankedTensorType::get(updateShape,
                              dus.getUpdate().getType().getElementType()),
        dus.getUpdate());

    rewriter.replaceOpWithNewOp<mlir::stablehlo::DynamicUpdateSliceOp>(
        op, newOperand, newUpdate, startIndices);

    return success();
  }
};

struct ReshapeSlice final : OpRewritePattern<mlir::stablehlo::ReshapeOp> {
  using OpRewritePattern::OpRewritePattern;

  LogicalResult matchAndRewrite(mlir::stablehlo::ReshapeOp op,
                                PatternRewriter &rewriter) const override {
    // Check if the input to Reshape is a DynamicUpdateSlice
    auto slice = op.getOperand().getDefiningOp<stablehlo::SliceOp>();
    if (!slice)
      return failure();

    if (!llvm::hasSingleElement(slice->getUsers()))
      return failure();

    SmallVector<int64_t> startIndices(slice.getStartIndices().begin(),
                                      slice.getStartIndices().end());

    int64_t zero = 0;
    int64_t one = 1;
    if (!transformReshapeSlice<int64_t>(op, startIndices, /*toFill*/ 0,
                                        /*checkRemoved*/ &zero))
      return failure();

    SmallVector<int64_t> limitIndices(slice.getLimitIndices().begin(),
                                      slice.getLimitIndices().end());

    if (!transformReshapeSlice<int64_t>(op, limitIndices, /*toFill*/ 1,
                                        /*checkRemoved*/ &one))
      return failure();

    SmallVector<int64_t> stepIndices(slice.getStrides().begin(),
                                     slice.getStrides().end());

    if (!transformReshapeSlice<int64_t>(op, stepIndices, /*toFill*/ 1,
                                        /*checkRemoved*/ &one))
      return failure();

    SmallVector<int64_t> operandShape(
        slice.getOperand().getType().getShape().begin(),
        slice.getOperand().getType().getShape().end());

    if (!transformReshapeSlice<int64_t>(op, operandShape, /*toFill*/ 1,
                                        /*checkRemoved*/ &one))
      return failure();

    auto newOperand = rewriter.create<stablehlo::ReshapeOp>(
        op.getLoc(),
        RankedTensorType::get(operandShape,
                              slice.getOperand().getType().getElementType()),
        slice.getOperand());

    rewriter.replaceOpWithNewOp<mlir::stablehlo::SliceOp>(
        op, newOperand, startIndices, limitIndices, stepIndices);

    return success();
  }
};

struct ReshapePad final : OpRewritePattern<mlir::stablehlo::ReshapeOp> {
  using OpRewritePattern::OpRewritePattern;

  LogicalResult matchAndRewrite(mlir::stablehlo::ReshapeOp op,
                                PatternRewriter &rewriter) const override {
    // Check if the input to Reshape is a DynamicUpdateSlice
    auto pad = op.getOperand().getDefiningOp<stablehlo::PadOp>();
    if (!pad)
      return failure();

    if (!llvm::hasSingleElement(pad->getUsers()))
      return failure();

    SmallVector<int64_t> interior(pad.getInteriorPadding().begin(),
                                  pad.getInteriorPadding().end());

    int64_t zero = 0;
    if (!transformReshapeSlice<int64_t>(op, interior, /*toFill*/ 0,
                                        /*checkRemoved*/ &zero))
      return failure();

    SmallVector<int64_t> low(pad.getEdgePaddingLow().begin(),
                             pad.getEdgePaddingLow().end());

    if (!transformReshapeSlice<int64_t>(op, low, /*toFill*/ 0,
                                        /*checkRemoved*/ &zero))
      return failure();

    SmallVector<int64_t> high(pad.getEdgePaddingHigh().begin(),
                              pad.getEdgePaddingHigh().end());

    if (!transformReshapeSlice<int64_t>(op, high, /*toFill*/ 0,
                                        /*checkRemoved*/ &zero))
      return failure();

    SmallVector<int64_t> operandShape(
        pad.getOperand().getType().getShape().begin(),
        pad.getOperand().getType().getShape().end());

    int64_t one = 1;
    if (!transformReshapeSlice<int64_t>(op, operandShape, /*toFill*/ 1,
                                        /*checkRemoved*/ &one))
      return failure();

    auto newOperand = rewriter.create<stablehlo::ReshapeOp>(
        op.getLoc(),
        RankedTensorType::get(operandShape,
                              pad.getOperand().getType().getElementType()),
        pad.getOperand());

    rewriter.replaceOpWithNewOp<mlir::stablehlo::PadOp>(
        op, newOperand, pad.getPaddingValue(), low, high, interior);

    return success();
  }
};

struct TransposeDUS final : OpRewritePattern<mlir::stablehlo::TransposeOp> {
  using OpRewritePattern::OpRewritePattern;

  LogicalResult matchAndRewrite(mlir::stablehlo::TransposeOp op,
                                PatternRewriter &rewriter) const override {
    // Check if the input to Transpose is a DynamicUpdateSlice
    auto dus = op.getOperand().getDefiningOp<stablehlo::DynamicUpdateSliceOp>();
    if (!dus)
      return failure();

    if (!llvm::hasSingleElement(dus->getUsers()))
      return failure();

    SmallVector<int64_t> permutation;
    for (auto perm : op.getPermutation()) {
      permutation.push_back(perm);
    }

    auto loc = op.getLoc();
    auto transposedOperand = rewriter.create<stablehlo::TransposeOp>(
        loc, dus.getOperand(), op.getPermutation());
    auto transposedUpdate = rewriter.create<stablehlo::TransposeOp>(
        loc, dus.getUpdate(), op.getPermutation());

    SmallVector<Value> permutedStartIndices;
    permutedStartIndices.resize(dus.getStartIndices().size());
    for (size_t i = 0; i < permutation.size(); ++i) {
      permutedStartIndices[permutation[i]] = dus.getStartIndices()[i];
    }

    auto newDus = rewriter.create<stablehlo::DynamicUpdateSliceOp>(
        loc, op.getType(), transposedOperand, transposedUpdate,
        permutedStartIndices);

    rewriter.replaceOp(op, newDus);
    return success();
  }
};

// Optimization: DUSConcat
// Pattern:
//   %concat = stablehlo.concatenate %A, %B, %C, dimension = D
//   %dus = stablehlo.dynamic_update_slice %concat, %update, %idx0, %idxD, %idxN
// Constraint: %concat has only %dus as its user.
// Constraint: The slice defined by %idx0..N and %update shape falls entirely
//             within one of the inputs (e.g., %B) along dimension D, and
//             spans fully along other dimensions.
// Rewrite to:
//   %idxD_new = %idxD - offset_of_B
//   %new_dus = stablehlo.dynamic_update_slice %B, %update, %idx0_0, %idxD_new,
//   %idxN_0 %new_concat = stablehlo.concatenate %A, %new_dus, %C, dimension = D
//   replaceAllUsesWith(%dus, %new_concat)
struct DUSConcat final
    : OpRewritePattern<mlir::stablehlo::DynamicUpdateSliceOp> {
  using OpRewritePattern::OpRewritePattern;

  LogicalResult matchAndRewrite(mlir::stablehlo::DynamicUpdateSliceOp dus,
                                PatternRewriter &rewriter) const override {
    auto concatOp = dus.getOperand().getDefiningOp<stablehlo::ConcatenateOp>();
    if (!concatOp) {
      return failure();
    }

    auto dusOperandType =
        dyn_cast<RankedTensorType>(dus.getOperand().getType());
    auto updateType = dyn_cast<RankedTensorType>(dus.getUpdate().getType());
    if (!dusOperandType || !updateType || !dusOperandType.hasStaticShape() ||
        !updateType.hasStaticShape()) {
      return rewriter.notifyMatchFailure(
          dus, "Requires static shapes for DUS operand and update");
    }

    int64_t concatDim = concatOp.getDimension();
    ArrayRef<int64_t> dusOperandShape = dusOperandType.getShape();
    ArrayRef<int64_t> updateShape = updateType.getShape();
    SmallVector<Value> startIndices = dus.getStartIndices();

    DenseIntElementsAttr concatStartAttr;
    if (!matchPattern(startIndices[concatDim], m_Constant(&concatStartAttr))) {
      return rewriter.notifyMatchFailure(
          dus, "Requires constant start index for concat dimension");
    }
    if (concatStartAttr.getNumElements() != 1) {
      return rewriter.notifyMatchFailure(dus,
                                         "Concat start index must be a scalar");
    }

    int64_t concatStartVal = (*concatStartAttr.begin()).getSExtValue();
    int64_t concatUpdateSize = updateShape[concatDim];
    int64_t concatEndVal = concatStartVal + concatUpdateSize; // Exclusive end

    int64_t currentOffset = 0;
    int targetInputIdx = -1;
    Value targetInputVal;

    for (const auto &indexedInput : llvm::enumerate(concatOp.getInputs())) {
      Value input = indexedInput.value();
      auto inputType = dyn_cast<RankedTensorType>(input.getType());
      if (!inputType || !inputType.hasStaticShape()) {
        return rewriter.notifyMatchFailure(
            dus, "Requires static shapes for ConcatOp inputs");
      }
      int64_t inputSize = inputType.getShape()[concatDim];

      // Check if the DUS update region falls entirely within this input's
      // region
      if (concatStartVal >= currentOffset &&
          concatEndVal <= (currentOffset + inputSize)) {
        targetInputIdx = indexedInput.index();
        targetInputVal = input;
        break; // Found the target input
      }
      currentOffset += inputSize;
    }

    // If no suitable input was found
    if (targetInputIdx == -1) {
      return rewriter.notifyMatchFailure(
          dus,
          "DUS update region does not fall entirely within one concat input");
    }

    SmallVector<Value> newDusStartIndices =
        llvm::to_vector(dus.getStartIndices());
    Location loc = dus.getLoc();
    auto indexElementType = startIndices[concatDim]
                                .getType()
                                .cast<ShapedType>()
                                .getElementType(); // Assuming all start indices
                                                   // have same scalar type
    auto indexScalarType = RankedTensorType::get({}, indexElementType);

    int64_t newConcatStartVal = concatStartVal - currentOffset;
    auto newStartAttr =
        rewriter.getIntegerAttr(indexElementType, newConcatStartVal);
    newDusStartIndices[concatDim] = rewriter.create<stablehlo::ConstantOp>(
        dus.getLoc(), newDusStartIndices[concatDim].getType(),
        makeAttr(newDusStartIndices[concatDim].getType(),
                 concatStartVal - currentOffset)
            .cast<ElementsAttr>());

    // Create the new, smaller DUS.
    auto newDus = rewriter.create<stablehlo::DynamicUpdateSliceOp>(
        loc,
        targetInputVal
            .getType(), // Result type is the same as the input being updated
        targetInputVal, dus.getUpdate(), newDusStartIndices);

    // Create the list of operands for the new concatenate op.
    SmallVector<Value> newConcatOperands =
        llvm::to_vector(concatOp.getInputs());
    newConcatOperands[targetInputIdx] = newDus.getResult();

    // Create the new concatenate op.
    auto newConcat = rewriter.create<stablehlo::ConcatenateOp>(
        concatOp
            .getLoc(), // Use concatOp's location, maybe dus.getLoc() is better?
        dus.getType(), // The result type should match the original DUS result
        newConcatOperands, concatDim);

    // Replace the original DUS with the new concatenate op.
    rewriter.replaceOp(dus, newConcat.getResult());

    return success();
  }
};

struct DUSDUS final : OpRewritePattern<mlir::stablehlo::DynamicUpdateSliceOp> {
  using OpRewritePattern::OpRewritePattern;

  LogicalResult matchAndRewrite(mlir::stablehlo::DynamicUpdateSliceOp dus,
                                PatternRewriter &rewriter) const override {
    auto dus2 =
        dus.getOperand().getDefiningOp<stablehlo::DynamicUpdateSliceOp>();

    if (!dus2)
      return failure();

    if (dus.getUpdate().getType() != dus2.getUpdate().getType())
      return failure();

    for (auto &&[start1, start2] :
         llvm::zip_equal(dus.getStartIndices(), dus2.getStartIndices())) {
      if (start1 != start2)
        return failure();
    }
    rewriter.modifyOpInPlace(
        dus, [&]() { dus.getOperandMutable().set(dus2.getOperand()); });
    return success();
  }
};

// Optimization: DUSPad
// Pattern:
//   %padded_val = stablehlo.pad %original_data, %pad_val, low=[L...],
//   high=[H...], interior=[0...] %dus = stablehlo.dynamic_update_slice
//   %padded_val, %update_data, %idx...
// Constraint: The update region defined by %update_data and %idx falls entirely
//             within the %original_data region of %padded_val.
// Constraint: %padded_val has only %dus as its user.
// Constraint: Interior padding is zero.
// Rewrite to:
//   %idx_new = %idx - L // Adjust indices relative to original_data
//   %new_dus = stablehlo.dynamic_update_slice %original_data, %update_data,
//   %idx_new... %new_pad = stablehlo.pad %new_dus, %pad_val, low=[L...],
//   high=[H...], interior=[0...] replaceAllUsesWith(%dus, %new_pad)
struct DUSPad final : OpRewritePattern<mlir::stablehlo::DynamicUpdateSliceOp> {
  using OpRewritePattern::OpRewritePattern;

  LogicalResult matchAndRewrite(mlir::stablehlo::DynamicUpdateSliceOp dus,
                                PatternRewriter &rewriter) const override {

    // 1. Check if the operand being updated comes from a pad op.
    auto padOp = dus.getOperand().getDefiningOp<stablehlo::PadOp>();
    if (!padOp) {
      return rewriter.notifyMatchFailure(dus, "Operand is not a PadOp");
    }

    // 2. Constraint: Check if the pad op has only the DUS as its user.
    if (!llvm::hasSingleElement(padOp->getUsers())) {
      return rewriter.notifyMatchFailure(dus, "PadOp has multiple users");
    }

    // 3. Constraint: Check for zero interior padding and non-negative edge
    // padding.
    if (llvm::any_of(padOp.getInteriorPadding(),
                     [](int64_t i) { return i != 0; })) {
      return rewriter.notifyMatchFailure(dus, "Requires zero interior padding");
    }
    if (llvm::any_of(padOp.getEdgePaddingLow(),
                     [](int64_t i) { return i < 0; }) ||
        llvm::any_of(padOp.getEdgePaddingHigh(),
                     [](int64_t i) { return i < 0; })) {
      return rewriter.notifyMatchFailure(dus,
                                         "Requires non-negative edge padding");
    }

    // 4. Get shapes and indices, require static shapes.
    auto dusOperandType = dyn_cast<RankedTensorType>(
        dus.getOperand().getType()); // = padOp result type
    auto updateType = dyn_cast<RankedTensorType>(dus.getUpdate().getType());
    auto originalDataType =
        dyn_cast<RankedTensorType>(padOp.getOperand().getType());

    if (!dusOperandType || !updateType || !originalDataType ||
        !dusOperandType.hasStaticShape() || !updateType.hasStaticShape() ||
        !originalDataType.hasStaticShape()) {
      return rewriter.notifyMatchFailure(
          dus, "Requires static shapes for involved tensors");
    }

    ArrayRef<int64_t> dusOperandShape = dusOperandType.getShape();
    ArrayRef<int64_t> updateShape = updateType.getShape();
    ArrayRef<int64_t> originalDataShape = originalDataType.getShape();
    SmallVector<Value> startIndices = dus.getStartIndices();
    ArrayRef<int64_t> lowPadding = padOp.getEdgePaddingLow();
    // High padding isn't directly used for the check below but needed for
    // reconstruction
    ArrayRef<int64_t> highPadding = padOp.getEdgePaddingHigh();

    SmallVector<Value> newDusStartIndices;
    Location loc = dus.getLoc();
    auto indexElementType =
        startIndices[0].getType().cast<ShapedType>().getElementType();
    auto indexScalarType = RankedTensorType::get({}, indexElementType);

    // 5. Check if update region is within original data bounds & calculate new
    // indices.
    for (int64_t d = 0; d < dusOperandShape.size(); ++d) {
      DenseIntElementsAttr startAttr;
      if (!matchPattern(startIndices[d], m_Constant(&startAttr)) ||
          startAttr.getNumElements() != 1) {
        return rewriter.notifyMatchFailure(
            dus, "Requires constant scalar start indices");
      }
      int64_t startVal = (*startAttr.begin()).getSExtValue();
      int64_t updateSize = updateShape[d];
      int64_t endVal = startVal + updateSize; // Exclusive end
      int64_t lowPad = lowPadding[d];
      int64_t originalSize = originalDataShape[d];

      // Check bounds: update [startVal, endVal) must be within original data
      // region [lowPad, lowPad + originalSize)
      if (startVal < lowPad || endVal > (lowPad + originalSize)) {
        return rewriter.notifyMatchFailure(
            dus, "Update region extends into padded area for dim " +
                     std::to_string(d));
      }

      // Calculate new start index relative to original data
      int64_t newStartVal = startVal - lowPad;
      auto newStartAttr =
          rewriter.getIntegerAttr(indexElementType, newStartVal);
      auto newStartConst = rewriter.create<stablehlo::ConstantOp>(
          loc, indexScalarType,
          DenseElementsAttr::get(indexScalarType, newStartAttr));
      newDusStartIndices.push_back(newStartConst);
    }

    // 6. Perform the rewrite.
    // Create the new DUS on the original data.
    auto newDus = rewriter.create<stablehlo::DynamicUpdateSliceOp>(
        loc,
        originalDataType,    // Result type matches original data
        padOp.getOperand(),  // Update the original data
        dus.getUpdate(),     // Use the same update value
        newDusStartIndices); // Use the adjusted indices

    // Create the new Pad operation using the result of the new DUS.
    auto newPad = rewriter.create<stablehlo::PadOp>(
        padOp.getLoc(),
        dus.getType(),      // Result type matches original DUS result
        newDus.getResult(), // Pad the result of the new DUS
        padOp.getPaddingValue(), padOp.getEdgePaddingLowAttr(),
        padOp.getEdgePaddingHighAttr(),
        padOp.getInteriorPaddingAttr()); // Assumed to be zeros by check above

    // Replace the original DUS with the new Pad operation.
    rewriter.replaceOp(dus, newPad.getResult());

    return success();
  }
};

struct DUSDUSConcat final
    : OpRewritePattern<mlir::stablehlo::DynamicUpdateSliceOp> {
  using OpRewritePattern::OpRewritePattern;

  LogicalResult matchAndRewrite(mlir::stablehlo::DynamicUpdateSliceOp dus,
                                PatternRewriter &rewriter) const override {
    auto dus2 =
        dus.getOperand().getDefiningOp<stablehlo::DynamicUpdateSliceOp>();

    if (!dus2)
      return failure();

    RankedTensorType tys[2];
    stablehlo::DynamicUpdateSliceOp duses[2] = {dus, dus2};
    for (auto en : llvm::enumerate(duses)) {
      auto ty = dyn_cast<RankedTensorType>(en.value().getUpdate().getType());
      if (!ty)
        return failure();
      tys[en.index()] = ty;
    }

    if (dus.getOperand().getType() != dus2.getOperand().getType())
      return failure();

    ssize_t diffidx = -1;
    for (size_t i = 0; i < dus.getStartIndices().size(); i++) {
      if (dus.getStartIndices()[i] == dus2.getStartIndices()[i])
        continue;
      if (diffidx != -1) {
        return failure();
      }
      diffidx = i;
    }

    if (diffidx == -1) {
      for (size_t i = 0; i < dus.getStartIndices().size(); i++) {
        if (tys[0].getShape()[i] == tys[1].getShape()[i])
          continue;
        if (diffidx != -1) {
          return failure();
        }
        diffidx = i;
      }
    }

    if (diffidx == -1) {
      return failure();
    }

    // Sizes must be the same except for the differing index
    for (size_t i = 0; i < dus.getStartIndices().size(); i++) {
      if (i == diffidx)
        continue;
      if (tys[0].getShape()[i] != tys[1].getShape()[i])
        return failure();
    }

    int64_t idxs[2];

    for (auto en : llvm::enumerate(duses)) {
      auto val = en.value().getStartIndices()[diffidx];
      DenseIntElementsAttr startattr;
      if (!matchPattern(val, m_Constant(&startattr))) {
        return failure();
      }
      int64_t ival = (*startattr.begin()).getSExtValue();
      idxs[en.index()] = ival;
    }

    if (idxs[1] == idxs[0] + tys[0].getShape()[diffidx]) {
      Value operands[2] = {dus.getUpdate(), dus2.getUpdate()};
      auto concat = rewriter.create<stablehlo::ConcatenateOp>(
          dus.getLoc(), operands, diffidx);
      rewriter.replaceOpWithNewOp<stablehlo::DynamicUpdateSliceOp>(
          dus, dus2.getOperand(), concat, dus.getStartIndices());
      return success();
    } else if (idxs[0] == idxs[1] + tys[1].getShape()[diffidx]) {
      Value operands[2] = {dus2.getUpdate(), dus.getUpdate()};
      auto concat = rewriter.create<stablehlo::ConcatenateOp>(
          dus.getLoc(), operands, diffidx);
      rewriter.replaceOpWithNewOp<stablehlo::DynamicUpdateSliceOp>(
          dus, dus2.getOperand(), concat, dus2.getStartIndices());
      return success();
    } else if (idxs[1] >= idxs[0] && idxs[1] + tys[1].getShape()[diffidx] <=
                                         idxs[0] + tys[0].getShape()[diffidx]) {
      // the previous update (in dus1) was completely overwritten [e.g. dus0
      // starts before and end later]
      rewriter.modifyOpInPlace(
          dus, [&]() { dus.getOperandMutable().set(dus2.getOperand()); });
      return success();
    } else if (idxs[0] >= idxs[1] && idxs[0] + tys[0].getShape()[diffidx] <=
                                         idxs[1] + tys[1].getShape()[diffidx]) {
      // the new update is entirely within the space of the old update

      auto itype = dus.getStartIndices()[diffidx].getType();
      auto c0 = rewriter.create<stablehlo::ConstantOp>(
          dus.getLoc(), itype, makeAttr(itype, 0).cast<ElementsAttr>());
      auto cidx = rewriter.create<stablehlo::ConstantOp>(
          dus.getLoc(), itype,
          makeAttr(itype, idxs[0] - idxs[1]).cast<ElementsAttr>());

      SmallVector<Value> idxs(dus.getStartIndices().size());
      for (size_t i = 0; i < dus.getStartIndices().size(); i++)
        idxs[i] = c0;
      idxs[diffidx] = cidx;

      auto within_dus = rewriter.create<stablehlo::DynamicUpdateSliceOp>(
          dus2.getLoc(), dus2.getUpdate(), dus.getUpdate(), idxs);
      rewriter.replaceOpWithNewOp<stablehlo::DynamicUpdateSliceOp>(
          dus, dus2.getOperand(), within_dus, dus2.getStartIndices());
      return success();
    }
    return failure();
  }
};

struct DynamicUpdateToConcat final
    : OpRewritePattern<mlir::stablehlo::DynamicUpdateSliceOp> {
  using OpRewritePattern::OpRewritePattern;

  LogicalResult matchAndRewrite(mlir::stablehlo::DynamicUpdateSliceOp op,
                                PatternRewriter &rewriter) const override {
    auto type = dyn_cast<RankedTensorType>(op.getType());
    if (!type)
      return failure();

    SmallVector<size_t> mismatches;
    size_t idx = 0;
    for (auto &&[start, update_size, res_size] :
         llvm::zip(op.getStartIndices(), op.getUpdate().getType().getShape(),
                   op.getType().getShape())) {
      DenseIntElementsAttr startattr;
      if (!matchPattern(start, m_Constant(&startattr))) {
        return failure();
      }
      int64_t startv = (*startattr.begin()).getSExtValue();
      if (startv < 0)
        return failure();

      if (startv + update_size > res_size)
        return failure();

      if (startv == 0 && update_size == res_size) {
        idx++;
        continue;
      }
      mismatches.push_back(idx);
      idx++;
    }

    if (mismatches.size() != 1)
      return failure();
    auto dim = mismatches[0];

    DenseIntElementsAttr startattr;
    if (!matchPattern(op.getStartIndices()[dim], m_Constant(&startattr))) {
      return failure();
    }
    int64_t startv = (*startattr.begin()).getSExtValue();

    SmallVector<Value> toConcat;

    if (startv != 0) {
      SmallVector<int64_t> starts(op.getType().getShape().size(), 0);
      SmallVector<int64_t> ends(op.getType().getShape().begin(),
                                op.getType().getShape().end());
      SmallVector<int64_t> steps(op.getType().getShape().size(), 1);
      ends[dim] = startv;
      toConcat.push_back(rewriter.create<stablehlo::SliceOp>(
          op.getLoc(), op.getOperand(), starts, ends, steps));
    }
    toConcat.push_back(op.getUpdate());
    auto update_size = op.getUpdate().getType().getShape()[dim];
    auto res_size = op.getType().getShape()[dim];
    if (startv + update_size != res_size) {
      SmallVector<int64_t> starts(op.getType().getShape().size(), 0);
      SmallVector<int64_t> ends(op.getType().getShape().begin(),
                                op.getType().getShape().end());
      SmallVector<int64_t> steps(op.getType().getShape().size(), 1);
      starts[dim] = startv + update_size;
      toConcat.push_back(rewriter.create<stablehlo::SliceOp>(
          op.getLoc(), op.getOperand(), starts, ends, steps));
    }

    rewriter.replaceOpWithNewOp<stablehlo::ConcatenateOp>(op, op.getType(),
                                                          toConcat, dim);
    return success();
  }
};

struct SliceOfDynamicUpdate final : OpRewritePattern<mlir::stablehlo::SliceOp> {
  using OpRewritePattern::OpRewritePattern;

  LogicalResult matchAndRewrite(mlir::stablehlo::SliceOp op,
                                PatternRewriter &rewriter) const override {
    auto type = dyn_cast<RankedTensorType>(op.getType());
    if (!type)
      return failure();

    auto dyn = op.getOperand().getDefiningOp<stablehlo::DynamicUpdateSliceOp>();
    if (!dyn)
      return failure();

    // Try to use the updated value
    {
      SmallVector<int64_t> start;
      SmallVector<int64_t> end;
      SmallVector<int64_t> step;

      bool legal = true;
      for (auto &&[nstart, nend, nstep, update_start, update_size] : llvm::zip(
               op.getStartIndices(), op.getLimitIndices(), op.getStrides(),
               dyn.getStartIndices(), dyn.getUpdate().getType().getShape())) {
        DenseIntElementsAttr startattr;
        if (!matchPattern(update_start, m_Constant(&startattr))) {
          legal = false;
          break;
        }
        int64_t startv = (*startattr.begin()).getSExtValue();
        if (startv < 0) {
          legal = false;
          break;
        }

        // see if the slice is exclusively inside the update.

        // slice starts below insertion
        if (nstart < startv) {
          legal = false;
          break;
        }

        // slice ends after insertion
        if (nend > startv + update_size) {
          legal = false;
          break;
        }

        start.push_back(nstart - startv);
        end.push_back(nend - startv);
        step.push_back(nstep);
      }

      if (legal) {
        rewriter.replaceOpWithNewOp<stablehlo::SliceOp>(op, dyn.getUpdate(),
                                                        start, end, step);
        return success();
      }
    }

    // Try proving that there can be no overlap
    {
      bool no_overlap = false;

      for (auto &&[nstart, nend, nstep, update_start, update_size] : llvm::zip(
               op.getStartIndices(), op.getLimitIndices(), op.getStrides(),
               dyn.getStartIndices(), dyn.getUpdate().getType().getShape())) {
        DenseIntElementsAttr startattr;
        if (!matchPattern(update_start, m_Constant(&startattr))) {
          continue;
        }

        int64_t startv = (*startattr.begin()).getSExtValue();
        // slice ends below insertion
        if (nend <= startv) {
          no_overlap = true;
          break;
        }

        // slice starts after insertion end
        if (nstart >= startv + update_size) {
          no_overlap = true;
          break;
        }
      }

      if (no_overlap) {
        rewriter.replaceOpWithNewOp<stablehlo::SliceOp>(
            op, dyn.getOperand(), op.getStartIndices(), op.getLimitIndices(),
            op.getStrides());
        return success();
      }
    }

    return failure();
  }
};

struct SliceDUSToConcat final : OpRewritePattern<stablehlo::SliceOp> {
  using OpRewritePattern::OpRewritePattern;

  LogicalResult matchAndRewrite(stablehlo::SliceOp sliceOp,
                                PatternRewriter &rewriter) const override {

    auto dusOp =
        sliceOp.getOperand().getDefiningOp<stablehlo::DynamicUpdateSliceOp>();
    if (!dusOp) {
      return rewriter.notifyMatchFailure(sliceOp, "Operand is not a DUS");
    }

    // Constraint: DUS has only the slice as user
    if (!dusOp.getResult().hasOneUse()) {
      return rewriter.notifyMatchFailure(sliceOp, "DUS has multiple users");
    }

    // Get DUS info
    Value targetOperand = dusOp.getOperand();
    Value updateVal = dusOp.getUpdate();
    SmallVector<Value> dusIndexVals = dusOp.getStartIndices();

    auto targetType = dyn_cast<RankedTensorType>(targetOperand.getType());
    auto updateType = dyn_cast<RankedTensorType>(updateVal.getType());
    auto sliceResultType =
        dyn_cast<RankedTensorType>(sliceOp.getType()); // Type of %283

    if (!targetType || !updateType || !sliceResultType ||
        !targetType.hasStaticShape() || !updateType.hasStaticShape() ||
        !sliceResultType.hasStaticShape()) {
      return rewriter.notifyMatchFailure(sliceOp, "Requires static shapes");
    }

    ArrayRef<int64_t> updateShape = updateType.getShape();
    int rank = targetType.getRank();

    // Constraint: DUS indices must be constant
    SmallVector<int64_t> dusStartIndices;
    dusStartIndices.reserve(rank);
    for (Value idxVal : dusIndexVals) {
      DenseIntElementsAttr idxAttr;
      if (!matchPattern(idxVal, m_Constant(&idxAttr)) ||
          idxAttr.getNumElements() != 1) {
        return rewriter.notifyMatchFailure(
            sliceOp, "DUS indices must be constant scalars");
      }
      dusStartIndices.push_back((*idxAttr.begin()).getSExtValue());
    }

    if (llvm::any_of(sliceOp.getStrides(), [](int64_t s) { return s != 1; })) {
      return rewriter.notifyMatchFailure(sliceOp,
                                         "Requires slice strides of 1");
    }

    int concatDim = -1; // Dimension along which to concatenate results

    SmallVector<int64_t> dusLimitIndices;
    for (int d = 0; d < rank; ++d) {
      int64_t dusStart = dusStartIndices[d];
      int64_t dusEnd = dusStart + updateShape[d];
      dusLimitIndices.push_back(dusEnd);
      int64_t sliceStart = sliceOp.getStartIndices()[d];
      int64_t sliceLimit = sliceOp.getLimitIndices()[d];

      if (dusStart == sliceStart && dusEnd == sliceLimit) {
        continue;
      }

      if (concatDim != -1) {
        return failure();
      }
      concatDim = d;

      // if entirely within one or the other, use the other pattern
      // 1) if we are outside the update
      if (sliceLimit <= dusStart || sliceStart >= dusEnd) {
        return failure();
      }

      // 2) we are fully within the update
      if (sliceStart >= dusStart & sliceStart <= dusEnd) {
        return failure();
      }
    }

    if (concatDim == -1)
      return failure();

    SmallVector<Value> toConcat;

    if (sliceOp.getStartIndices()[concatDim] < dusStartIndices[concatDim]) {
      assert(sliceOp.getLimitIndices()[concatDim] > dusStartIndices[concatDim]);
      SmallVector<int64_t> newLimit =
          llvm::to_vector(sliceOp.getLimitIndices());
      newLimit[concatDim] = dusStartIndices[concatDim];
      toConcat.push_back(rewriter.create<stablehlo::SliceOp>(
          sliceOp.getLoc(), dusOp.getOperand(), sliceOp.getStartIndices(),
          newLimit, sliceOp.getStrides()));
    }

    if (sliceOp.getLimitIndices()[concatDim] >= dusLimitIndices[concatDim] &&
        sliceOp.getStartIndices()[concatDim] <= dusStartIndices[concatDim]) {
      toConcat.push_back(dusOp.getUpdate());
    } else if (sliceOp.getLimitIndices()[concatDim] <=
               dusLimitIndices[concatDim]) {
      assert(sliceOp.getStartIndices()[concatDim] < dusStartIndices[concatDim]);
      SmallVector<int64_t> newStart(dusStartIndices);
      SmallVector<int64_t> newLimit =
          llvm::to_vector(sliceOp.getLimitIndices());
      for (int i = 0; i < rank; i++) {
        newStart[i] -= dusStartIndices[i];
        newLimit[i] -= dusStartIndices[i];
      }
      toConcat.push_back(rewriter.create<stablehlo::SliceOp>(
          sliceOp.getLoc(), dusOp.getUpdate(), newStart, newLimit,
          sliceOp.getStrides()));
    } else if (sliceOp.getStartIndices()[concatDim] >=
               dusStartIndices[concatDim]) {
      assert(sliceOp.getLimitIndices()[concatDim] > dusLimitIndices[concatDim]);
      SmallVector<int64_t> newStart =
          llvm::to_vector(sliceOp.getStartIndices());
      SmallVector<int64_t> newLimit(dusLimitIndices);
      for (int i = 0; i < rank; i++) {
        newStart[i] -= dusStartIndices[i];
        newLimit[i] -= dusStartIndices[i];
      }
      toConcat.push_back(rewriter.create<stablehlo::SliceOp>(
          sliceOp.getLoc(), dusOp.getUpdate(), newStart, newLimit,
          sliceOp.getStrides()));
    }

    if (sliceOp.getLimitIndices()[concatDim] > dusLimitIndices[concatDim]) {
      assert(sliceOp.getStartIndices()[concatDim] < dusLimitIndices[concatDim]);
      SmallVector<int64_t> newStart =
          llvm::to_vector(sliceOp.getStartIndices());
      newStart[concatDim] = dusLimitIndices[concatDim];
      toConcat.push_back(rewriter.create<stablehlo::SliceOp>(
          sliceOp.getLoc(), dusOp.getOperand(), newStart,
          sliceOp.getLimitIndices(), sliceOp.getStrides()));
    }

    auto preType = sliceOp.getType();

    auto newConcat = rewriter.replaceOpWithNewOp<stablehlo::ConcatenateOp>(
        sliceOp, toConcat, concatDim);
    assert(preType == newConcat.getType());
    (void)preType;
    (void)newConcat;

    return success();
  }
};

static bool definedOutside(Value v, Operation *op) {
  return !op->isAncestor(v.getParentBlock()->getParentOp());
}

// Replace while op iteration variables which are not updated with their
// upcoming value
template <typename T> struct LICM : public OpRewritePattern<T> {
  using OpRewritePattern<T>::OpRewritePattern;
  bool single_user;
  LICM(bool single_user, MLIRContext *context, PatternBenefit benefit = 1,
       ArrayRef<StringRef> generatedNames = {})
      : OpRewritePattern<T>(context, benefit, generatedNames),
        single_user(single_user) {}

  LogicalResult matchAndRewrite(T op,
                                PatternRewriter &rewriter) const override {
    if (!isa<stablehlo::WhileOp>(op->getParentOp()))
      return failure();
    for (auto operand : op->getOperands()) {
      if (!definedOutside(operand, op->getParentOp()))
        return failure();
      if (single_user) {
        for (auto U : operand.getUsers()) {
          if (U == op)
            continue;
          if (op->getParentOp()->isAncestor(U))
            return failure();
        }
      }
    }
    rewriter.modifyOpInPlace(op, [&]() { op->moveBefore(op->getParentOp()); });
    return success();
  }
};

struct LICMElementwise : public OpTraitRewritePattern<OpTrait::Elementwise> {
  using OpTraitRewritePattern<OpTrait::Elementwise>::OpTraitRewritePattern;
  bool single_user;
  LICMElementwise(bool single_user, MLIRContext *context,
                  PatternBenefit benefit = 1)
      : OpTraitRewritePattern<OpTrait::Elementwise>(context, benefit),
        single_user(single_user) {}

  LogicalResult matchAndRewrite(Operation *op,
                                PatternRewriter &rewriter) const override {
    if (!isa<stablehlo::WhileOp>(op->getParentOp()))
      return failure();
    for (auto operand : op->getOperands()) {
      if (!definedOutside(operand, op->getParentOp()))
        return failure();
      if (single_user) {
        for (auto U : operand.getUsers()) {
          if (U == op)
            continue;
          if (op->getParentOp()->isAncestor(U))
            return failure();
        }
      }
    }
    rewriter.modifyOpInPlace(op, [&]() { op->moveBefore(op->getParentOp()); });
    return success();
  }
};

// slice(broadcast x) -> broadcast(slice x)
struct SliceBroadcast final : OpRewritePattern<mlir::stablehlo::SliceOp> {
  using OpRewritePattern::OpRewritePattern;

  LogicalResult matchAndRewrite(mlir::stablehlo::SliceOp op,
                                PatternRewriter &rewriter) const override {
    auto type = dyn_cast<RankedTensorType>(op.getType());
    if (!type)
      return failure();

    auto bcast = op.getOperand().getDefiningOp<stablehlo::BroadcastInDimOp>();
    if (!bcast)
      return failure();

    if (!llvm::hasSingleElement(bcast->getUsers()))
      return failure();

    SmallVector<int64_t> nbcast_idx;

    auto preShape = bcast.getOperand().getType().cast<RankedTensorType>();
    SmallVector<int64_t> in_start(preShape.getShape().size(), 0);
    SmallVector<int64_t> in_end(preShape.getShape().begin(),
                                preShape.getShape().end());
    SmallVector<int64_t> in_stride(preShape.getShape().size(), 1);

    bool innerSlice = false;

    size_t outidx = 0;
    for (auto &&[start, end, step, indim, outdim] :
         llvm::zip(op.getStartIndices(), op.getLimitIndices(), op.getStrides(),
                   bcast.getType().getShape(), op.getType().getShape())) {
      ssize_t idx = -1;
      for (auto en : llvm::enumerate(bcast.getBroadcastDimensions())) {
        if (en.value() == outidx) {
          idx = en.index();
          break;
        }
      }

      nbcast_idx.push_back(outdim);
      if (idx == -1) {
        // being broadcast just resize the outshape
      } else {
        auto preShapeIdx = preShape.getShape()[idx];

        // slice the inner shape
        if (preShapeIdx == indim) {
          in_start[idx] = start;
          in_end[idx] = end;
          in_stride[idx] = step;
          innerSlice = true;
        } else if (preShapeIdx != 1) {
          return failure();
        }
      }

      outidx++;
    }

    if (innerSlice && !llvm::hasSingleElement(bcast->getUsers()))
      return failure();

    Value tobcast = bcast.getOperand();
    if (innerSlice)
      tobcast = rewriter.create<stablehlo::SliceOp>(
          op.getLoc(), tobcast, in_start, in_end, in_stride);

    rewriter.replaceOpWithNewOp<stablehlo::BroadcastInDimOp>(
        op, op.getType(), tobcast, bcast.getBroadcastDimensions());
    return success();
  }
};

SmallVector<int64_t> invertPermutation(ArrayRef<int64_t> perm) {
  SmallVector<int64_t> res(perm.size(), 0);
  for (auto en : llvm::enumerate(perm)) {
    res[en.value()] = en.index();
  }
  return res;
}

stablehlo::SliceOp sliceTransposeHelper(stablehlo::TransposeOp transpose,
                                        PatternRewriter &rewriter,
                                        ArrayRef<int64_t> starts,
                                        ArrayRef<int64_t> limits,
                                        ArrayRef<int64_t> strides) {
  SmallVector<int64_t> start;
  SmallVector<int64_t> end;
  SmallVector<int64_t> step;
  for (auto ind : invertPermutation(transpose.getPermutation())) {
    start.push_back(starts[ind]);
    end.push_back(limits[ind]);
    step.push_back(strides[ind]);
  }

  return rewriter.create<stablehlo::SliceOp>(
      transpose.getLoc(), transpose.getOperand(), start, end, step);
}

// slice(transpose x) -> transpose(slice x)
struct SliceTranspose final : OpRewritePattern<mlir::stablehlo::SliceOp> {
  using OpRewritePattern::OpRewritePattern;

  LogicalResult matchAndRewrite(mlir::stablehlo::SliceOp op,
                                PatternRewriter &rewriter) const override {
    auto type = dyn_cast<RankedTensorType>(op.getType());
    if (!type)
      return failure();

    auto transpose = op.getOperand().getDefiningOp<stablehlo::TransposeOp>();
    if (!transpose || !llvm::hasSingleElement(transpose->getUsers()))
      return failure();

    auto newslice =
        sliceTransposeHelper(transpose, rewriter, op.getStartIndices(),
                             op.getLimitIndices(), op.getStrides());
    rewriter.replaceOpWithNewOp<stablehlo::TransposeOp>(
        op, newslice, transpose.getPermutation());
    return success();
  }
};

// slice(reduce_window x, last_idx) -> reduce x
struct SliceReduceWindow : public OpRewritePattern<mlir::stablehlo::SliceOp> {
  using OpRewritePattern<mlir::stablehlo::SliceOp>::OpRewritePattern;

  LogicalResult matchAndRewrite(mlir::stablehlo::SliceOp op,
                                PatternRewriter &rewriter) const final {
    auto reduceWindow =
        op.getOperand().getDefiningOp<stablehlo::ReduceWindowOp>();
    if (!reduceWindow)
      return failure();

    if (!llvm::hasSingleElement(reduceWindow->getUsers()))
      return failure();

    // Check window parameters indicate full reduction along one dimension
    auto windowDims = reduceWindow.getWindowDimensions();
    auto windowStrides = reduceWindow.getWindowStrides();
    auto windowDilations = reduceWindow.getWindowDilations();
    auto baseDilations = reduceWindow.getBaseDilations();

    if (!reduceWindow.getPadding())
      return failure();
    auto padding = reduceWindow.getPadding()->getValues<int64_t>();

    // Check if the window strides are all 1 or unspecified
    if (windowStrides && !llvm::all_of(*windowStrides, [](int64_t stride) {
          return stride == 1;
        }))
      return failure();

    // Check if the window dilations are all 1 or unspecified
    if (windowDilations &&
        !llvm::all_of(*windowDilations,
                      [](int64_t dilation) { return dilation == 1; }))
      return failure();

    // Check if the base dilations are all 1 or unspecified
    if (baseDilations && !llvm::all_of(*baseDilations, [](int64_t dilation) {
          return dilation == 1;
        }))
      return failure();

    // Find which dimension has window size > 1 (the reduction dimension)
    int64_t reductionDim = -1;
    auto inputType =
        reduceWindow.getInputs()[0].getType().dyn_cast<ShapedType>();
    if (!inputType || !inputType.hasStaticShape())
      return failure();
    ArrayRef<int64_t> inputShape = inputType.getShape();
    for (unsigned i = 0; i < windowDims.size(); ++i) {
      if (windowDims[i] == inputShape[i]) {
        if (reductionDim != -1)
          return failure();
        reductionDim = i;
      }
    }
    if (reductionDim == -1)
      return failure();

    // Check that padding covers exactly (window_size-1) elements before in
    // reduction dim
    // FIXME: do other padding values have to be 0?
    for (unsigned i = 0; i < windowDims.size(); ++i) {
      if (i == reductionDim) {
        if (padding[2 * i] != windowDims[i] - 1)
          return failure();
      }
    }

    // Check this is a slice taking the last element in reduction dim
    auto sliceStarts = op.getStartIndices();
    auto sliceLimits = op.getLimitIndices();
    auto sliceStrides = op.getStrides();

    for (int64_t i = 0; i < sliceStarts.size(); ++i) {
      if (!sliceStrides.empty() && sliceStrides[i] != 1)
        return failure();

      if (i == reductionDim) {
        if (sliceStarts[i] != windowDims[i] - 1 ||
            sliceLimits[i] != windowDims[i])
          return failure();
      } else {
        if (sliceStarts[i] != 0 || sliceLimits[i] != inputShape[i])
          return failure();
      }
    }

    // Replace with direct reduce
    auto input = reduceWindow.getInputs()[0];
    auto initVal = reduceWindow.getInitValues()[0];
    // Compute the result type for the new ReduceOp by removing the reduction
    // dimension
    SmallVector<int64_t> resultShape;
    for (size_t i = 0; i < inputShape.size(); ++i) {
      if (static_cast<int64_t>(i) != reductionDim) {
        resultShape.push_back(inputShape[i]);
      }
    }
    Type resultType =
        RankedTensorType::get(resultShape, inputType.getElementType());

    rewriter.setInsertionPoint(reduceWindow);

    auto reduceOp = rewriter.create<stablehlo::ReduceOp>(
        reduceWindow.getLoc(), TypeRange(resultType), input, initVal,
        rewriter.getDenseI64ArrayAttr({reductionDim}));

    // Clone the reduction body
    rewriter.inlineRegionBefore(reduceWindow.getBody(), reduceOp.getBody(),
                                reduceOp.getBody().end());

    // Create a reshape to match the slice output shape
    Value result = rewriter.create<stablehlo::ReshapeOp>(
        op.getLoc(), op.getResult().getType(), reduceOp.getResult(0));

    // Replace the slice with the reduce result
    rewriter.replaceOp(op, result);
    rewriter.eraseOp(reduceWindow);

    return success();
  }
};

// transpose(slice x) -> slice(transpose x)
struct TransposeSlice final : OpRewritePattern<mlir::stablehlo::TransposeOp> {
  using OpRewritePattern::OpRewritePattern;

  LogicalResult matchAndRewrite(mlir::stablehlo::TransposeOp op,
                                PatternRewriter &rewriter) const override {
    auto type = dyn_cast<RankedTensorType>(op.getType());
    if (!type)
      return failure();

    auto slice = op.getOperand().getDefiningOp<stablehlo::SliceOp>();
    // if (!slice || !llvm::hasSingleElement(slice->getUsers()))
    if (!slice)
      return failure();

    // First create transpose of the slice's operand
    auto newTranspose = rewriter.create<stablehlo::TransposeOp>(
        op.getLoc(), slice.getOperand(), op.getPermutation());

    // We need to compute the result type for the new slice
    auto resultType = op.getType();

    // Extract the original permutation, start indices, limit indices, and
    // strides
    SmallVector<int64_t> permutation;
    for (auto val : op.getPermutation()) {
      permutation.push_back(static_cast<int64_t>(val));
    }

    // Get the original indices
    SmallVector<int64_t> startIndices;
    SmallVector<int64_t> limitIndices;
    SmallVector<int64_t> strides;

    // Convert DenseI64ArrayAttr to SmallVector<int64_t>
    for (auto [start, stop, stride] :
         llvm::zip(slice.getStartIndices(), slice.getLimitIndices(),
                   slice.getStrides())) {
      startIndices.push_back(start);
      limitIndices.push_back(stop);
      strides.push_back(stride);
    }

    // Permute the indices
    SmallVector<int64_t> permutedStartIndices(permutation.size());
    SmallVector<int64_t> permutedLimitIndices(permutation.size());
    SmallVector<int64_t> permutedStrides(permutation.size());

    for (size_t i = 0; i < permutation.size(); ++i) {
      size_t permIndex = permutation[i];
      permutedStartIndices[i] = startIndices[permIndex];
      permutedLimitIndices[i] = limitIndices[permIndex];
      permutedStrides[i] = strides[permIndex];
    }

    // Create the new slice operation with permuted indices
    auto newSlice = rewriter.create<stablehlo::SliceOp>(
        op.getLoc(), resultType, newTranspose,
        rewriter.getDenseI64ArrayAttr(permutedStartIndices),
        rewriter.getDenseI64ArrayAttr(permutedLimitIndices),
        rewriter.getDenseI64ArrayAttr(permutedStrides));

    rewriter.replaceOp(op, newSlice);
    return success();
  }
};

struct SliceElementwise final : OpRewritePattern<mlir::stablehlo::SliceOp> {
  using OpRewritePattern::OpRewritePattern;

  LogicalResult matchAndRewrite(mlir::stablehlo::SliceOp op,
                                PatternRewriter &rewriter) const override {
    auto elem = op.getOperand().getDefiningOp();
    if (!elem)
      return failure();
    if (!elem->hasTrait<mlir::OpTrait::Elementwise>())
      return failure();
    if (llvm::hasSingleElement(elem->getUsers())) {
      SmallVector<Value> ops;
      for (auto v : elem->getOperands()) {
        ops.push_back(rewriter.create<stablehlo::SliceOp>(
            op.getLoc(), v, op.getStartIndices(), op.getLimitIndices(),
            op.getStrides()));
      }
      auto nex = rewriter.create(
          elem->getLoc(), elem->getName().getIdentifier(), ValueRange(ops),
          TypeRange(op->getResult(0).getType()), elem->getAttrs(), {}, {});
      rewriter.replaceOp(op, nex);
      return success();
    }

    SmallVector<int64_t> starts(op.getStartIndices().begin(),
                                op.getStartIndices().end());
    SmallVector<int64_t> stops(op.getLimitIndices().begin(),
                               op.getLimitIndices().end());
    SmallVector<int64_t> ints(op.getStrides().begin(), op.getStrides().end());
    SmallVector<stablehlo::SliceOp> todo;
    SmallVector<int64_t> sizes;
    for (auto u : elem->getUsers()) {
      auto sop = dyn_cast<stablehlo::SliceOp>(u);
      if (!sop)
        return failure();
      for (auto en : llvm::enumerate(sop.getType().getShape())) {
        auto start = sop.getStartIndices()[en.index()];
        auto stop = sop.getLimitIndices()[en.index()];
        auto stride = sop.getStrides()[en.index()];
        if (start < starts[en.index()])
          starts[en.index()] = start;
        if (stop > stops[en.index()])
          stops[en.index()] = stop;
        if (stride != ints[en.index()])
          ints[en.index()] = 1;
      }
      todo.push_back(sop);
    }
    bool changed = false;
    for (auto en : llvm::enumerate(op.getOperand().getType().getShape())) {
      if (starts[en.index()] != 0) {
        changed = true;
      }
      if (stops[en.index()] < en.value()) {
        changed = true;
      }
      if (ints[en.index()] != 1) {
        changed = true;
      }
      sizes.push_back((stops[en.index()] - starts[en.index()]) /
                      ints[en.index()]);
    }
    if (!changed)
      return failure();
    rewriter.setInsertionPoint(elem);
    SmallVector<Value> ops;
    for (auto v : elem->getOperands()) {
      ops.push_back(rewriter.create<stablehlo::SliceOp>(op.getLoc(), v, starts,
                                                        stops, ints));
    }
    auto nex = rewriter.create(
        elem->getLoc(), elem->getName().getIdentifier(), ValueRange(ops),
        TypeRange(RankedTensorType::get(
            sizes, op.getOperand().getType().getElementType())),
        elem->getAttrs(), {}, {});

    for (auto sl : todo) {
      SmallVector<int64_t> sstarts;
      SmallVector<int64_t> sstops;
      SmallVector<int64_t> sints;

      for (auto &&[start, stop, stride, ostart, ostop, ostride] :
           llvm::zip(sl.getStartIndices(), sl.getLimitIndices(),
                     sl.getStrides(), starts, stops, ints)) {
        if (stride == ostride) {
          sstarts.push_back(start - ostart);
          sstops.push_back((stop - ostart) / stride);
          sints.push_back(1);
        } else {
          assert(ostride == 1);
          sstarts.push_back(start - ostart);
          sstops.push_back(stop - ostart);
          sints.push_back(stride);
        }
      }
      rewriter.replaceOpWithNewOp<stablehlo::SliceOp>(sl, nex->getResult(0),
                                                      sstarts, sstops, sints);
    }
    return success();
  }
};

LogicalResult slicePadHelper(
    stablehlo::PadOp pad, ArrayRef<int64_t> starts, ArrayRef<int64_t> limits,
    ArrayRef<int64_t> strides, SmallVectorImpl<int64_t> &start,
    SmallVectorImpl<int64_t> &end, SmallVectorImpl<int64_t> &step,
    SmallVectorImpl<int64_t> &lpads, SmallVectorImpl<int64_t> &hpads,
    SmallVectorImpl<int64_t> &interiors, bool &broadcastres, bool &needspad) {
  assert(start.size() == 0);
  assert(end.size() == 0);
  assert(step.size() == 0);
  assert(lpads.size() == 0);
  assert(hpads.size() == 0);
  assert(interiors.size() == 0);
  assert(!broadcastres);
  assert(!needspad);
  assert(starts.size() == pad.getOperand().getType().getShape().size());
  assert(limits.size() == pad.getOperand().getType().getShape().size());
  assert(strides.size() == pad.getOperand().getType().getShape().size());

  if (anyPadSizesNegative(pad))
    return failure();

  for (auto &&[nstart, nend, nstep, lpad, hpad, interior, inshape, outshape] :
       llvm::zip(starts, limits, strides, pad.getEdgePaddingLow(),
                 pad.getEdgePaddingHigh(), pad.getInteriorPadding(),
                 pad.getOperand().getType().getShape(),
                 pad.getType().getShape())) {
    if (nstep != 1)
      return failure();
    if (interior != 0)
      return failure();

    // slice goes from [nstart, nend]
    // pad result is [0..lpad][lpad...outshape-hpad][outshape-hpad...outshape]

    // start of slice starts after end of value being padded
    if (nstart >= outshape - hpad) {
      broadcastres = true;
      return success();
    }
    // slice ends before the start of value being padded
    if (nend <= lpad) {
      broadcastres = true;
      return success();
    }
    if (nstart - lpad < 0) {
      start.push_back(0);
      lpads.push_back(lpad - nstart);
      needspad = true;
    } else {
      start.push_back(nstart - lpad);
      lpads.push_back(0);
    }
    if (nend - lpad > inshape) {
      end.push_back(inshape);
      hpads.push_back(nend - lpad - inshape);
      needspad = true;
    } else {
      end.push_back(nend - lpad);
      hpads.push_back(0);
    }

    step.push_back(1);
    interiors.push_back(0);
  }
  return success();
}

// slice(pad x) -> pad(slice x)
struct SlicePad final : OpRewritePattern<mlir::stablehlo::SliceOp> {
  using OpRewritePattern::OpRewritePattern;

  LogicalResult matchAndRewrite(mlir::stablehlo::SliceOp op,
                                PatternRewriter &rewriter) const override {
    auto type = dyn_cast<RankedTensorType>(op.getType());
    if (!type)
      return failure();

    auto pad = op.getOperand().getDefiningOp<stablehlo::PadOp>();
    if (!pad)
      return failure();

    SmallVector<int64_t> start;
    SmallVector<int64_t> end;
    SmallVector<int64_t> step;

    SmallVector<int64_t> lpads;
    SmallVector<int64_t> hpads;
    SmallVector<int64_t> interiors;

    bool needspad = false;
    bool broadcastres = false;
    if (!slicePadHelper(pad, op.getStartIndices(), op.getLimitIndices(),
                        op.getStrides(), start, end, step, lpads, hpads,
                        interiors, broadcastres, needspad)
             .succeeded())
      return failure();

    if (broadcastres) {
      rewriter.replaceOpWithNewOp<stablehlo::BroadcastInDimOp>(
          op, op.getType(), pad.getPaddingValue(),
          rewriter.getDenseI64ArrayAttr({}));
      return success();
    }

    if (needspad) {
      auto nslice = rewriter.create<stablehlo::SliceOp>(
          op.getLoc(), pad.getOperand(), start, end, step);
      rewriter.replaceOpWithNewOp<stablehlo::PadOp>(
          op, nslice, pad.getPaddingValue(), lpads, hpads, interiors);
    } else {
      rewriter.replaceOpWithNewOp<stablehlo::SliceOp>(op, pad.getOperand(),
                                                      start, end, step);
    }
    return success();
  }
};

// From
// https://github.com/openxla/stablehlo/blob/5d1a9c892500c2e9fecbfedfa66ffe84ff1caf7b/stablehlo/dialect/StablehloOps.cpp#L1498C1-L1532C1
bool hasSameOperandAndResultTypes(Operation &op) {
  Type expected;
  if (op.getNumResults() != 0)
    expected = op.getResult(0).getType();
  if (op.getNumOperands() != 0)
    expected = op.getOperand(0).getType();
  if (!expected)
    return false;

  auto typeMatch = [&](Type actual) { return actual == expected; };
  return llvm::all_of(op.getOperandTypes(), typeMatch) &&
         llvm::all_of(op.getResultTypes(), typeMatch);
}

static bool isEligibleForCompactPrint(stablehlo::ReduceOp op) {
  // Check E1.
  auto &block = op.getBody().front();
  if (!hasSingleElement(block.without_terminator()))
    return false;

  Operation &innerOp = *block.begin();

  // Check E2.
  if (innerOp.getDialect() != op->getDialect())
    return false;

  if (innerOp.getNumOperands() != 2 ||
      !innerOp.hasTrait<mlir::OpTrait::OneResult>() ||
      !hasSameOperandAndResultTypes(innerOp) ||
      !innerOp.hasTrait<mlir::hlo::OpTrait::IsCommutative>() ||
      !innerOp.hasTrait<mlir::OpTrait::ZeroRegions>())
    return false;

  // Check E3.
  if (op.getInputs().empty())
    return false;

  auto elemType =
      op.getInputs()[0].getType().cast<ShapedType>().getElementType();
  auto expectedInnerOpType = RankedTensorType::get(/*shape=*/{}, elemType);
  if (innerOp.getOperands()[0].getType() != expectedInnerOpType)
    return false;

  // Check E4.
  if (!llvm::equal(block.getArguments(), innerOp.getOperands()))
    return false;

  // Check E5.
  auto retOp = dyn_cast<stablehlo::ReturnOp>(block.getTerminator());
  if (!retOp)
    return false;

  return llvm::equal(innerOp.getResults(), retOp.getOperands());
}

struct ReduceToReshape final : OpRewritePattern<mlir::stablehlo::ReduceOp> {
  using OpRewritePattern::OpRewritePattern;

  LogicalResult matchAndRewrite(mlir::stablehlo::ReduceOp op,
                                PatternRewriter &rewriter) const override {
    if (op.getInputs().size() != 1)
      return failure();
    if (!isEligibleForCompactPrint(op))
      return failure();
    auto inpTy = op.getInputs()[0].getType().cast<RankedTensorType>();
    for (auto idx : op.getDimensions()) {
      if (inpTy.getShape()[idx] != 1)
        return failure();
    }

    auto reshaped = rewriter.create<stablehlo::ReshapeOp>(
        op.getLoc(), op.getResult(0).getType(), op.getInputs()[0]);

    Operation &innerOp = op.getBody().front().front();

    auto bcast = rewriter.create<stablehlo::BroadcastInDimOp>(
        op.getLoc(), reshaped.getType(), op.getInitValues()[0],
        rewriter.getDenseI64ArrayAttr({}));
    Value vals[2] = {bcast, reshaped};
    auto res = rewriter.create(
        op.getLoc(), innerOp.getName().getIdentifier(), ValueRange(vals),
        TypeRange(op->getResult(0).getType()), innerOp.getAttrs(), {}, {});

    rewriter.replaceOp(op, res);
    return success();
  }
};

struct ReducePad : public OpRewritePattern<mlir::stablehlo::ReduceOp> {
  using OpRewritePattern<mlir::stablehlo::ReduceOp>::OpRewritePattern;

  LogicalResult matchAndRewrite(mlir::stablehlo::ReduceOp op,
                                PatternRewriter &rewriter) const final {
    if (op.getInputs().size() != 1 || op.getInitValues().size() != 1) {
      return rewriter.notifyMatchFailure(
          op, "only single-operand single-init reduce is supported");
    }
    // TODO: min/max can also be an option since they are dropped
    if (!isa<stablehlo::AddOp>(op.getRegion().getBlocks().front().front())) {
      return rewriter.notifyMatchFailure(op, "only add is currently supported");
    }

    Value input = op.getInputs()[0];
    auto pad = input.getDefiningOp<mlir::stablehlo::PadOp>();
    if (!pad) {
      return rewriter.notifyMatchFailure(op, "input source is not a pad op");
    }
    if (anyPadSizesNegative(pad))
      return failure();

    if (!matchPattern(pad.getPaddingValue(), m_AnyZeroFloat()))
      return failure();

    SmallVector<int64_t> shape;

    SmallVector<int64_t> low;
    SmallVector<int64_t> high;
    SmallVector<int64_t> inner;
    bool needsPostPad = false;
    for (auto en : llvm::enumerate(
             pad.getOperand().getType().cast<RankedTensorType>().getShape())) {
      if (llvm::is_contained(op.getDimensions(), en.index()))
        continue;
      shape.push_back(en.value());
      low.push_back(pad.getEdgePaddingLow()[en.index()]);
      high.push_back(pad.getEdgePaddingHigh()[en.index()]);
      inner.push_back(pad.getInteriorPadding()[en.index()]);
      needsPostPad = true;
    }

    auto newReduction = rewriter.create<stablehlo::ReduceOp>(
        op.getLoc(),
        TypeRange(RankedTensorType::get(
            shape,
            op->getResultTypes()[0].cast<RankedTensorType>().getElementType())),
        ValueRange(pad.getOperand()), op.getInitValues(), op.getDimensions());
    newReduction.getRegion().takeBody(op.getRegion());

    Value res = newReduction->getResult(0);
    if (needsPostPad) {
      auto ctype = RankedTensorType::get(
          {}, res.getType().cast<RankedTensorType>().getElementType());
      res = rewriter.create<stablehlo::PadOp>(
          op.getLoc(), res,
          rewriter.create<stablehlo::ConstantOp>(
              op.getLoc(), ctype, makeAttr(ctype, 0).cast<ElementsAttr>()),
          low, high, inner);
    }

    rewriter.replaceOp(op, res);
    return success();
  }
};

struct ConvertConcat final : OpRewritePattern<mlir::stablehlo::ConvertOp> {
  using OpRewritePattern::OpRewritePattern;

  LogicalResult matchAndRewrite(mlir::stablehlo::ConvertOp op,
                                PatternRewriter &rewriter) const override {
    auto concat = op.getOperand().getDefiningOp<stablehlo::ConcatenateOp>();
    if (!concat)
      return failure();

    SmallVector<Value> newvals;
    for (auto v : concat.getOperands()) {
      newvals.push_back(rewriter.create<stablehlo::ConvertOp>(
          op.getLoc(),
          RankedTensorType::get(v.getType().cast<RankedTensorType>().getShape(),
                                op.getType().getElementType()),
          v));
    }
    rewriter.replaceOpWithNewOp<stablehlo::ConcatenateOp>(
        op, newvals, concat.getDimension());
    return success();
  }
};

struct ConvertConvertFloat final
    : OpRewritePattern<mlir::stablehlo::ConvertOp> {
  using OpRewritePattern::OpRewritePattern;

  LogicalResult matchAndRewrite(mlir::stablehlo::ConvertOp op,
                                PatternRewriter &rewriter) const override {
    auto conv0 = op.getOperand().getDefiningOp<stablehlo::ConvertOp>();
    if (!conv0)
      return failure();

    auto prev = conv0.getOperand();
    if (prev.getType().getElementType().isa<FloatType>() &&
        op.getType().getElementType().isa<FloatType>() &&
        conv0.getType().getElementType().isa<FloatType>()) {
      if (prev.getType() == op.getType()) {
        rewriter.replaceOp(op, prev);
        return success();
      }
      rewriter.replaceOpWithNewOp<stablehlo::ConvertOp>(op, op.getType(), prev);
      return success();
    }
    return failure();
  }
};

struct ReduceConcat final : OpRewritePattern<mlir::stablehlo::ReduceOp> {
  using OpRewritePattern::OpRewritePattern;

  LogicalResult matchAndRewrite(mlir::stablehlo::ReduceOp op,
                                PatternRewriter &rewriter) const override {
    if (op.getInputs().size() != 1)
      return failure();

    auto concat = op.getInputs()[0].getDefiningOp<stablehlo::ConcatenateOp>();
    if (!concat)
      return failure();

    auto dim = concat.getDimension();

    if (!llvm::is_contained(op.getDimensions(), dim))
      return failure();

    if (!isEligibleForCompactPrint(op))
      return failure();

    Value prev = op.getInitValues()[0];

    Operation &innerOp = op.getBody().front().front();

    Value identity = nullptr;
    if (isa<stablehlo::AddOp>(&innerOp)) {
      identity = rewriter.create<stablehlo::ConstantOp>(
          op.getLoc(), prev.getType(),
          cast<ElementsAttr>(makeAttr(prev.getType(), 0)));
    } else if (isa<stablehlo::MaxOp>(&innerOp) ||
               isa<stablehlo::MinOp>(&innerOp))
      identity = prev;
    else {
      return failure();
    }

    if (prev.getType() != op.getResultTypes()[0]) {
      prev = rewriter.create<stablehlo::BroadcastInDimOp>(
          op.getLoc(), op.getResultTypes()[0], prev, ArrayRef<int64_t>());
    }

    for (auto v : concat.getOperands()) {
      IRMapping map;
      map.map(op.getInitValues()[0], identity);
      map.map(op.getInputs()[0], v);
      auto next = rewriter.clone(*op, map)->getResult(0);
      map.map(innerOp.getOperand(0), prev);
      map.map(innerOp.getOperand(1), next);
      Value vals[] = {prev, next};
      prev =
          rewriter
              .create(innerOp.getLoc(), innerOp.getName().getIdentifier(), vals,
                      TypeRange(prev.getType()), innerOp.getAttrs(), {}, {})
              ->getResult(0);
    }

    assert(op.getResultTypes()[0] == prev.getType());
    rewriter.replaceOp(op, prev);
    return success();
  }
};

struct FullReduceReshapeOrTranspose final
    : OpRewritePattern<mlir::stablehlo::ReduceOp> {
  using OpRewritePattern::OpRewritePattern;

  LogicalResult matchAndRewrite(mlir::stablehlo::ReduceOp op,
                                PatternRewriter &rewriter) const override {
    if (op.getInputs().size() != 1)
      return failure();

    auto inpTy = op.getInputs()[0].getType().cast<RankedTensorType>();
    if (op.getDimensions().size() != inpTy.getShape().size())
      return failure();

    RankedTensorType changeType = nullptr;
    SmallVector<Operation *> reshapeOrTransposes;
    llvm::MapVector<Operation *, int> toclone;
    {
      SmallVector<Value> todo = {op.getInputs()[0]};
      while (todo.size()) {
        auto cur = todo.pop_back_val();
        auto curOp = cur.getDefiningOp();
        if (!curOp)
          return failure();
        if (auto rs = dyn_cast<stablehlo::ReshapeOp>(curOp)) {
          if (changeType != nullptr) {
            if (rs.getOperand().getType() != changeType)
              return failure();
          } else {
            changeType = rs.getOperand().getType();
          }
          reshapeOrTransposes.push_back(rs);
          continue;
        }
        if (auto rs = dyn_cast<stablehlo::TransposeOp>(curOp)) {
          if (changeType != nullptr) {
            if (rs.getOperand().getType() != changeType)
              return failure();
          } else {
            changeType = rs.getOperand().getType();
          }
          reshapeOrTransposes.push_back(rs);
          continue;
        }
        if (!curOp->hasTrait<mlir::OpTrait::Elementwise>())
          return failure();
        if (!isMemoryEffectFree(curOp))
          return failure();
        for (auto op : curOp->getOperands())
          todo.push_back(op);
        toclone[curOp] = curOp->getNumOperands();
      }
    }

    IRMapping map;
    SmallVector<Operation *> todo;
    for (auto reshape : reshapeOrTransposes) {
      map.map(reshape->getResult(0), reshape->getOperand(0));
      for (auto u : reshape->getResult(0).getUsers()) {
        if (toclone.contains(u)) {
          toclone[u]--;
          if (toclone[u] == 0) {
            todo.push_back(u);
            toclone.erase(u);
          }
        }
      }
    }
    for (auto pair : toclone) {
      for (auto u : pair.first->getResult(0).getUsers()) {
        if (u == op)
          continue;
        if (llvm::is_contained(reshapeOrTransposes, u))
          continue;
        if (toclone.contains(u))
          continue;
        return failure();
      }
    }
    while (todo.size()) {
      auto cur = todo.pop_back_val();

      SmallVector<Value> vals;
      for (auto op : cur->getOperands())
        vals.push_back(map.lookup(op));

      auto changeType2 = RankedTensorType::get(changeType.getShape(),
                                               cur->getResult(0)
                                                   .getType()
                                                   .cast<RankedTensorType>()
                                                   .getElementType());
      auto res =
          rewriter.create(cur->getLoc(), cur->getName().getIdentifier(), vals,
                          TypeRange(changeType2), cur->getAttrs(), {}, {});

      map.map(cur->getResult(0), res->getResult(0));

      for (auto u : cur->getResult(0).getUsers()) {
        if (toclone.contains(u)) {
          toclone[u]--;
          if (toclone[u] == 0) {
            todo.push_back(u);
            toclone.erase(u);
          }
        }
      }
    }

    SmallVector<int64_t> newReduceDimensions;
    for (size_t i = 0, end = changeType.getShape().size(); i < end; i++)
      newReduceDimensions.push_back(i);

    auto newReduction = rewriter.create<stablehlo::ReduceOp>(
        op.getLoc(), op->getResultTypes(), map.lookup(op.getInputs()[0]),
        op.getInitValues(), newReduceDimensions);
    newReduction.getRegion().takeBody(op.getRegion());
    rewriter.replaceOp(op, newReduction);
    return success();
  }
};

LogicalResult sliceConcatHelper(stablehlo::ConcatenateOp concat,
                                PatternRewriter &rewriter,
                                ArrayRef<int64_t> starts,
                                ArrayRef<int64_t> limits,
                                ArrayRef<int64_t> strides,
                                SmallVectorImpl<Value> &postConcat) {
  auto dim = concat.getDimension();

  if (strides[dim] != 1)
    return failure();

  assert(postConcat.size() == 0);
  size_t curdim = 0;
  for (auto v : concat.getInputs()) {
    auto ty = v.getType().cast<RankedTensorType>();
    auto nextdim = ty.getShape()[dim];
    if (starts[dim] >= curdim + nextdim) {
      curdim += nextdim;
      continue;
    }
    if (limits[dim] <= curdim) {
      curdim += nextdim;
      continue;
    }
    SmallVector<int64_t> nstart(starts.begin(), starts.end());
    SmallVector<int64_t> nend(limits.begin(), limits.end());
    nstart[dim] -= curdim;
    if (nstart[dim] < 0)
      nstart[dim] = 0;
    nend[dim] -= curdim;
    if (nend[dim] > nextdim)
      nend[dim] = nextdim;
    auto subslice = rewriter.create<stablehlo::SliceOp>(concat.getLoc(), v,
                                                        nstart, nend, strides);
    postConcat.push_back(subslice);
    curdim += nextdim;
  }
  return success();
}

struct ConcatSlice final : OpRewritePattern<mlir::stablehlo::ConcatenateOp> {
  using OpRewritePattern::OpRewritePattern;

  LogicalResult matchAndRewrite(mlir::stablehlo::ConcatenateOp op,
                                PatternRewriter &rewriter) const override {
    auto dim = op.getDimension();

    SmallVector<Value> newOperands;

    for (int i = 0, e = op->getNumOperands(); i < e; ++i) {
      auto operand = op->getOperand(i);
      auto slice = operand.getDefiningOp<stablehlo::SliceOp>();

      if (!slice) {
        newOperands.push_back(operand);
        continue;
      }

      stablehlo::SliceOp otherSlice;
      while (i + 1 < e &&
             (otherSlice =
                  op->getOperand(i + 1).getDefiningOp<stablehlo::SliceOp>())) {
        if (otherSlice.getOperand() != slice.getOperand())
          break;

        bool canMerge = true;

        // Check that both slices are contiguous only in dim
        ArrayRef<int64_t> sliceStarts = slice.getStartIndices(),
                          otherSliceStarts = otherSlice.getStartIndices(),
                          sliceLimits = slice.getLimitIndices(),
                          otherSliceLimits = otherSlice.getLimitIndices(),
                          sliceStrides = slice.getStrides(),
                          otherSliceStrides = otherSlice.getStrides();

        for (int d = 0, ndims = sliceStarts.size(); d < ndims; ++d) {
          if (d == dim) {
            canMerge &= sliceLimits[d] == otherSliceStarts[d] &&
                        sliceStrides[d] == otherSliceStrides[d];
          } else {
            canMerge &= sliceStarts[d] == otherSliceStarts[d] &&
                        sliceLimits[d] == otherSliceLimits[d] &&
                        sliceStrides[d] == otherSliceStrides[d];
          }
        }

        if (canMerge) {
          slice = rewriter.create<stablehlo::SliceOp>(
              slice->getLoc(), slice.getOperand(), sliceStarts,
              otherSliceLimits, sliceStrides);
          i++;
        } else
          break;
      }

      newOperands.push_back(slice.getResult());
    }

    if (newOperands.size() == op->getNumOperands())
      return failure();

    rewriter.replaceOpWithNewOp<stablehlo::ConcatenateOp>(op, newOperands, dim);
    return success();
  }
};

struct SliceConcat final : OpRewritePattern<mlir::stablehlo::SliceOp> {
  using OpRewritePattern::OpRewritePattern;

  LogicalResult matchAndRewrite(mlir::stablehlo::SliceOp op,
                                PatternRewriter &rewriter) const override {
    auto type = dyn_cast<RankedTensorType>(op.getType());
    if (!type)
      return failure();

    auto concat = op.getOperand().getDefiningOp<stablehlo::ConcatenateOp>();
    if (!concat)
      return failure();

    auto dim = concat.getDimension();

    SmallVector<Value> postConcat;
    if (!sliceConcatHelper(concat, rewriter, op.getStartIndices(),
                           op.getLimitIndices(), op.getStrides(), postConcat)
             .succeeded())
      return failure();

    rewriter.replaceOpWithNewOp<stablehlo::ConcatenateOp>(op, postConcat, dim);
    return success();
  }
};

DenseElementsAttr fromTensor(stablehlo::Tensor tensor) {
  return mlir::stablehlo::makeDenseElementsAttr(tensor);
}

/*
%22 = stablehlo.dot_general %21, %16, contracting_dims = [1] x [0], precision =
[DEFAULT, DEFAULT] : (tensor<288x288xf32>, tensor<288xf32>) -> tensor<288xf32>
%27 = stablehlo.reshape %22 : (tensor<288xf32>) -> tensor<144x2xf32>
%28 = stablehlo.dot_general %6, %27, batching_dims = [0] x [0], contracting_dims
= [2] x [1], precision = [DEFAULT, DEFAULT] : (tensor<144x2x2xf32>,
tensor<144x2xf32>) -> tensor<144x2xf32>

should become

%a21 = stablehlo.reshape %21 : (tensor<288xf32>) -> tensor<144x2xf32>

%22 = stablehlo.dot_general %a21, %16, batching_dims = [1] x [],
contracting_dims = [2] x [0], precision = [DEFAULT, DEFAULT] :
(tensor<144x2x288xf32>, tensor<288xf32>) -> tensor<2x144xf32>

%28 = stablehlo.dot_general %6, %22, batching_dims = [0] x [1], contracting_dims
= [2] x [0], precision = [DEFAULT, DEFAULT] : (tensor<144x2x2xf32>,
tensor<144x2xf32>) -> tensor<144x2xf32>

TODO
*/

struct DotReshapeDot final : OpRewritePattern<mlir::stablehlo::DotGeneralOp> {
  using OpRewritePattern::OpRewritePattern;

  LogicalResult matchAndRewrite(mlir::stablehlo::DotGeneralOp op,
                                PatternRewriter &rewriter) const override {
    auto type = dyn_cast<RankedTensorType>(op.getType());
    if (!type)
      return failure();

    return failure();
  }
};

struct PadSimplify final : OpRewritePattern<mlir::stablehlo::PadOp> {
  using OpRewritePattern::OpRewritePattern;

  LogicalResult matchAndRewrite(mlir::stablehlo::PadOp op,
                                PatternRewriter &rewriter) const override {

    if (matchPattern(op.getOperand(), m_AnyZeroFloat())) {
      if (matchPattern(op.getPaddingValue(), m_AnyZeroFloat())) {
        rewriter.replaceOpWithNewOp<stablehlo::ConstantOp>(
            op, op.getType(), cast<ElementsAttr>(makeAttr(op.getType(), 0)));
        return success();
      }
    }

    {
      DenseElementsAttr inp;
      matchPattern(op.getOperand(), m_Constant(&inp));
      DenseElementsAttr pv;
      matchPattern(op.getPaddingValue(), m_Constant(&pv));
      if (inp && pv) {
        auto ten = mlir::stablehlo::constantOp(inp);
        auto out = fromTensor(mlir::stablehlo::padOp(
            mlir::stablehlo::constantOp(inp), mlir::stablehlo::constantOp(pv),
            stablehlo::Sizes(op.getEdgePaddingLow()),
            stablehlo::Sizes(op.getInteriorPadding()), op.getType()));

        rewriter.replaceOpWithNewOp<stablehlo::ConstantOp>(op, op.getType(),
                                                           out);
        return success();
      }
    }

    for (auto &&[low, high, inner] :
         llvm::zip(op.getEdgePaddingLow(), op.getEdgePaddingHigh(),
                   op.getInteriorPadding())) {
      if (low != 0)
        return failure();
      if (high != 0)
        return failure();
      if (inner != 0)
        return failure();
    }
    rewriter.replaceOp(op, op.getOperand());
    return success();
  }
};

struct ShiftRightLogicalSimplify final
    : OpRewritePattern<mlir::stablehlo::ShiftRightLogicalOp> {
  using OpRewritePattern::OpRewritePattern;

  LogicalResult matchAndRewrite(mlir::stablehlo::ShiftRightLogicalOp op,
                                PatternRewriter &rewriter) const override {

    DenseElementsAttr lhs;
    matchPattern(op.getLhs(), m_Constant(&lhs));
    DenseElementsAttr rhs;
    matchPattern(op.getRhs(), m_Constant(&rhs));
    if (lhs && rhs) {
      auto out = fromTensor(mlir::stablehlo::shiftRightLogicalOp(
          mlir::stablehlo::constantOp(lhs), mlir::stablehlo::constantOp(rhs),
          op.getType()));

      rewriter.replaceOpWithNewOp<stablehlo::ConstantOp>(op, op.getType(), out);
      return success();
    }
    return failure();
  }
};

struct WhileDeadResults final : OpRewritePattern<mlir::stablehlo::WhileOp> {
  using OpRewritePattern::OpRewritePattern;

  bool isLoopResultDead(OpResult result, ArrayRef<int64_t> deadResults,
                        bool &retryIfNewDead) const {
    // Not dead if the result is in use.
    if (!result.use_empty())
      return false;

    // Or if the corresponding argument is being used in computing the
    // condition.
    auto whileOp = cast<mlir::stablehlo::WhileOp>(result.getOwner());
    Value condArgument =
        whileOp.getCond().getArgument(result.getResultNumber());
    SetVector<Operation *> forwardSlice;
    getForwardSlice(condArgument, &forwardSlice);
    if (!llvm::all_of(forwardSlice, mlir::isPure))
      return false;
    if (forwardSlice.contains(whileOp.getCond().front().getTerminator()))
      return false;

    // Or in computing another result. We first do a fast-path check of having
    // the argument not influencing the terminator operation, before going into
    // finer-grain analysis.
    //
    // TODO: it is possible that this argument does influence another terminator
    // operand, but that operand in turn corresponds to a dead value, but
    // handling that would require more complex logic of detecting dead cycles
    // of value chains.
    forwardSlice.clear();
    assert(llvm::hasSingleElement(whileOp.getBody()));
    Value bodyArgument =
        whileOp.getBody().getArgument(result.getResultNumber());
    getForwardSlice(bodyArgument, &forwardSlice);
    if (!llvm::all_of(forwardSlice, mlir::isPure))
      return false;

    Operation *bodyTerminator = whileOp.getBody().front().getTerminator();
    if (!forwardSlice.contains(bodyTerminator))
      return true;

    for (OpOperand &terminatorOperand : bodyTerminator->getOpOperands()) {
      if (terminatorOperand.getOperandNumber() == result.getResultNumber())
        continue;

      if (llvm::is_contained(deadResults, terminatorOperand.getOperandNumber()))
        continue;
      // We directly yield an argument from a different index (since we skip
      // the return of the given result).
      if (auto ba = dyn_cast<BlockArgument>(terminatorOperand.get())) {
        if (ba.getOwner()->getParentOp() == whileOp) {
          if (terminatorOperand.get() == bodyArgument) {
            retryIfNewDead = true;
            return false;
          } else {
            continue;
          }
        }
      }

      SetVector<Operation *> backwardSlice;
      BackwardSliceOptions options;
      options.omitBlockArguments = true;
      getBackwardSlice(terminatorOperand.get(), &backwardSlice, options);
      for (Operation *op : backwardSlice) {
        if (llvm::is_contained(op->getOperands(), bodyArgument)) {
          retryIfNewDead = true;
          return false;
        }
      }
    }
    return true;
  }

  void replaceTerminator(PatternRewriter &rewriter, Region &region,
                         ArrayRef<int64_t> deadResults) const {
    Operation *terminator = region.front().getTerminator();
    SmallVector<Value> terminatorOperands;
    for (auto &&[i, operand] : llvm::enumerate(terminator->getOperands())) {
      if (!llvm::is_contained(deadResults, i))
        terminatorOperands.push_back(operand);
    }
    OpBuilder::InsertionGuard guard(rewriter);
    rewriter.setInsertionPoint(terminator);
    auto term2 = rewriter.replaceOpWithNewOp<mlir::stablehlo::ReturnOp>(
        terminator, TypeRange(), terminatorOperands, terminator->getAttrs());
  }

  LogicalResult matchAndRewrite(mlir::stablehlo::WhileOp op,
                                PatternRewriter &rewriter) const override {
    SmallVector<int64_t> deadResults;
    do {
      bool newDead = false;
      bool retry = false;
      for (OpResult result : op.getResults()) {
        if (llvm::is_contained(deadResults, result.getResultNumber()))
          continue;
        if (!isLoopResultDead(result, deadResults, retry))
          continue;
        deadResults.push_back(result.getResultNumber());
        newDead = true;
      }
      if (newDead && retry)
        continue;
    } while (false);
    if (deadResults.empty())
      return failure();

    llvm::sort(deadResults);

    SetVector<Operation *> condSlice, bodySlice;
    for (int64_t i : deadResults) {
      getForwardSlice(op.getCond().getArgument(i), &condSlice);
      getForwardSlice(op.getBody().getArgument(i), &bodySlice);
    }
    condSlice.remove(op.getCond().front().getTerminator());
    bodySlice.remove(op.getBody().front().getTerminator());
    replaceTerminator(rewriter, op.getBody(), deadResults);

    condSlice = mlir::topologicalSort(condSlice);
    bodySlice = mlir::topologicalSort(bodySlice);
    for (Operation *erasable : llvm::reverse(condSlice))
      rewriter.eraseOp(erasable);
    for (Operation *erasable : llvm::reverse(bodySlice))
      rewriter.eraseOp(erasable);

    SmallVector<Value> operands;
    SmallVector<Type> resultTypes;
    SmallVector<Location> condBlockArgLocs, bodyBlockArgsLocs;
    for (auto &&[i, operand, resultType] :
         llvm::enumerate(op->getOperands(), op.getResultTypes())) {
      if (llvm::is_contained(deadResults, i))
        continue;

      operands.push_back(operand);
      resultTypes.push_back(resultType);
      condBlockArgLocs.push_back(op.getCond().getArgument(i).getLoc());
      bodyBlockArgsLocs.push_back(op.getBody().getArgument(i).getLoc());
    }

    auto updated = rewriter.create<mlir::stablehlo::WhileOp>(
        op->getLoc(), resultTypes, operands, op->getAttrs());
    SmallVector<Value> resultReplacements;
    for (int64_t old = 0, upd = 0, end = op->getNumResults(); old < end;
         ++old) {
      if (llvm::is_contained(deadResults, old)) {
        resultReplacements.push_back(nullptr);
        continue;
      }
      resultReplacements.push_back(updated->getResult(upd));
      ++upd;
    }

    for (int64_t i : llvm::reverse(deadResults))
      op.getCond().eraseArgument(i);
    rewriter.inlineRegionBefore(op.getCond(), updated.getCond(),
                                updated.getCond().begin());

    for (int64_t i : llvm::reverse(deadResults)) {
      op.getBody().eraseArgument(i);
    }
    rewriter.inlineRegionBefore(op.getBody(), updated.getBody(),
                                updated.getBody().begin());

    rewriter.replaceOp(op, resultReplacements);
    return success();
  }
};

struct NegativePadToSlice final : OpRewritePattern<mlir::stablehlo::PadOp> {
  using OpRewritePattern::OpRewritePattern;

  LogicalResult matchAndRewrite(mlir::stablehlo::PadOp op,
                                PatternRewriter &rewriter) const override {
    SmallVector<int64_t> starts;
    SmallVector<int64_t> limits;
    SmallVector<int64_t> strides;

    bool negative = false;
    for (auto &&[low, high, inner, dim] : llvm::zip(
             op.getEdgePaddingLow(), op.getEdgePaddingHigh(),
             op.getInteriorPadding(), op.getOperand().getType().getShape())) {
      if (low > 0)
        return failure();
      if (high > 0)
        return failure();
      if (inner != 0)
        return failure();
      if (low < 0 || high < 0)
        negative = true;

      starts.push_back(-low);
      limits.push_back(dim + high);
      strides.push_back(1);
    }
    if (!negative)
      return failure();
    rewriter.replaceOpWithNewOp<stablehlo::SliceOp>(op, op.getOperand(), starts,
                                                    limits, strides);
    return success();
  }
};

/*

    %1192 = stablehlo.pad %1189, %cst_0, low = [0], high = [1], interior = [0] :
   (tensor<1xf32>, tensor<f32>) -> tensor<2xf32> %1193 = arith.addf %1191, %1192
   : tensor<2xf32>

*/
template <typename T> struct BinopPadToConcat final : OpRewritePattern<T> {
  using OpRewritePattern<T>::OpRewritePattern;

  LogicalResult matchAndRewrite(T op,
                                PatternRewriter &rewriter) const override {
    auto type = dyn_cast<RankedTensorType>(op.getType());
    if (!type)
      return failure();

    for (int i = 0; i < 2; i++) {
      if (auto lhs =
              op->getOperand(i).template getDefiningOp<stablehlo::PadOp>()) {
        if (anyPadSizesNegative(lhs))
          continue;
        auto rhs = op->getOperand(1 - i);

        bool match = false;
        if (isa<stablehlo::AddOp>(op)) {
          match = matchPattern(lhs.getPaddingValue(), m_AnyZeroFloat());
        } else if (isa<stablehlo::MulOp>(op)) {
          match = matchPattern(lhs.getPaddingValue(), m_OneFloat()) ||
                  matchPattern(lhs.getPaddingValue(), m_AnyZeroFloat());
        }
        if (!match) {
          SmallVector<Operation *> ops = {op};
          bool legal = true;
          while (!ops.empty()) {
            auto cur = ops.pop_back_val();
            if (isa<stablehlo::SliceOp>(cur))
              continue;
            if (isa<stablehlo::AddOp, stablehlo::MulOp>(cur)) {
              for (auto u : cur->getResult(0).getUsers()) {
                ops.push_back(u);
              }
              continue;
            }
            legal = false;
            break;
          }
          if (!legal)
            return failure();
        }

        bool legal = true;
        for (auto step : lhs.getInteriorPadding()) {
          if (step != 0) {
            legal = true;
            break;
          }
        }
        if (!legal)
          continue;

        ssize_t padidx = -1;

        SmallVector<size_t> idxs;
        for (auto &&[low, high, dim] :
             llvm::zip(lhs.getEdgePaddingLow(), lhs.getEdgePaddingHigh(),
                       type.getShape())) {
          padidx++;
          if (low == 0 && high == 0)
            continue;
          if (low < 0 || high < 0)
            return failure();
          idxs.push_back(padidx);
        }

        if (idxs.size() == 1) {
          auto idx = idxs[0];

          SmallVector<int64_t> strides(type.getShape().size(), 1);
          SmallVector<int64_t> starts(type.getShape().size(), 0);
          SmallVector<int64_t> limits(type.getShape().begin(),
                                      type.getShape().end());

          SmallVector<Value, 1> vals;

          if (lhs.getEdgePaddingLow()[idx] != 0) {
            starts[idx] = 0;
            limits[idx] = lhs.getEdgePaddingLow()[idx];
            Value prevSlice = rewriter.create<stablehlo::SliceOp>(
                op.getLoc(), rhs, starts, limits, strides);

            if (isa<stablehlo::AddOp>(op) &&
                matchPattern(lhs.getPaddingValue(), m_AnyZeroFloat())) {
              // If adding we're adding 0, no need to do extra work
            } else if (isa<stablehlo::MulOp>(op) &&
                       matchPattern(lhs.getPaddingValue(), m_AnyZeroFloat())) {
              // If multiplying by 0, broadcast the zero
              prevSlice = rewriter.create<stablehlo::BroadcastInDimOp>(
                  op.getLoc(), prevSlice.getType(), lhs.getPaddingValue(),
                  ArrayRef<int64_t>());
            } else if (isa<stablehlo::MulOp>(op) &&
                       matchPattern(lhs.getPaddingValue(), m_OneFloat())) {
              // If multiplying by 1, no need to do extra work
            } else
              prevSlice = rewriter.create<T>(
                  op.getLoc(), prevSlice,
                  rewriter.create<stablehlo::BroadcastInDimOp>(
                      op.getLoc(), prevSlice.getType(), lhs.getPaddingValue(),
                      ArrayRef<int64_t>()));
            vals.push_back(prevSlice);
          }

          starts[idx] = lhs.getEdgePaddingLow()[idx];
          limits[idx] = type.getShape()[idx] - lhs.getEdgePaddingHigh()[idx];

          auto midSlice = rewriter.create<stablehlo::SliceOp>(
              op.getLoc(), rhs, starts, limits, strides);
          auto mid =
              rewriter.create<T>(op.getLoc(), midSlice, lhs.getOperand());
          vals.push_back(mid);

          if (lhs.getEdgePaddingHigh()[idx] != 0) {
            starts[idx] = type.getShape()[idx] - lhs.getEdgePaddingHigh()[idx];
            limits[idx] = type.getShape()[idx];
            Value postSlice = rewriter.create<stablehlo::SliceOp>(
                op.getLoc(), rhs, starts, limits, strides);

            if (isa<stablehlo::AddOp>(op) &&
                matchPattern(lhs.getPaddingValue(), m_AnyZeroFloat())) {
              // If adding we're adding 0, no need to do extra work
            } else if (isa<stablehlo::MulOp>(op) &&
                       matchPattern(lhs.getPaddingValue(), m_AnyZeroFloat())) {
              // If multiplying by 0, broadcast the zero
              postSlice = rewriter.create<stablehlo::BroadcastInDimOp>(
                  op.getLoc(), postSlice.getType(), lhs.getPaddingValue(),
                  ArrayRef<int64_t>());
            } else if (isa<stablehlo::MulOp>(op) &&
                       matchPattern(lhs.getPaddingValue(), m_OneFloat())) {
              // If multiplying by 1, no need to do extra work
            } else
              postSlice = rewriter.create<T>(
                  op.getLoc(), postSlice,
                  rewriter.create<stablehlo::BroadcastInDimOp>(
                      op.getLoc(), postSlice.getType(), lhs.getPaddingValue(),
                      ArrayRef<int64_t>()));
            vals.push_back(postSlice);
          }

          rewriter.replaceOpWithNewOp<stablehlo::ConcatenateOp>(op, vals, idx);
          return success();
        }
      }
    }

    return failure();
  }
};

struct ReshapeIota final : OpRewritePattern<mlir::stablehlo::ReshapeOp> {
  using OpRewritePattern::OpRewritePattern;

  LogicalResult matchAndRewrite(mlir::stablehlo::ReshapeOp op,
                                PatternRewriter &rewriter) const override {
    auto iota = op.getOperand().getDefiningOp<stablehlo::IotaOp>();
    if (!iota)
      return failure();

    size_t curiotaidx = 0;
    size_t iotadim = 0;
    for (auto en : llvm::enumerate(op.getType().getShape())) {
      if (en.value() == 1)
        continue;

      if (curiotaidx == iota.getType().getShape().size())
        return failure();
      auto ival = iota.getType().getShape()[curiotaidx];
      while (ival == 1 && curiotaidx < iota.getType().getShape().size()) {
        if (curiotaidx == iota.getIotaDimension()) {
          return failure();
        }
        curiotaidx++;
        ival = iota.getType().getShape()[curiotaidx];
      }
      if (en.value() == ival) {
        if (curiotaidx == iota.getIotaDimension()) {
          iotadim = en.index();
        }
        curiotaidx++;
        continue;
      }
      return failure();
    }
    rewriter.replaceOpWithNewOp<stablehlo::IotaOp>(op, op.getType(), iotadim);
    return success();
  }
};

LogicalResult reshapePadHelper(stablehlo::ReshapeOp op,
                               PatternRewriter &rewriter) {
  auto pad = op.getOperand().getDefiningOp<stablehlo::PadOp>();
  if (!pad)
    return failure();
  if (anyPadSizesNegative(pad))
    return failure();
  size_t curiotaidx = 0;
  SmallVector<int64_t> lows;
  SmallVector<int64_t> highs;
  SmallVector<int64_t> interiors;

  SmallVector<int64_t> inner_shape;
  for (auto en : llvm::enumerate(op.getType().getShape())) {
    if (en.value() == 1) {
      lows.push_back(0);
      highs.push_back(0);
      interiors.push_back(0);
      inner_shape.push_back(1);
      continue;
    }

    if (curiotaidx == pad.getType().getShape().size())
      return failure();

    auto ival = pad.getType().getShape()[curiotaidx];
    while (ival == 1 && curiotaidx < pad.getType().getShape().size()) {
      assert(pad.getEdgePaddingLow()[curiotaidx] == 0);
      assert(pad.getEdgePaddingHigh()[curiotaidx] == 0);
      assert(pad.getInteriorPadding()[curiotaidx] == 0);
      curiotaidx++;
      ival = pad.getType().getShape()[curiotaidx];
    }
    if (en.value() == ival) {
      lows.push_back(pad.getEdgePaddingLow()[curiotaidx]);
      highs.push_back(pad.getEdgePaddingHigh()[curiotaidx]);
      interiors.push_back(pad.getInteriorPadding()[curiotaidx]);
      inner_shape.push_back(pad.getOperand().getType().getShape()[curiotaidx]);
      curiotaidx++;
      continue;
    }
    return failure();
  }
  auto inner = rewriter.create<stablehlo::ReshapeOp>(
      op.getLoc(),
      RankedTensorType::get(inner_shape, op.getType().getElementType()),
      pad.getOperand());
  rewriter.replaceOpWithNewOp<stablehlo::PadOp>(
      op, inner, pad.getPaddingValue(), lows, highs, interiors);
  return success();
}

struct DotReshapePad final : OpRewritePattern<mlir::stablehlo::ReshapeOp> {
  using OpRewritePattern::OpRewritePattern;

  LogicalResult matchAndRewrite(mlir::stablehlo::ReshapeOp op,
                                PatternRewriter &rewriter) const override {
    auto pad = op.getOperand().getDefiningOp<stablehlo::PadOp>();
    if (!pad)
      return failure();

    if (!llvm::hasSingleElement(pad->getUsers()))
      return failure();

    for (auto u : op->getUsers())
      if (!isa<stablehlo::DotGeneralOp>(u))
        return failure();

    if (!reshapePadHelper(op, rewriter).succeeded())
      return failure();
    return success();
  }
};

struct ZeroProductReshapePad final
    : OpRewritePattern<mlir::stablehlo::ReshapeOp> {
  using OpRewritePattern::OpRewritePattern;

  LogicalResult matchAndRewrite(mlir::stablehlo::ReshapeOp op,
                                PatternRewriter &rewriter) const override {
    auto pad = op.getOperand().getDefiningOp<stablehlo::PadOp>();
    if (!pad)
      return failure();

    if (!llvm::hasSingleElement(pad->getUsers()))
      return failure();

    if (!matchPattern(pad.getPaddingValue(), m_AnyZeroFloat()))
      return failure();

    for (auto u : op->getUsers()) {
      if (!isa<stablehlo::MulOp>(u) && !isa<stablehlo::DivOp>(u))
        return failure();
    }
    if (!reshapePadHelper(op, rewriter).succeeded())
      return failure();
    return success();
  }
};

struct PadReshapePad final : OpRewritePattern<mlir::stablehlo::ReshapeOp> {
  using OpRewritePattern::OpRewritePattern;

  LogicalResult matchAndRewrite(mlir::stablehlo::ReshapeOp op,
                                PatternRewriter &rewriter) const override {
    auto pad = op.getOperand().getDefiningOp<stablehlo::PadOp>();
    if (!pad)
      return failure();

    if (!llvm::hasSingleElement(pad->getUsers()))
      return failure();

    for (auto u : op->getUsers()) {
      auto pad2 = dyn_cast<stablehlo::PadOp>(u);
      if (!pad2)
        return failure();
      if (pad2.getPaddingValue() != pad.getPaddingValue())
        return failure();
    }
    if (!reshapePadHelper(op, rewriter).succeeded())
      return failure();
    return success();
  }
};

struct BinopConstReshapePad final
    : OpRewritePattern<mlir::stablehlo::ReshapeOp> {
  using OpRewritePattern::OpRewritePattern;

  LogicalResult matchAndRewrite(mlir::stablehlo::ReshapeOp op,
                                PatternRewriter &rewriter) const override {
    auto pad = op.getOperand().getDefiningOp<stablehlo::PadOp>();
    if (!pad)
      return failure();

    if (!llvm::hasSingleElement(pad->getUsers()))
      return failure();

    for (auto u : op->getUsers()) {
      if (isa<stablehlo::AddOp>(u) || isa<stablehlo::SubtractOp>(u) ||
          isa<stablehlo::MulOp>(u) || isa<stablehlo::DivOp>(u)) {
        bool hasConst = false;
        for (auto op : u->getOperands())
          hasConst |= op.getDefiningOp<stablehlo::ConstantOp>() != nullptr;
        if (hasConst)
          continue;
      }
      return failure();
    }
    if (!reshapePadHelper(op, rewriter).succeeded())
      return failure();
    return success();
  }
};

struct ConcatAppendingReshape final
    : OpRewritePattern<mlir::stablehlo::ConcatenateOp> {
  using OpRewritePattern::OpRewritePattern;

  LogicalResult matchAndRewrite(mlir::stablehlo::ConcatenateOp op,
                                PatternRewriter &rewriter) const override {
    if (op->getNumOperands() != 2)
      return failure();

    SmallVector<Value> lhs;

    SmallVector<Type> converts;

    size_t frontSize = 0;
    for (auto v : op.getOperands()) {
      if (auto t = v.getDefiningOp<stablehlo::ConvertOp>()) {
        v = t.getOperand();
        converts.push_back(
            v.getType().cast<RankedTensorType>().getElementType());
      } else
        converts.push_back(nullptr);
      if (auto t = v.getDefiningOp<stablehlo::ReshapeOp>()) {
        lhs.push_back(t->getOperand(0));

        auto prevshape = t.getOperand().getType().getShape();
        auto postshape = t.getType().getShape();
        if (prevshape.size() == 0)
          return failure();
        if (prevshape.size() + 1 != postshape.size())
          return failure();
        if (postshape[0] != 1)
          return failure();

        frontSize += prevshape[0];

        for (auto en : llvm::enumerate(prevshape)) {
          if (en.value() != postshape[1 + en.index()])
            return failure();
        }

      } else
        return failure();
    }

    Type typeconvert = converts[0];
    for (auto c : converts)
      if (c != typeconvert)
        return failure();

    RankedTensorType nextType = op.getType();
    auto nextDim = op.getDimension();
    if (nextDim == 0) {
      SmallVector<int64_t> nextShape(nextType.getShape().begin() + 1,
                                     nextType.getShape().end());

      nextShape[0] = frontSize;
      nextType = RankedTensorType::get(
          nextShape, typeconvert ? typeconvert : nextType.getElementType());
      nextDim = 0;
    } else {
      nextType = RankedTensorType::get(nextType.getShape().drop_front(),
                                       typeconvert ? typeconvert
                                                   : nextType.getElementType());
      nextDim--;
    }
    auto lhs2 = rewriter.create<stablehlo::ConcatenateOp>(op.getLoc(), nextType,
                                                          lhs, nextDim);

    Value res2 = rewriter.create<stablehlo::ReshapeOp>(
        op.getLoc(),
        RankedTensorType::get(op.getType().getShape(),
                              nextType.getElementType()),
        lhs2);

    if (typeconvert)
      res2 = rewriter.create<stablehlo::ConvertOp>(op.getLoc(), op.getType(),
                                                   res2);

    rewriter.replaceOp(op, res2);
    return success();
  }
};

template <typename T> struct UnaryPadPush final : OpRewritePattern<T> {
  using OpRewritePattern<T>::OpRewritePattern;

  LogicalResult matchAndRewrite(T op,
                                PatternRewriter &rewriter) const override {
    auto pad = op->getOperand(0).template getDefiningOp<stablehlo::PadOp>();
    if (!pad)
      return failure();
    if (anyPadSizesNegative(pad))
      return failure();

    auto padval = pad.getPaddingValue();
    auto padval2 = rewriter.create<T>(
        op.getLoc(), RankedTensorType::get({}, op.getType().getElementType()),
        padval);

    auto val = pad.getOperand();
    auto val2 = rewriter.create<T>(
        op.getLoc(),
        RankedTensorType::get(
            val.getType().template cast<RankedTensorType>().getShape(),
            op.getType().getElementType()),
        val);

    rewriter.replaceOpWithNewOp<stablehlo::PadOp>(
        op, val2, padval2, pad.getEdgePaddingLow(), pad.getEdgePaddingHigh(),
        pad.getInteriorPadding());
    return success();
  }
};

struct TransposePad final : OpRewritePattern<stablehlo::TransposeOp> {
  using OpRewritePattern::OpRewritePattern;

  LogicalResult matchAndRewrite(stablehlo::TransposeOp op,
                                PatternRewriter &rewriter) const override {
    auto pad = op->getOperand(0).template getDefiningOp<stablehlo::PadOp>();
    if (!pad)
      return failure();
    if (anyPadSizesNegative(pad))
      return failure();

    if (!llvm::hasSingleElement(pad->getUsers()))
      return failure();

    auto padval = pad.getPaddingValue();

    auto val = pad.getOperand();
    auto val2 = rewriter.create<stablehlo::TransposeOp>(op.getLoc(), val,
                                                        op.getPermutation());

    SmallVector<int64_t> low;
    SmallVector<int64_t> high;
    SmallVector<int64_t> inner;
    for (auto idx : op.getPermutation()) {
      low.push_back(pad.getEdgePaddingLow()[idx]);
      high.push_back(pad.getEdgePaddingHigh()[idx]);
      inner.push_back(pad.getInteriorPadding()[idx]);
    }

    rewriter.replaceOpWithNewOp<stablehlo::PadOp>(op, val2, padval, low, high,
                                                  inner);
    return success();
  }
};

template <typename T>
struct ConcatPushBinop final
    : OpRewritePattern<mlir::stablehlo::ConcatenateOp> {
  using OpRewritePattern::OpRewritePattern;

  LogicalResult matchAndRewrite(mlir::stablehlo::ConcatenateOp op,
                                PatternRewriter &rewriter) const override {
    if (op->getNumOperands() != 2)
      return failure();

    SmallVector<Value> lhs;
    SmallVector<Value> rhs;

    SmallVector<Type> converts;

    for (auto v : op.getOperands()) {
      if (auto t = v.getDefiningOp<stablehlo::ConvertOp>()) {
        converts.push_back(
            t.getType().cast<RankedTensorType>().getElementType());
        v = t.getOperand();
      } else
        converts.push_back(nullptr);
      if (auto t = v.getDefiningOp<T>()) {
        lhs.push_back(t->getOperand(0));
        rhs.push_back(t->getOperand(1));
      } else
        return failure();
    }

    Type typeconvert = converts[0];
    for (auto c : converts)
      if (c != typeconvert)
        return failure();

    auto lhs2 = rewriter.create<stablehlo::ConcatenateOp>(op.getLoc(), lhs,
                                                          op.getDimension());
    auto rhs2 = rewriter.create<stablehlo::ConcatenateOp>(op.getLoc(), rhs,
                                                          op.getDimension());

    Value res2 = rewriter.create<T>(op.getLoc(), lhs2, rhs2);

    if (typeconvert)
      res2 = rewriter.create<stablehlo::ConvertOp>(
          op.getLoc(),
          RankedTensorType::get(
              res2.getType().cast<RankedTensorType>().getShape(), typeconvert),
          res2);

    rewriter.replaceOp(op, res2);
    return success();
  }
};

struct ConcatFuse final : OpRewritePattern<mlir::stablehlo::ConcatenateOp> {
  using OpRewritePattern::OpRewritePattern;

  LogicalResult matchAndRewrite(mlir::stablehlo::ConcatenateOp op,
                                PatternRewriter &rewriter) const override {
    if (op->getNumOperands() == 1 &&
        op->getOperand(0).getType() == op.getType()) {
      rewriter.replaceOp(op, op->getOperand(0));
      return success();
    }
    SmallVector<Value> vals;
    bool changed = false;
    for (auto v : op->getOperands()) {
      if (auto c2 = v.getDefiningOp<stablehlo::ConcatenateOp>()) {
        if (c2.getDimension() == op.getDimension()) {
          for (auto v2 : c2->getOperands())
            vals.push_back(v2);
          changed = true;
          continue;
        }
      }
      if (v.getType().cast<RankedTensorType>().getShape()[op.getDimension()] ==
          0) {
        changed = true;
        continue;
      }
      vals.push_back(v);
    }
    if (!changed)
      return failure();
    rewriter.replaceOpWithNewOp<stablehlo::ConcatenateOp>(
        op, op.getType(), vals, op.getDimensionAttr());
    return success();
  }
};

struct ConcatToBroadcast final
    : OpRewritePattern<mlir::stablehlo::ConcatenateOp> {
  using OpRewritePattern::OpRewritePattern;

  LogicalResult matchAndRewrite(mlir::stablehlo::ConcatenateOp op,
                                PatternRewriter &rewriter) const override {
    if (op->getNumOperands() <= 1)
      return failure();
    for (auto opv : op->getOperands())
      if (opv != op->getOperand(0))
        return failure();
    SmallVector<int64_t> bcast;
    if (op->getOperand(0)
            .getType()
            .cast<RankedTensorType>()
            .getShape()[op.getDimension()] != 1)
      return failure();
    for (auto en : llvm::enumerate(op.getType().getShape())) {
      bcast.push_back(en.index());
    }
    auto bcast2 = rewriter.getDenseI64ArrayAttr(bcast);
    rewriter.replaceOpWithNewOp<stablehlo::BroadcastInDimOp>(
        op, op.getType(), op->getOperand(0), bcast2);
    return success();
  }
};

struct GammaConstProp final : OpRewritePattern<mlir::chlo::LgammaOp> {
  using OpRewritePattern::OpRewritePattern;

  LogicalResult matchAndRewrite(mlir::chlo::LgammaOp op,
                                PatternRewriter &rewriter) const override {
    // return if not constant
    DenseElementsAttr inputAttr;
    if (!matchPattern(op.getOperand(), m_Constant(&inputAttr)))
      return failure();
    Value result = mlir::stablehlo::materializeLgamma(rewriter, op.getLoc(),
                                                      op->getOperands());
    rewriter.replaceOp(op, result);

    return success();
  }
};

struct DynamicUpdateSliceConstProp final
    : OpRewritePattern<mlir::stablehlo::DynamicUpdateSliceOp> {
  using OpRewritePattern::OpRewritePattern;

  LogicalResult matchAndRewrite(mlir::stablehlo::DynamicUpdateSliceOp op,
                                PatternRewriter &rewriter) const override {
    auto startIndices = op.getStartIndices();

    bool legal = true;

    DenseElementsAttr operandConstant;
    DenseElementsAttr updateConstant;

    SmallVector<DenseElementsAttr> constants(startIndices.size(),
                                             DenseElementsAttr());
    for (auto &operand : op->getOpOperands()) {
      if (operand.getOperandNumber() == 0)
        legal &= matchPattern(operand.get(), m_Constant(&operandConstant));
      else if (operand.getOperandNumber() == 1)
        legal &= matchPattern(operand.get(), m_Constant(&updateConstant));
      else
        legal &= matchPattern(
            operand.get(),
            m_Constant(&constants[operand.getOperandNumber() - 2]));
    }

    if (!legal)
      return failure();

    if (operandConstant.isSplat() && updateConstant.isSplat() &&
        ((isa<FloatType>(op.getType().getElementType()) &&
          operandConstant.getSplatValue<llvm::APFloat>() ==
              updateConstant.getSplatValue<llvm::APFloat>()) ||
         (isa<IntegerType>(op.getType().getElementType()) &&
          operandConstant.getSplatValue<llvm::APInt>() ==
              updateConstant.getSplatValue<llvm::APInt>()))) {
      rewriter.replaceAllUsesWith(op.getResult(), op.getOperand());
      return success();
    }

    stablehlo::Tensor operandTen = mlir::stablehlo::constantOp(operandConstant);
    stablehlo::Tensor updateTen = mlir::stablehlo::constantOp(updateConstant);
    SmallVector<stablehlo::Tensor> inps;
    for (auto &c : constants)
      inps.push_back(mlir::stablehlo::constantOp(c));

    auto out = mlir::stablehlo::dynamicUpdateSliceOp(operandTen, updateTen,
                                                     inps, op.getType());
    rewriter.replaceOpWithNewOp<stablehlo::ConstantOp>(op, op.getType(),
                                                       fromTensor(out));

    return success();
  }
};

template <auto f>
LogicalResult unaryConstProp(Operation *op, PatternRewriter &rewriter) {
  // return if not constant
  DenseElementsAttr inputAttr;
  if (!matchPattern(op->getOperand(0), m_Constant(&inputAttr)))
    return failure();

  stablehlo::Tensor inputTen;
  RankedTensorType ty = cast<RankedTensorType>(op->getResultTypes()[0]);

  // only const prop if the constant has a single user to prevent create many
  // constants
  if (!inputAttr.isSplat() &&
      !llvm::hasSingleElement(op->getResult(0).getUsers()))
    return failure();

  if (inputAttr.isSplat()) {
    ty = RankedTensorType::get(
        {}, cast<ShapedType>(op->getResultTypes()[0]).getElementType());
    auto inputTy = RankedTensorType::get(
        {}, cast<ShapedType>(op->getOperand(0).getType()).getElementType());
    inputTen = stablehlo::makeTensor(inputAttr.resizeSplat(inputTy));
  } else {
    inputTen = mlir::stablehlo::constantOp(inputAttr);
  }
  // get the resultType
  auto resultType = ty.cast<ShapedType>();

  // Convert constant to tensor, compute log, then convert back to attribute
  auto out = fromTensor(f(inputTen, resultType));

  if (inputAttr.isSplat()) {
    out = out.resizeSplat(cast<ShapedType>(op->getResultTypes()[0]));
  }
  // Replace with new constant op containing the computed result
  rewriter.replaceOpWithNewOp<stablehlo::ConstantOp>(
      op, op->getResultTypes()[0], out);

  return success();
}

struct NotConstProp final : OpRewritePattern<mlir::stablehlo::NotOp> {
  using OpRewritePattern::OpRewritePattern;

  LogicalResult matchAndRewrite(mlir::stablehlo::NotOp op,
                                PatternRewriter &rewriter) const override {
    return unaryConstProp<mlir::stablehlo::notOp>(op, rewriter);
  }
};

struct IsFiniteConstProp final : OpRewritePattern<mlir::stablehlo::IsFiniteOp> {
  using OpRewritePattern::OpRewritePattern;

  LogicalResult matchAndRewrite(mlir::stablehlo::IsFiniteOp op,
                                PatternRewriter &rewriter) const override {
    return unaryConstProp<mlir::stablehlo::isFiniteOp>(op, rewriter);
  }
};

struct LogConstProp final : OpRewritePattern<mlir::stablehlo::LogOp> {
  using OpRewritePattern::OpRewritePattern;

  LogicalResult matchAndRewrite(mlir::stablehlo::LogOp op,
                                PatternRewriter &rewriter) const override {
    return unaryConstProp<mlir::stablehlo::logOp>(op, rewriter);
  }
};

struct LogPlusConstProp final : OpRewritePattern<mlir::stablehlo::Log1pOp> {

  using OpRewritePattern::OpRewritePattern;

  LogicalResult matchAndRewrite(mlir::stablehlo::Log1pOp op,
                                PatternRewriter &rewriter) const override {
    return unaryConstProp<stablehlo::log1pOp>(op, rewriter);
  }
};

struct ChloInfConstProp final : OpRewritePattern<mlir::chlo::IsInfOp> {
  using OpRewritePattern::OpRewritePattern;

  LogicalResult matchAndRewrite(mlir::chlo::IsInfOp op,
                                PatternRewriter &rewriter) const override {

    // return if not constant
    DenseElementsAttr inputAttr;
    if (!matchPattern(op.getOperand(), m_Constant(&inputAttr)))
      return failure();

    DenseElementsAttr outAttr;
    auto resultTy = cast<ShapedType>(op->getResultTypes()[0]);

    // handle splat separately
    if (inputAttr.isSplat()) {
      llvm::APInt resVals;
      if (matchPattern(op.getOperand(), m_PosInfFloat()) ||
          matchPattern(op.getOperand(), m_NegInfFloat())) {
        // true
        resVals = llvm::APInt(1, 1);
      } else {
        // false
        resVals = llvm::APInt(1, 0);
      }

      outAttr = DenseElementsAttr::get(resultTy, resVals);
    } else {
      SmallVector<APInt> resVals;
      resVals.reserve(inputAttr.getNumElements());

      // iterate over every element in inputAttr and run check.
      for (APFloat val : inputAttr.getValues<APFloat>()) {
        bool isInf = val.isInfinity();
        resVals.push_back(APInt(1, isInf ? 1 : 0));
      }

      outAttr = DenseElementsAttr::get(resultTy, resVals);
    }

    // replace op with the bool const op
    rewriter.replaceOpWithNewOp<mlir::stablehlo::ConstantOp>(
        op, op->getResultTypes()[0], outAttr);

    return success();
  }
};

struct ConcatConstProp final
    : OpRewritePattern<mlir::stablehlo::ConcatenateOp> {
  using OpRewritePattern::OpRewritePattern;

  LogicalResult matchAndRewrite(mlir::stablehlo::ConcatenateOp op,
                                PatternRewriter &rewriter) const override {
    auto type = dyn_cast<RankedTensorType>(op.getType());
    if (!type)
      return failure();

    if (op->getNumOperands() == 1) {
      rewriter.replaceOp(op, op->getOperand(0));
      return success();
    }

    {
      SmallVector<Value> subconcat;
      bool changed = false;
      for (auto v : op->getOperands()) {
        if (auto c2 = v.getDefiningOp<stablehlo::ConcatenateOp>())
          if (c2.getDimension() == op.getDimension()) {
            for (auto v2 : c2->getOperands())
              subconcat.push_back(v2);
            changed = true;
            continue;
          }
        subconcat.push_back(v);
      }
      if (changed) {
        rewriter.replaceOpWithNewOp<stablehlo::ConcatenateOp>(
            op, subconcat, op.getDimension());
        return success();
      }
    }

    SmallVector<DenseElementsAttr> constants;
    constants.assign(op->getNumOperands(), DenseElementsAttr());
    bool legal = true;
    for (unsigned i = 0, e = op->getNumOperands(); i != e; ++i) {
      matchPattern(op->getOperand(i), m_Constant(&constants[i]));
      if (!constants[i])
        legal = false;
    }

    if (legal) {

      SmallVector<stablehlo::Tensor> inps;
      for (auto &c : constants)
        inps.push_back(mlir::stablehlo::constantOp(c));
      auto out =
          mlir::stablehlo::concatenateOp(inps, op.getDimension(), op.getType());
      rewriter.replaceOpWithNewOp<stablehlo::ConstantOp>(op, op.getType(),
                                                         fromTensor(out));
      return success();
    }
    return failure();
  }
};

struct ReshapeEmptyBroadcast final
    : OpRewritePattern<mlir::stablehlo::ReshapeOp> {
  using OpRewritePattern::OpRewritePattern;

  LogicalResult matchAndRewrite(mlir::stablehlo::ReshapeOp op,
                                PatternRewriter &rewriter) const override {
    auto bcast = op.getOperand().getDefiningOp<stablehlo::BroadcastInDimOp>();
    if (!bcast)
      return failure();
    if (bcast.getBroadcastDimensions().size() != 0)
      return failure();
    rewriter.replaceOpWithNewOp<stablehlo::BroadcastInDimOp>(
        op, op.getType(), bcast.getOperand(), bcast.getBroadcastDimensions());
    return success();
  }
};

struct BroadcastReshape final
    : OpRewritePattern<mlir::stablehlo::BroadcastInDimOp> {
  using OpRewritePattern::OpRewritePattern;

  LogicalResult matchAndRewrite(mlir::stablehlo::BroadcastInDimOp op,
                                PatternRewriter &rewriter) const override {
    auto reshape = op.getOperand().getDefiningOp<stablehlo::ReshapeOp>();
    if (!reshape)
      return failure();
    auto type = dyn_cast<RankedTensorType>(op.getType());
    if (!type)
      return failure();

    SmallVector<int64_t> dims;

    size_t pre_reshape_idx = 0;
    size_t postidx = 0;

    SmallVector<int64_t> oneOutIdxs;
    for (auto en : llvm::enumerate(op.getType().getShape()))
      if (en.value() == 1)
        oneOutIdxs.push_back(en.index());

    for (auto en : llvm::enumerate(reshape.getType().getShape())) {
      if (en.value() == 1) {
        continue;
      }

      if (pre_reshape_idx == reshape.getOperand().getType().getShape().size())
        return failure();
      auto ival = reshape.getOperand().getType().getShape()[pre_reshape_idx];
      while (ival == 1 &&
             pre_reshape_idx + 1 <
                 reshape.getOperand().getType().getShape().size()) {
        if (postidx == oneOutIdxs.size())
          return failure();
        dims.push_back(oneOutIdxs[postidx]);
        postidx++;
        pre_reshape_idx++;
        ival = reshape.getOperand().getType().getShape()[pre_reshape_idx];
      }
      if (en.value() == ival) {
        dims.push_back(op.getBroadcastDimensions()[en.index()]);
        pre_reshape_idx++;
        continue;
      }
      return failure();
    }
    while (pre_reshape_idx !=
           reshape.getOperand().getType().getShape().size()) {
      auto ival = reshape.getOperand().getType().getShape()[pre_reshape_idx];
      assert(ival == 1);
      (void)ival;

      size_t nextdim = 0;
      if (postidx == oneOutIdxs.size()) {
        return failure();
      } else {
        nextdim = oneOutIdxs[postidx];
        postidx++;
      }
      dims.push_back(nextdim);
      pre_reshape_idx++;
    }
    assert(dims.size() == reshape.getOperand().getType().getShape().size());
    rewriter.replaceOpWithNewOp<stablehlo::BroadcastInDimOp>(
        op, op.getType(), reshape.getOperand(), dims);
    return success();
  }
};

struct BroadcastToReshape final
    : OpRewritePattern<mlir::stablehlo::BroadcastInDimOp> {
  using OpRewritePattern::OpRewritePattern;

  LogicalResult matchAndRewrite(mlir::stablehlo::BroadcastInDimOp op,
                                PatternRewriter &rewriter) const override {
    auto type = dyn_cast<RankedTensorType>(op.getType());
    if (!type)
      return failure();
    assert(op.getBroadcastDimensions().size() ==
           op.getOperand().getType().getShape().size());

    // Ensure these are sorted
    for (auto en : llvm::enumerate(op.getBroadcastDimensions())) {
      if (en.index() == 0)
        continue;
      if (op.getBroadcastDimensions()[en.index() - 1] >= en.value()) {
        return failure();
      }
    }

    // Check that no new data is added
    for (auto en : llvm::enumerate(op.getType().getShape())) {
      ssize_t idx = -1;
      for (auto en2 : llvm::enumerate(op.getBroadcastDimensions())) {
        if (en2.value() == en.index())
          idx = en2.index();
      }
      if (idx != -1) {
        if (en.value() != op.getOperand().getType().getShape()[idx]) {
          return failure();
        }
        continue;
      }
      if (en.value() != 1)
        return failure();
    }

    // replace with reshape
    rewriter.replaceOpWithNewOp<stablehlo::ReshapeOp>(op, op.getType(),
                                                      op.getOperand());
    return success();
  }
};

struct BroadcastPad final
    : OpRewritePattern<mlir::stablehlo::BroadcastInDimOp> {
  using OpRewritePattern::OpRewritePattern;

  LogicalResult matchAndRewrite(mlir::stablehlo::BroadcastInDimOp op,
                                PatternRewriter &rewriter) const override {

    auto pad = op.getOperand().getDefiningOp<mlir::stablehlo::PadOp>();
    if (!pad)
      return failure();

    if (!llvm::hasSingleElement(pad->getUsers()))
      return failure();

    SmallVector<int64_t> paddingLow;
    SmallVector<int64_t> paddingHigh;
    SmallVector<int64_t> paddingInt;

    // broadcast dim map idx from pad output -> which broadcast output

    SmallVector<int64_t> midShape;

    for (auto en : llvm::enumerate(op.getType().getShape())) {
      // which pad in/output dim
      ssize_t origIdx = -1;
      for (auto en2 : llvm::enumerate(op.getBroadcastDimensions())) {
        if (en2.value() == en.index()) {
          origIdx = en2.index();
          break;
        }
      }

      if (origIdx == -1) {
        paddingLow.push_back(0);
        paddingHigh.push_back(0);
        paddingInt.push_back(0);
        midShape.push_back(en.value());
      } else {
        if (pad.getType().getShape()[origIdx] == en.value()) {
          paddingLow.push_back(pad.getEdgePaddingLow()[origIdx]);
          paddingHigh.push_back(pad.getEdgePaddingHigh()[origIdx]);
          paddingInt.push_back(pad.getInteriorPadding()[origIdx]);
          midShape.push_back(pad.getOperand().getType().getShape()[origIdx]);
        } else {
          if (pad.getEdgePaddingLow()[origIdx] != 0)
            return failure();
          if (pad.getEdgePaddingHigh()[origIdx] != 0)
            return failure();
          if (pad.getInteriorPadding()[origIdx] != 0)
            return failure();
          paddingLow.push_back(pad.getEdgePaddingLow()[origIdx]);
          paddingHigh.push_back(pad.getEdgePaddingHigh()[origIdx]);
          paddingInt.push_back(pad.getInteriorPadding()[origIdx]);
          midShape.push_back(en.value());
        }
      }
    }

    auto bcast2 = rewriter.create<stablehlo::BroadcastInDimOp>(
        op.getLoc(),
        RankedTensorType::get(midShape, pad.getType().getElementType()),
        pad.getOperand(), op.getBroadcastDimensions());

    rewriter.replaceOpWithNewOp<stablehlo::PadOp>(
        op, bcast2, pad.getPaddingValue(), paddingLow, paddingHigh, paddingInt);
    return success();
  }
};

// Given a value and index idx, determine whether all values are the same along
// idx. If so, return said value
std::optional<Value> is_same_in_axis(OpBuilder &rewriter, ShapedType outTy,
                                     Value v, size_t idx) {
  mlir::SplatElementsAttr splat;
  if (matchPattern(v, m_Constant(&splat))) {
    return rewriter.create<stablehlo::ConstantOp>(v.getLoc(), outTy,
                                                  splat.resizeSplat(outTy));
  }

  return {};
}

struct ScatterToDynamicUpdateSlice final
    : OpRewritePattern<mlir::stablehlo::ScatterOp> {
  using OpRewritePattern::OpRewritePattern;

  LogicalResult matchAndRewrite(mlir::stablehlo::ScatterOp op,
                                PatternRewriter &rewriter) const override {
    Block &body = op.getUpdateComputation().front();
    if (body.getOperations().size() != 1)
      return failure();

    Operation &innerOp = body.front();
    if (!isa<stablehlo::ReturnOp>(&innerOp)) {
      return failure();
    }
    if (innerOp.getNumOperands() != 1) {
      return failure();
    }

    if (op.getInputs().size() != 1)
      return failure();

    // For us to proceed, either we are returning the last block argument or we
    // are returning a constant
    Value update = nullptr;
    DenseElementsAttr splatAttr;

    auto retop = innerOp.getOperand(0).dyn_cast<BlockArgument>();
    if (retop) {
      if (retop.getOwner() != &body)
        return failure();
      if (retop.getArgNumber() != 1)
        return failure();
      update = op.getUpdates()[0];
    } else {
      DenseElementsAttr attr;
      if (matchPattern(innerOp.getOperand(0), m_Constant(&attr))) {
        splatAttr = DenseElementsAttr::get(
            op.getUpdates()[0].getType().cast<ShapedType>(),
            attr.getSplatValue<Attribute>());
      } else {
        return failure();
      }
    }

    auto dims = op.getScatterDimensionNumbers();

    auto input = op.getInputs()[0];
    auto scatter = op.getScatterIndices();
    auto updateShape =
        op.getUpdates()[0].getType().cast<ShapedType>().getShape();

    if (dims.getInsertedWindowDims().size() == 0 &&
        dims.getUpdateWindowDims().size() == updateShape.size()) {

      if (update == nullptr) {
        update = rewriter.create<stablehlo::ConstantOp>(
            op.getLoc(), op.getUpdates()[0].getType(), splatAttr);
      }

      auto ity = RankedTensorType::get(
          {}, scatter.getType().cast<ShapedType>().getElementType());
      SmallVector<Value> start(updateShape.size(), 0);
      for (auto en : llvm::enumerate(dims.getScatterDimsToOperandDims())) {
        auto startval = is_same_in_axis(rewriter, ity, scatter, en.index());
        if (!startval)
          return failure();
        start[en.value()] = *startval;
      }
      for (auto &v : start) {
        if (v != nullptr)
          continue;
        v = rewriter.create<stablehlo::ConstantOp>(
            op.getLoc(), ity, makeAttr(ity, 0).template cast<ElementsAttr>());
      }
      rewriter.replaceOpWithNewOp<stablehlo::DynamicUpdateSliceOp>(
          op, op.getResult(0).getType(), input, update, start);
      return success();
    }

    return failure();
  }
};

bool isOnlyUsedInOperation(Operation *operation, Operation *parentOp) {
  if (!operation || !parentOp)
    return false;

  for (Operation *user : operation->getUsers()) {
    if (user != parentOp)
      return false;
  }

  return true;
}

llvm::SmallVector<int64_t> getInversePermutation(ArrayRef<int64_t> perm) {
  llvm::SmallVector<int64_t> inversePerm(perm.size(), -1);
  for (int64_t i = 0; i < perm.size(); ++i) {
    inversePerm[perm[i]] = i;
  }
  return inversePerm;
}

template <typename OpType>
LogicalResult simplifyBinaryOpWithTranspose(OpType op,
                                            PatternRewriter &rewriter) {
  auto lhsOp = op.getLhs().template getDefiningOp<stablehlo::TransposeOp>();
  auto rhsOp = op.getRhs().template getDefiningOp<stablehlo::TransposeOp>();
  if ((lhsOp && rhsOp) && (lhsOp.getPermutation() == rhsOp.getPermutation()) &&
      isOnlyUsedInOperation(lhsOp, op) && isOnlyUsedInOperation(rhsOp, op)) {
    auto newOp = rewriter.create<OpType>(op.getLoc(), lhsOp.getOperand(),
                                         rhsOp.getOperand());
    rewriter.replaceOpWithNewOp<stablehlo::TransposeOp>(op, newOp,
                                                        lhsOp.getPermutation());
    return success();
  }

  if (lhsOp && isOnlyUsedInOperation(lhsOp, op)) {
    auto rhsConstOp =
        op.getRhs().template getDefiningOp<stablehlo::ConstantOp>();
    if (rhsConstOp && isOnlyUsedInOperation(rhsConstOp, op)) {
      // This will be eliminated by a transpose(constant) -> constant
      // optimization
      auto transposedConstOp = rewriter.create<stablehlo::TransposeOp>(
          rhsConstOp.getLoc(), rhsConstOp,
          getInversePermutation(lhsOp.getPermutation()));
      auto newOp = rewriter.create<OpType>(op.getLoc(), lhsOp.getOperand(),
                                           transposedConstOp);
      rewriter.replaceOpWithNewOp<stablehlo::TransposeOp>(
          op, newOp, lhsOp.getPermutation());
      return success();
    }
  }

  if (rhsOp && isOnlyUsedInOperation(rhsOp, op)) {
    auto lhsConstOp =
        op.getLhs().template getDefiningOp<stablehlo::ConstantOp>();
    if (lhsConstOp && isOnlyUsedInOperation(lhsConstOp, op)) {
      // This will be eliminated by a transpose(constant) -> constant
      // optimization
      auto transposedConstOp = rewriter.create<stablehlo::TransposeOp>(
          lhsConstOp.getLoc(), lhsConstOp,
          getInversePermutation(rhsOp.getPermutation()));
      auto newOp = rewriter.create<OpType>(op.getLoc(), transposedConstOp,
                                           rhsOp.getOperand());
      rewriter.replaceOpWithNewOp<stablehlo::TransposeOp>(
          op, newOp, rhsOp.getPermutation());
      return success();
    }
  }

  return failure();
}

template <typename OpType>
struct BinaryOpTransposeSimplify : public OpRewritePattern<OpType> {
  using OpRewritePattern<OpType>::OpRewritePattern;

  LogicalResult matchAndRewrite(OpType op,
                                PatternRewriter &rewriter) const override {
    return simplifyBinaryOpWithTranspose(op, rewriter);
  }
};

template <typename OpType>
struct TransposeUnaryTransposeSimplify
    : public OpRewritePattern<stablehlo::TransposeOp> {
  using OpRewritePattern<stablehlo::TransposeOp>::OpRewritePattern;

  LogicalResult matchAndRewrite(stablehlo::TransposeOp outerTransposeOp,
                                PatternRewriter &rewriter) const override {
    auto unaryOp =
        outerTransposeOp.getOperand().template getDefiningOp<OpType>();
    if (!unaryOp && !isOnlyUsedInOperation(unaryOp, outerTransposeOp))
      return failure();

    auto innerTransposeOp =
        unaryOp->getOperand(0).template getDefiningOp<stablehlo::TransposeOp>();
    if (!innerTransposeOp)
      return failure();

    if (outerTransposeOp.getPermutation() != innerTransposeOp.getPermutation())
      return failure();

    rewriter.replaceOpWithNewOp<OpType>(outerTransposeOp,
                                        outerTransposeOp.getType(),
                                        innerTransposeOp.getOperand());

    return success();
  }
};

struct AddSimplify : public OpRewritePattern<mlir::stablehlo::AddOp> {
  using OpRewritePattern<mlir::stablehlo::AddOp>::OpRewritePattern;

  LogicalResult matchAndRewrite(mlir::stablehlo::AddOp op,
                                PatternRewriter &rewriter) const final {

    if (matchPattern(op.getLhs(), m_AnyZeroFloat()) ||
        matchPattern(op.getLhs(), m_Zero())) {
      rewriter.replaceOp(op, op.getRhs());
      return success();
    }

    if (matchPattern(op.getRhs(), m_AnyZeroFloat()) ||
        matchPattern(op.getRhs(), m_Zero())) {
      rewriter.replaceOp(op, op.getLhs());
      return success();
    }

    SmallVector<Attribute> constants;
    constants.assign(op->getNumOperands(), Attribute());
    for (unsigned i = 0, e = op->getNumOperands(); i != e; ++i)
      matchPattern(op->getOperand(i), m_Constant(&constants[i]));

    if (op.getType().getElementType().isa<FloatType>()) {
      if (auto res = constFoldBinaryOpConditional<FloatAttr,
                                                  FloatAttr::ValueType, void>(
              constants,
              [](const APFloat &a, const APFloat &b) -> std::optional<APFloat> {
                APFloat res2(a);
                res2.add(b, llvm::RoundingMode::NearestTiesToEven);
                return res2;
              })) {
        rewriter.replaceOpWithNewOp<stablehlo::ConstantOp>(
            op, op.getType(), res.cast<ElementsAttr>());
        return success();
      }
    } else if (op.getType().getElementType().isa<IntegerType>()) {
      if (auto res = constFoldBinaryOpConditional<IntegerAttr,
                                                  IntegerAttr::ValueType, void>(
              constants,
              [](const APInt &a, const APInt &b) -> std::optional<APInt> {
                APInt res2(a);
                res2 += b;
                return res2;
              })) {
        rewriter.replaceOpWithNewOp<stablehlo::ConstantOp>(
            op, op.getType(), res.cast<ElementsAttr>());
        return success();
      }
    }

    return failure();
  }
};

struct ReplaceNegAddWithSubtract : public OpRewritePattern<stablehlo::AddOp> {
  using OpRewritePattern::OpRewritePattern;

  LogicalResult matchAndRewrite(stablehlo::AddOp op,
                                PatternRewriter &rewriter) const final {
    auto negateOp = op.getRhs().getDefiningOp<stablehlo::NegOp>();

    if (!negateOp)
      return failure();

    if (!llvm::hasSingleElement(negateOp->getUsers()))
      return failure();

    rewriter.replaceOpWithNewOp<stablehlo::SubtractOp>(op, op.getLhs(),
                                                       negateOp.getOperand());
    return success();
  }
};

struct SubSimplify : public OpRewritePattern<mlir::stablehlo::SubtractOp> {
  using OpRewritePattern<mlir::stablehlo::SubtractOp>::OpRewritePattern;

  LogicalResult matchAndRewrite(mlir::stablehlo::SubtractOp op,
                                PatternRewriter &rewriter) const final {

    if (matchPattern(op.getRhs(), m_AnyZeroFloat()) ||
        matchPattern(op.getRhs(), m_Zero())) {
      rewriter.replaceOp(op, op.getLhs());
      return success();
    }

    if (matchPattern(op.getLhs(), m_AnyZeroFloat()) ||
        matchPattern(op.getLhs(), m_Zero())) {
      rewriter.replaceOpWithNewOp<stablehlo::NegOp>(op, op.getRhs());
      return success();
    }

    if (isa<IntegerType>(op.getType().getElementType()) &&
        op.getLhs() == op.getRhs()) {
      rewriter.replaceOpWithNewOp<mlir::stablehlo::ConstantOp>(
          op, rewriter.getZeroAttr(op.getType()));
      return success();
    }

    SmallVector<Attribute> constants;
    constants.assign(op->getNumOperands(), Attribute());
    for (unsigned i = 0, e = op->getNumOperands(); i != e; ++i)
      matchPattern(op->getOperand(i), m_Constant(&constants[i]));

    if (op.getType().getElementType().isa<FloatType>()) {
      if (auto res = constFoldBinaryOpConditional<FloatAttr,
                                                  FloatAttr::ValueType, void>(
              constants,
              [](const APFloat &a, const APFloat &b) -> std::optional<APFloat> {
                APFloat res2(a);
                res2.subtract(b, llvm::RoundingMode::NearestTiesToEven);
                return res2;
              })) {
        rewriter.replaceOpWithNewOp<stablehlo::ConstantOp>(
            op, op.getType(), res.cast<ElementsAttr>());
        return success();
      }
    } else if (op.getType().getElementType().isa<IntegerType>()) {
      if (auto res = constFoldBinaryOpConditional<IntegerAttr,
                                                  IntegerAttr::ValueType, void>(
              constants,
              [](const APInt &a, const APInt &b) -> std::optional<APInt> {
                APInt res2(a);
                res2 -= b;
                return res2;
              })) {
        rewriter.replaceOpWithNewOp<stablehlo::ConstantOp>(
            op, op.getType(), res.cast<ElementsAttr>());
        return success();
      }
    }

    return failure();
  }
};

struct NoNanSelfSubSimplify
    : public OpRewritePattern<mlir::stablehlo::SubtractOp> {
  using OpRewritePattern<mlir::stablehlo::SubtractOp>::OpRewritePattern;

  LogicalResult matchAndRewrite(mlir::stablehlo::SubtractOp op,
                                PatternRewriter &rewriter) const final {

    if (op.getLhs() == op.getRhs()) {
      rewriter.replaceOpWithNewOp<mlir::stablehlo::ConstantOp>(
          op, rewriter.getZeroAttr(op.getType()));
      return success();
    }

    return failure();
  }
};

struct NegateSimplify : public OpRewritePattern<mlir::stablehlo::NegOp> {
  using OpRewritePattern<mlir::stablehlo::NegOp>::OpRewritePattern;

  LogicalResult matchAndRewrite(mlir::stablehlo::NegOp op,
                                PatternRewriter &rewriter) const final {

    SmallVector<Attribute> constants;
    constants.assign(op->getNumOperands(), Attribute());
    for (unsigned i = 0, e = op->getNumOperands(); i != e; ++i)
      matchPattern(op->getOperand(i), m_Constant(&constants[i]));

    if (op.getType().getElementType().isa<FloatType>()) {
      if (auto res =
              mlir::constFoldUnaryOpConditional<FloatAttr, FloatAttr::ValueType,
                                                void>(
                  constants, [](const APFloat &a) -> std::optional<APFloat> {
                    return -a;
                  })) {
        rewriter.replaceOpWithNewOp<stablehlo::ConstantOp>(
            op, op.getType(), res.cast<ElementsAttr>());
        return success();
      }
    } else {
      if (auto res =
              mlir::constFoldUnaryOpConditional<IntegerAttr,
                                                IntegerAttr::ValueType, void>(
                  constants,
                  [](const APInt &a) -> std::optional<APInt> { return -a; })) {
        rewriter.replaceOpWithNewOp<stablehlo::ConstantOp>(
            op, op.getType(), res.cast<ElementsAttr>());
        return success();
      }
    }

    return failure();
  }
};

struct AndSimplify : public OpRewritePattern<mlir::stablehlo::AndOp> {
  using OpRewritePattern<mlir::stablehlo::AndOp>::OpRewritePattern;

  LogicalResult matchAndRewrite(mlir::stablehlo::AndOp op,
                                PatternRewriter &rewriter) const final {

    // false & x -> x
    for (auto v : op.getOperands()) {
      if (matchPattern(v, m_Zero())) {
        rewriter.replaceOp(op, v);
        return success();
      }
    }

    // true & x -> x
    for (int i = 0; i < 2; i++) {
      if (matchPattern(op.getOperand(i), m_One())) {
        rewriter.replaceOp(op, op.getOperand(1 - i));
        return success();
      }
    }

    SmallVector<Attribute> constants(op->getNumOperands(), Attribute());
    for (unsigned i = 0, e = op->getNumOperands(); i != e; ++i)
      matchPattern(op->getOperand(i), m_Constant(&constants[i]));
    if (auto res = constFoldBinaryOpConditional<IntegerAttr,
                                                IntegerAttr::ValueType, void>(
            constants,
            [](const APInt &a, const APInt &b) -> std::optional<APInt> {
              APInt res2(a);
              res2 &= b;
              return res2;
            })) {
      rewriter.replaceOpWithNewOp<stablehlo::ConstantOp>(
          op, op.getType(), res.cast<ElementsAttr>());
      return success();
    }

    return failure();
  }
};

struct OrSimplify : public OpRewritePattern<mlir::stablehlo::OrOp> {
  using OpRewritePattern<mlir::stablehlo::OrOp>::OpRewritePattern;

  LogicalResult matchAndRewrite(mlir::stablehlo::OrOp op,
                                PatternRewriter &rewriter) const final {

    // true | x -> x
    for (auto v : op.getOperands()) {
      if (matchPattern(v, m_One())) {
        rewriter.replaceOp(op, v);
        return success();
      }
    }

    // false | x -> x
    for (int i = 0; i < 2; i++) {
      if (matchPattern(op.getOperand(i), m_Zero())) {
        rewriter.replaceOp(op, op.getOperand(1 - i));
        return success();
      }
    }

    SmallVector<Attribute> constants(op->getNumOperands(), Attribute());
    for (unsigned i = 0, e = op->getNumOperands(); i != e; ++i)
      matchPattern(op->getOperand(i), m_Constant(&constants[i]));
    if (auto res = constFoldBinaryOpConditional<IntegerAttr,
                                                IntegerAttr::ValueType, void>(
            constants,
            [](const APInt &a, const APInt &b) -> std::optional<APInt> {
              APInt res2(a);
              res2 |= b;
              return res2;
            })) {
      rewriter.replaceOpWithNewOp<stablehlo::ConstantOp>(
          op, op.getType(), res.cast<ElementsAttr>());
      return success();
    }

    return failure();
  }
};

struct MulSimplify : public OpRewritePattern<mlir::stablehlo::MulOp> {
  using OpRewritePattern<mlir::stablehlo::MulOp>::OpRewritePattern;

  LogicalResult matchAndRewrite(mlir::stablehlo::MulOp op,
                                PatternRewriter &rewriter) const final {

    // 0 * x -> x
    if (matchPattern(op.getLhs(), m_AnyZeroFloat()) ||
        matchPattern(op.getLhs(), m_Zero())) {
      rewriter.replaceOp(op, op.getLhs());
      return success();
    }
    // x * 0 -> x
    if (matchPattern(op.getRhs(), m_AnyZeroFloat()) ||
        matchPattern(op.getRhs(), m_Zero())) {
      rewriter.replaceOp(op, op.getRhs());
      return success();
    }

    // 1 * x -> x
    if (matchPattern(op.getLhs(), m_One()) ||
        matchPattern(op.getLhs(), m_OneFloat())) {
      rewriter.replaceOp(op, op.getRhs());
      return success();
    }

    // x * 1 -> x
    if (matchPattern(op.getRhs(), m_One()) ||
        matchPattern(op.getRhs(), m_OneFloat())) {
      rewriter.replaceOp(op, op.getLhs());
      return success();
    }

    SmallVector<Attribute> constants;
    constants.assign(op->getNumOperands(), Attribute());
    for (unsigned i = 0, e = op->getNumOperands(); i != e; ++i)
      matchPattern(op->getOperand(i), m_Constant(&constants[i]));

    if (op.getType().getElementType().isa<FloatType>()) {
      if (auto res = constFoldBinaryOpConditional<FloatAttr,
                                                  FloatAttr::ValueType, void>(
              constants,
              [](const APFloat &a, const APFloat &b) -> std::optional<APFloat> {
                APFloat res2(a);
                res2.multiply(b, llvm::RoundingMode::NearestTiesToEven);
                return res2;
              })) {
        rewriter.replaceOpWithNewOp<stablehlo::ConstantOp>(
            op, op.getType(), res.cast<ElementsAttr>());
        return success();
      }
    } else if (op.getType().getElementType().isa<IntegerType>()) {
      if (auto res = constFoldBinaryOpConditional<IntegerAttr,
                                                  IntegerAttr::ValueType, void>(
              constants,
              [](const APInt &a, const APInt &b) -> std::optional<APInt> {
                APInt res2(a);
                res2 *= b;
                return res2;
              })) {
        rewriter.replaceOpWithNewOp<stablehlo::ConstantOp>(
            op, op.getType(), res.cast<ElementsAttr>());
        return success();
      }
    }

    return failure();
  }
};

struct DivSimplify : public OpRewritePattern<mlir::stablehlo::DivOp> {
  using OpRewritePattern<mlir::stablehlo::DivOp>::OpRewritePattern;

  LogicalResult matchAndRewrite(mlir::stablehlo::DivOp op,
                                PatternRewriter &rewriter) const final {

    // 0 / x -> 0 [assume non nan here]
    if (matchPattern(op.getLhs(), m_AnyZeroFloat()) ||
        matchPattern(op.getLhs(), m_Zero())) {
      rewriter.replaceOp(op, op.getLhs());
      return success();
    }

    // x / 1 -> x
    if (matchPattern(op.getRhs(), m_OneFloat()) ||
        matchPattern(op.getRhs(), m_One())) {
      rewriter.replaceOp(op, op.getLhs());
      return success();
    }

    SmallVector<Attribute> constants;
    constants.assign(op->getNumOperands(), Attribute());
    for (unsigned i = 0, e = op->getNumOperands(); i != e; ++i)
      matchPattern(op->getOperand(i), m_Constant(&constants[i]));

    if (op.getType().getElementType().isa<FloatType>()) {
      if (auto res = constFoldBinaryOpConditional<FloatAttr,
                                                  FloatAttr::ValueType, void>(
              constants,
              [](const APFloat &a, const APFloat &b) -> std::optional<APFloat> {
                APFloat res2(a);
                res2.divide(b, llvm::RoundingMode::NearestTiesToEven);
                return res2;
              })) {
        rewriter.replaceOpWithNewOp<stablehlo::ConstantOp>(
            op, op.getType(), res.cast<ElementsAttr>());
        return success();
      }
    } else if (op.getType().getElementType().isa<IntegerType>()) {
      if (auto res = constFoldBinaryOpConditional<IntegerAttr,
                                                  IntegerAttr::ValueType, void>(
              constants,
              [](const APInt &a, const APInt &b) -> std::optional<APInt> {
                APInt res2(a);
                return res2.sdiv(b);
              })) {
        rewriter.replaceOpWithNewOp<stablehlo::ConstantOp>(
            op, op.getType(), res.cast<ElementsAttr>());
        return success();
      }
    }

    return failure();
  }
};

struct RemSimplify : public OpRewritePattern<mlir::stablehlo::RemOp> {
  using OpRewritePattern<mlir::stablehlo::RemOp>::OpRewritePattern;

  LogicalResult matchAndRewrite(mlir::stablehlo::RemOp op,
                                PatternRewriter &rewriter) const final {

    if (matchPattern(op.getRhs(), m_One())) {
      rewriter.replaceOp(op, op.getLhs());
      return success();
    }
    SmallVector<Attribute> constants;
    constants.assign(op->getNumOperands(), Attribute());
    for (unsigned i = 0, e = op->getNumOperands(); i != e; ++i)
      matchPattern(op->getOperand(i), m_Constant(&constants[i]));

    if (op.getType().getElementType().isa<FloatType>()) {
      if (auto res = constFoldBinaryOpConditional<FloatAttr,
                                                  FloatAttr::ValueType, void>(
              constants,
              [](const APFloat &a, const APFloat &b) -> std::optional<APFloat> {
                APFloat res2(a);
                res2.remainder(b);
                return res2;
              })) {
        rewriter.replaceOpWithNewOp<stablehlo::ConstantOp>(
            op, op.getType(), res.cast<ElementsAttr>());
        return success();
      }
    } else if (op.getType().getElementType().isa<IntegerType>()) {
      if (auto res = constFoldBinaryOpConditional<IntegerAttr,
                                                  IntegerAttr::ValueType, void>(
              constants,
              [](const APInt &a, const APInt &b) -> std::optional<APInt> {
                APInt res2(a);
                return res2.srem(b);
              })) {
        rewriter.replaceOpWithNewOp<stablehlo::ConstantOp>(
            op, op.getType(), res.cast<ElementsAttr>());
        return success();
      }
    }
    return failure();
  }
};

struct PowSimplify : public OpRewritePattern<mlir::stablehlo::PowOp> {
  using OpRewritePattern<mlir::stablehlo::PowOp>::OpRewritePattern;

  LogicalResult matchAndRewrite(mlir::stablehlo::PowOp op,
                                PatternRewriter &rewriter) const final {

    SmallVector<Attribute> constants;
    constants.assign(op->getNumOperands(), Attribute());
    for (unsigned i = 0, e = op->getNumOperands(); i != e; ++i)
      matchPattern(op->getOperand(i), m_Constant(&constants[i]));

    if (op.getType().getElementType().isa<FloatType>()) {
      if (auto res = constFoldBinaryOpConditional<FloatAttr,
                                                  FloatAttr::ValueType, void>(
              constants,
              [](const APFloat &a, const APFloat &b) -> std::optional<APFloat> {
                if (a.getSizeInBits(a.getSemantics()) == 64 &&
                    b.getSizeInBits(b.getSemantics()) == 64)
                  return APFloat(pow(a.convertToDouble(), b.convertToDouble()));

                if (a.getSizeInBits(a.getSemantics()) == 32 &&
                    b.getSizeInBits(b.getSemantics()) == 32)
                  return APFloat(powf(a.convertToFloat(), b.convertToFloat()));

                return {};
              })) {
        rewriter.replaceOpWithNewOp<stablehlo::ConstantOp>(
            op, op.getType(), res.cast<ElementsAttr>());
        return success();
      }

      // pow(X, 0.5) -> sqrt(X)
      {
        DenseFPElementsAttr rhs;
        if (matchPattern(op.getRhs(), m_Constant(&rhs))) {
          bool allHalf = true;
          for (auto v : rhs) {
            if (!v.isExactlyValue(0.5)) {
              allHalf = false;
              break;
            }
          }
          if (allHalf) {
            rewriter.replaceOpWithNewOp<stablehlo::SqrtOp>(op, op.getLhs());
            return success();
          }
        }
      }
    } else if (op.getType().getElementType().isa<IntegerType>()) {
      if (auto res = constFoldBinaryOpConditional<IntegerAttr,
                                                  IntegerAttr::ValueType, void>(
              constants,
              [](const APInt &a, const APInt &b) -> std::optional<APInt> {
                if (b.isNegative())
                  return {}; // Ignore the negative case

                APInt result = APInt(a.getBitWidth(), 1);
                APInt base = a;
                uint64_t exponent = b.getLimitedValue();

                while (exponent > 0) {
                  if (exponent % 2 == 1) {
                    result *= base;
                  }
                  base *= base;
                  exponent /= 2;
                }

                return result;
              })) {
        rewriter.replaceOpWithNewOp<stablehlo::ConstantOp>(
            op, op.getType(), res.cast<ElementsAttr>());
        return success();
      }
    }

    return failure();
  }
};

struct IotaSimplify : public OpRewritePattern<mlir::stablehlo::IotaOp> {
  using OpRewritePattern<mlir::stablehlo::IotaOp>::OpRewritePattern;
  size_t max_constant_expansion;
  IotaSimplify(size_t max_constant_expansion, MLIRContext *context,
               PatternBenefit benefit = 1,
               ArrayRef<StringRef> generatedNames = {})
      : OpRewritePattern(context, benefit, generatedNames),
        max_constant_expansion(max_constant_expansion) {}
  LogicalResult matchAndRewrite(mlir::stablehlo::IotaOp op,
                                PatternRewriter &rewriter) const final {
    size_t size = 1;
    for (auto sz : op.getType().getShape())
      size *= sz;
    if (size >= max_constant_expansion)
      return failure();

    auto out = mlir::stablehlo::iotaOp(op.getIotaDimension(), op.getType());
    rewriter.replaceOpWithNewOp<stablehlo::ConstantOp>(op, op.getType(),
                                                       fromTensor(out));
    return success();
  }
};

struct ConcatToPad : public OpRewritePattern<mlir::stablehlo::ConcatenateOp> {
  using OpRewritePattern<mlir::stablehlo::ConcatenateOp>::OpRewritePattern;

  LogicalResult matchAndRewrite(mlir::stablehlo::ConcatenateOp op,
                                PatternRewriter &rewriter) const final {
    if (op.getNumOperands() < 2)
      return failure();

    for (unsigned ind : {(unsigned int)0, op.getNumOperands() - 1}) {
      DenseElementsAttr inp;
      if (!matchPattern(op->getOperand(ind), m_Constant(&inp)))
        continue;
      if (!inp.isSplat())
        continue;

      auto subconcat = rewriter.create<stablehlo::ConcatenateOp>(
          op.getLoc(),
          (ind == 0) ? op.getOperands().drop_front()
                     : op.getOperands().drop_back(),
          op.getDimension());

      SmallVector<int64_t> low(op.getType().getShape().size(), 0);
      SmallVector<int64_t> high(op.getType().getShape().size(), 0);
      SmallVector<int64_t> interior(op.getType().getShape().size(), 0);
      if (ind == 0)
        low[op.getDimension()] = inp.getType().getShape()[op.getDimension()];
      else
        high[op.getDimension()] = inp.getType().getShape()[op.getDimension()];
      auto type0 = RankedTensorType::get({}, inp.getType().getElementType());
      rewriter.replaceOpWithNewOp<stablehlo::PadOp>(
          op, op.getType(), subconcat,
          rewriter.create<stablehlo::ConstantOp>(op.getLoc(), type0,
                                                 inp.resizeSplat(type0)),
          low, high, interior);
      return success();
    }
    return failure();
  }
};

// reduce_window(pad(x, lo, hi, 0)) -> reduce_window(x, pad_lo=lo, pad_hi=hi)
struct PadReduceWindow
    : public OpRewritePattern<mlir::stablehlo::ReduceWindowOp> {
  using OpRewritePattern<mlir::stablehlo::ReduceWindowOp>::OpRewritePattern;

  LogicalResult matchAndRewrite(mlir::stablehlo::ReduceWindowOp op,
                                PatternRewriter &rewriter) const final {
    if (op->getNumOperands() != 2)
      return failure();

    if (op.getPadding().has_value() &&
        !llvm::all_of(op.getPadding().value(),
                      [](auto pad) { return pad.isZero(); }))
      return failure();

    Value operand = op->getOperand(0), initValue = op->getOperand(1);

    auto padOp = operand.getDefiningOp<mlir::stablehlo::PadOp>();
    if (!padOp || !llvm::all_of(padOp.getInteriorPadding(),
                                [](int64_t pad) { return pad == 0; }))
      return failure();

    if (padOp.getPaddingValue() != initValue)
      return failure();

    auto highValues = padOp.getEdgePaddingHigh();
    auto lowValues = padOp.getEdgePaddingLow();

    int64_t N = highValues.size();

    SmallVector<int64_t> newPaddingValues(2 * N, 0);

    for (int i = 0; i < N; ++i) {
      newPaddingValues[2 * i] = lowValues[i];
      newPaddingValues[2 * i + 1] = highValues[i];
    }

    auto paddingType =
        mlir::RankedTensorType::get({N, 2}, rewriter.getI64Type());
    auto newPaddingAttr =
        mlir::DenseIntElementsAttr::get(paddingType, newPaddingValues);

    auto newOp = rewriter.create<mlir::stablehlo::ReduceWindowOp>(
        op.getLoc(), op.getResult(0).getType(), padOp.getOperand(), initValue,
        op.getWindowDimensionsAttr(), op.getWindowStridesAttr(),
        op.getBaseDilationsAttr(), op.getWindowDilationsAttr(), newPaddingAttr);
    newOp.getRegion().takeBody(op.getRegion());

    rewriter.replaceAllUsesWith(op.getResult(0), newOp.getResult(0));
    rewriter.eraseOp(op);

    return success();
  }
};

struct ConcatPad : public OpRewritePattern<mlir::stablehlo::ConcatenateOp> {
  using OpRewritePattern<mlir::stablehlo::ConcatenateOp>::OpRewritePattern;

  LogicalResult matchAndRewrite(mlir::stablehlo::ConcatenateOp op,
                                PatternRewriter &rewriter) const final {
    if (op.getNumOperands() < 2)
      return failure();

    for (unsigned ind : {(unsigned int)0, op.getNumOperands() - 1}) {

      auto pad = op->getOperand(ind).getDefiningOp<stablehlo::PadOp>();
      if (!pad)
        continue;

      if (pad.getInteriorPadding()[op.getDimension()] != 0)
        continue;

      if (ind == 0) {
        if (pad.getEdgePaddingHigh()[op.getDimension()] != 0)
          continue;
      } else {
        if (pad.getEdgePaddingLow()[op.getDimension()] != 0)
          continue;
      }

      bool legal = true;
      for (size_t i = 0; i < pad.getType().getShape().size(); i++) {
        if (i == op.getDimension())
          continue;
        if (pad.getInteriorPadding()[i] != 0) {
          legal = false;
          break;
        }
        if (pad.getEdgePaddingLow()[i] != 0) {
          legal = false;
          break;
        }
        if (pad.getEdgePaddingHigh()[i] != 0) {
          legal = false;
          break;
        }
      }

      if (!legal)
        continue;

      auto prevArgs = (ind == 0) ? op.getOperands().drop_front()
                                 : op.getOperands().drop_back();
      SmallVector<Value> subArgs(prevArgs.begin(), prevArgs.end());
      if (ind == 0)
        subArgs.insert(subArgs.begin(), pad.getOperand());
      else
        subArgs.push_back(pad.getOperand());

      auto subconcat = rewriter.create<stablehlo::ConcatenateOp>(
          op.getLoc(), subArgs, op.getDimension());

      rewriter.replaceOpWithNewOp<stablehlo::PadOp>(
          op, op.getType(), subconcat, pad.getPaddingValue(),
          pad.getEdgePaddingLow(), pad.getEdgePaddingHigh(),
          pad.getInteriorPadding());
      return success();
    }
    return failure();
  }
};

struct ConvertSimplify : public OpRewritePattern<mlir::stablehlo::ConvertOp> {
  using OpRewritePattern<mlir::stablehlo::ConvertOp>::OpRewritePattern;

  LogicalResult matchAndRewrite(mlir::stablehlo::ConvertOp op,
                                PatternRewriter &rewriter) const final {
    DenseElementsAttr inp;
    matchPattern(op->getOperand(0), m_Constant(&inp));
    if (inp) {
      stablehlo::Tensor ten;
      RankedTensorType ty = op.getType();
      if (inp.isSplat()) {
        ten = stablehlo::makeTensor(inp.resizeSplat(
            RankedTensorType::get({}, inp.getType().getElementType())));
        ty = RankedTensorType::get({}, op.getType().getElementType());
      } else {
        ten = mlir::stablehlo::constantOp(inp);
      }
      auto out = fromTensor(mlir::stablehlo::convertOp(ten, ty));
      if (inp.isSplat())
        out = out.resizeSplat(op.getType());

      rewriter.replaceOpWithNewOp<stablehlo::ConstantOp>(op, op.getType(), out);
      return success();
    }
    return failure();
  }
};

struct SliceSimplify : public OpRewritePattern<mlir::stablehlo::SliceOp> {
  using OpRewritePattern<mlir::stablehlo::SliceOp>::OpRewritePattern;

  static size_t getDenseElementBitWidth(Type eltType) {
    // Align the width for complex to 8 to make storage and interpretation
    // easier.
    if (ComplexType comp = llvm::dyn_cast<ComplexType>(eltType))
      return llvm::alignTo<8>(getDenseElementBitWidth(comp.getElementType())) *
             2;
    if (eltType.isIndex())
      return IndexType::kInternalStorageBitWidth;
    return eltType.getIntOrFloatBitWidth();
  }

  static size_t getDenseElementStorageWidth(size_t origWidth) {
    return origWidth == 1 ? origWidth : llvm::alignTo<8>(origWidth);
  }
  static size_t getDenseElementStorageWidth(Type elementType) {
    return getDenseElementStorageWidth(getDenseElementBitWidth(elementType));
  }

  LogicalResult matchAndRewrite(mlir::stablehlo::SliceOp op,
                                PatternRewriter &rewriter) const final {
    DenseElementsAttr inp;
    matchPattern(op->getOperand(0), m_Constant(&inp));
    if (inp) {
      DenseElementsAttr out;
      if (inp.isSplat()) {
        out = inp.resizeSplat(op.getType());
      } else {
        bool contiguous = true;
        size_t offset = 0;
        auto inshape = op.getOperand().getType().getShape();
        auto outshape = op.getType().getShape();
        size_t total = 1;
        for (int i = 0; i < inshape.size(); i++) {
          if (op.getStrides()[i] != 1) {
            contiguous = false;
          }
          auto start = op.getStartIndices()[i];
          auto lim = op.getLimitIndices()[i];
          if (start != 0 || lim != inshape[i]) {
            if (offset != 0) {
              contiguous = false;
            }
          }
          offset *= inshape[i];
          offset += start;
          total *= outshape[i];
        }
        auto elementType = op.getOperand().getType().getElementType();
        auto bw = getDenseElementStorageWidth(elementType);
        if (contiguous && bw != 1) {
          const char *elementPtr = inp.getRawData().data() + (bw / 8) * offset;

          auto values = ArrayRef((char *)elementPtr, (bw / 8) * total);
          out =
              DenseIntOrFPElementsAttr::getFromRawBuffer(op.getType(), values);
        } else {
          auto ten = mlir::stablehlo::constantOp(inp);
          out = fromTensor(mlir::stablehlo::sliceOp(
              ten, stablehlo::Sizes(op.getStartIndices()),
              stablehlo::Sizes(op.getStrides()), op.getType()));
        }
      }
      rewriter.replaceOpWithNewOp<stablehlo::ConstantOp>(op, op.getType(), out);
      return success();
    }

    return failure();
  }
};

struct BroadcastInDimSimplify
    : public OpRewritePattern<mlir::stablehlo::BroadcastInDimOp> {
  using OpRewritePattern<mlir::stablehlo::BroadcastInDimOp>::OpRewritePattern;

  size_t max_constant_expansion;
  BroadcastInDimSimplify(size_t max_constant_expansion, MLIRContext *context,
                         PatternBenefit benefit = 1,
                         ArrayRef<StringRef> generatedNames = {})
      : OpRewritePattern(context, benefit, generatedNames),
        max_constant_expansion(max_constant_expansion) {}

  LogicalResult matchAndRewrite(mlir::stablehlo::BroadcastInDimOp op,
                                PatternRewriter &rewriter) const final {
    DenseElementsAttr inp;
    matchPattern(op->getOperand(0), m_Constant(&inp));
    if (inp) {
      DenseElementsAttr out;
      if (inp.isSplat()) {
        out = inp.resizeSplat(op.getType());
      } else {
        size_t size = 1;
        for (auto sz : op.getType().getShape())
          size *= sz;
        if (size >= max_constant_expansion)
          return failure();
        auto ten = mlir::stablehlo::constantOp(inp);
        out = fromTensor(mlir::stablehlo::broadcastInDimOp(
            ten, mlir::stablehlo::Axes(op.getBroadcastDimensions()),
            op.getType()));
      }

      rewriter.replaceOpWithNewOp<stablehlo::ConstantOp>(op, op.getType(), out);
      return success();
    }

    return failure();
  }
};

struct BroadcastIotaSimplify
    : public OpRewritePattern<mlir::stablehlo::BroadcastInDimOp> {
  using OpRewritePattern::OpRewritePattern;

  LogicalResult matchAndRewrite(mlir::stablehlo::BroadcastInDimOp broadcast,
                                PatternRewriter &rewriter) const final {
    auto operand = broadcast.getOperand();
    DenseIntElementsAttr input;
    matchPattern(operand, m_Constant(&input));

    if (input) {
      auto elemType = input.getElementType();

      if (auto int_attr_arr = input.tryGetValues<::mlir::IntegerAttr>();
          llvm::succeeded(int_attr_arr)) {
        const auto end = int_attr_arr->end();
        auto curr = int_attr_arr->begin();
        auto next = int_attr_arr->begin();
        if (next++ == end)
          return failure();
        if (next == end)
          return failure();

        const auto start = (*curr).getInt();
        const auto diff = (*next).getInt() - (*curr).getInt();

        if (diff == 0)
          return failure();

        while (next != end) {
          auto curr_diff = (*next).getInt() - (*curr).getInt();
          if (curr_diff != diff)
            return failure();
          ++curr;
          ++next;
        }
        auto result_type = broadcast->getResultTypes();
        auto loc = broadcast.getLoc();
        rewriter.setInsertionPointAfter(operand.getDefiningOp());

        // find the dimension to broadcast in
        auto broadcast_dim = 0Z;
        auto result_shape =
            result_type.front().template cast<mlir::ShapedType>().getShape();
        auto max_dims = result_shape.size();

        for (broadcast_dim = 0Z; broadcast_dim < max_dims; ++broadcast_dim) {
          bool found = false;
          for (auto &elem : broadcast.getBroadcastDimensions()) {
            if (elem == broadcast_dim) {
              found = true;
              break;
            }
          }
          if (!found)
            break;
        }

        // build the replacement operations
        auto iota = rewriter.create<mlir::stablehlo::IotaOp>(loc, result_type,
                                                             broadcast_dim);
        auto stride_attr = mlir::DenseElementsAttr::get(
            operand.getType().cloneWith(result_shape, elemType),
            rewriter.getIntegerAttr(elemType, diff));
        auto start_attr = mlir::DenseElementsAttr::get(
            operand.getType().cloneWith(result_shape, elemType),
            rewriter.getIntegerAttr(elemType, start));
        auto stride_const = rewriter.create<mlir::stablehlo::ConstantOp>(
            loc, result_type, stride_attr);
        auto start_const = rewriter.create<mlir::stablehlo::ConstantOp>(
            loc, result_type, start_attr);
        auto mul =
            rewriter.create<mlir::stablehlo::MulOp>(loc, iota, stride_const);

        rewriter.replaceOpWithNewOp<mlir::stablehlo::AddOp>(broadcast,
                                                            start_const, mul);
        return success();
      }
      return failure();
    }

    return failure();
  }
};

struct DotGeneralSimplify
    : public OpRewritePattern<mlir::stablehlo::DotGeneralOp> {
  using OpRewritePattern<mlir::stablehlo::DotGeneralOp>::OpRewritePattern;

  LogicalResult matchAndRewrite(mlir::stablehlo::DotGeneralOp op,
                                PatternRewriter &rewriter) const final {
    if (matchPattern(op.getLhs(), m_AnyZeroFloat()) ||
        matchPattern(op.getRhs(), m_AnyZeroFloat())) {
      rewriter.replaceOpWithNewOp<mlir::stablehlo::ConstantOp>(
          op, rewriter.getZeroAttr(op.getType()));
      return success();
    }
    return failure();
  }
};

struct TransposeSimplify
    : public OpRewritePattern<mlir::stablehlo::TransposeOp> {
  using OpRewritePattern<mlir::stablehlo::TransposeOp>::OpRewritePattern;

  LogicalResult matchAndRewrite(mlir::stablehlo::TransposeOp op,
                                PatternRewriter &rewriter) const final {
    DenseElementsAttr inp;
    matchPattern(op->getOperand(0), m_Constant(&inp));
    if (inp) {

      DenseElementsAttr out;
      if (inp.isSplat()) {
        out = inp.resizeSplat(op.getType());
      } else {
        out = fromTensor(mlir::stablehlo::transposeOp(
            stablehlo::constantOp(inp),
            mlir::stablehlo::Axes(op.getPermutation()), op.getType()));
      }
      rewriter.replaceOpWithNewOp<stablehlo::ConstantOp>(op, op.getType(), out);
      return success();
    }
    return failure();
  }
};

struct MaxSimplify : public OpRewritePattern<mlir::stablehlo::MaxOp> {
  using OpRewritePattern<mlir::stablehlo::MaxOp>::OpRewritePattern;

  LogicalResult matchAndRewrite(mlir::stablehlo::MaxOp op,
                                PatternRewriter &rewriter) const final {
    if (op.getOperand(0) == op.getOperand(1)) {
      rewriter.replaceOp(op, op.getOperand(0));
      return success();
    }
    SmallVector<Attribute> constants;
    constants.assign(op->getNumOperands(), Attribute());
    for (unsigned i = 0, e = op->getNumOperands(); i != e; ++i)
      matchPattern(op->getOperand(i), m_Constant(&constants[i]));

    if (op.getType().getElementType().isa<FloatType>()) {

      if (auto res = constFoldBinaryOpConditional<FloatAttr,
                                                  FloatAttr::ValueType, void>(
              constants,
              [](const APFloat &a, const APFloat &b) -> std::optional<APFloat> {
                return (a > b) ? a : b;
              })) {
        rewriter.replaceOpWithNewOp<stablehlo::ConstantOp>(
            op, op.getType(), res.cast<ElementsAttr>());
        return success();
      }
    } else if (op.getType().getElementType().isa<IntegerType>()) {
      if (auto res = constFoldBinaryOpConditional<IntegerAttr,
                                                  IntegerAttr::ValueType, void>(
              constants,
              [](const APInt &a, const APInt &b) -> std::optional<APInt> {
                return a.sgt(b) ? a : b;
              })) {
        rewriter.replaceOpWithNewOp<stablehlo::ConstantOp>(
            op, op.getType(), res.cast<ElementsAttr>());
        return success();
      }
    }
    return failure();
  }
};

struct MinSimplify : public OpRewritePattern<mlir::stablehlo::MinOp> {
  using OpRewritePattern<mlir::stablehlo::MinOp>::OpRewritePattern;

  LogicalResult matchAndRewrite(mlir::stablehlo::MinOp op,
                                PatternRewriter &rewriter) const final {
    if (op.getOperand(0) == op.getOperand(1)) {
      rewriter.replaceOp(op, op.getOperand(0));
      return success();
    }
    SmallVector<Attribute> constants;
    constants.assign(op->getNumOperands(), Attribute());
    for (unsigned i = 0, e = op->getNumOperands(); i != e; ++i)
      matchPattern(op->getOperand(i), m_Constant(&constants[i]));

    if (op.getType().getElementType().isa<FloatType>()) {

      if (auto res = constFoldBinaryOpConditional<FloatAttr,
                                                  FloatAttr::ValueType, void>(
              constants,
              [](const APFloat &a, const APFloat &b) -> std::optional<APFloat> {
                return (a < b) ? a : b;
              })) {
        rewriter.replaceOpWithNewOp<stablehlo::ConstantOp>(
            op, op.getType(), res.cast<ElementsAttr>());
        return success();
      }
    } else if (op.getType().getElementType().isa<IntegerType>()) {
      if (auto res = constFoldBinaryOpConditional<IntegerAttr,
                                                  IntegerAttr::ValueType, void>(
              constants,
              [](const APInt &a, const APInt &b) -> std::optional<APInt> {
                return a.slt(b) ? a : b;
              })) {
        rewriter.replaceOpWithNewOp<stablehlo::ConstantOp>(
            op, op.getType(), res.cast<ElementsAttr>());
        return success();
      }
    }
    return failure();
  }
};

struct CosSimplify : public OpRewritePattern<mlir::stablehlo::CosineOp> {
  using OpRewritePattern<mlir::stablehlo::CosineOp>::OpRewritePattern;

  LogicalResult matchAndRewrite(mlir::stablehlo::CosineOp op,
                                PatternRewriter &rewriter) const final {

    SmallVector<Attribute> constants;
    constants.assign(op->getNumOperands(), Attribute());
    for (unsigned i = 0, e = op->getNumOperands(); i != e; ++i)
      matchPattern(op->getOperand(i), m_Constant(&constants[i]));

    if (auto res =
            constFoldUnaryOpConditional<FloatAttr, FloatAttr::ValueType, void>(
                constants, [](const APFloat &a) -> std::optional<APFloat> {
                  if (a.getSizeInBits(a.getSemantics()) == 64)
                    return APFloat(cos(a.convertToDouble()));

                  if (a.getSizeInBits(a.getSemantics()) == 32)
                    return APFloat(cosf(a.convertToFloat()));
                  return {};
                })) {
      rewriter.replaceOpWithNewOp<stablehlo::ConstantOp>(
          op, op.getType(), res.cast<ElementsAttr>());
      return success();
    }

    return failure();
  }
};

struct SinSimplify : public OpRewritePattern<mlir::stablehlo::SineOp> {
  using OpRewritePattern<mlir::stablehlo::SineOp>::OpRewritePattern;

  LogicalResult matchAndRewrite(mlir::stablehlo::SineOp op,
                                PatternRewriter &rewriter) const final {

    SmallVector<Attribute> constants;
    constants.assign(op->getNumOperands(), Attribute());
    for (unsigned i = 0, e = op->getNumOperands(); i != e; ++i)
      matchPattern(op->getOperand(i), m_Constant(&constants[i]));

    if (auto res =
            constFoldUnaryOpConditional<FloatAttr, FloatAttr::ValueType, void>(
                constants, [](const APFloat &a) -> std::optional<APFloat> {
                  if (a.getSizeInBits(a.getSemantics()) == 64)
                    return APFloat(sin(a.convertToDouble()));

                  if (a.getSizeInBits(a.getSemantics()) == 32)
                    return APFloat(sinf(a.convertToFloat()));
                  return {};
                })) {
      rewriter.replaceOpWithNewOp<stablehlo::ConstantOp>(
          op, op.getType(), res.cast<ElementsAttr>());
      return success();
    }

    return failure();
  }
};

struct SqrtSimplify : public OpRewritePattern<mlir::stablehlo::SqrtOp> {
  using OpRewritePattern<mlir::stablehlo::SqrtOp>::OpRewritePattern;

  LogicalResult matchAndRewrite(mlir::stablehlo::SqrtOp op,
                                PatternRewriter &rewriter) const final {

    SmallVector<Attribute> constants;
    constants.assign(op->getNumOperands(), Attribute());
    for (unsigned i = 0, e = op->getNumOperands(); i != e; ++i)
      matchPattern(op->getOperand(i), m_Constant(&constants[i]));

    if (auto res =
            constFoldUnaryOpConditional<FloatAttr, FloatAttr::ValueType, void>(
                constants, [](const APFloat &a) -> std::optional<APFloat> {
                  if (a.getSizeInBits(a.getSemantics()) == 64)
                    return APFloat(sqrt(a.convertToDouble()));

                  if (a.getSizeInBits(a.getSemantics()) == 32)
                    return APFloat(sqrtf(a.convertToFloat()));
                  return {};
                })) {
      rewriter.replaceOpWithNewOp<stablehlo::ConstantOp>(
          op, op.getType(), res.cast<ElementsAttr>());
      return success();
    }

    return failure();
  }
};

struct TanhSimplify : public OpRewritePattern<mlir::stablehlo::TanhOp> {
  using OpRewritePattern::OpRewritePattern;

  LogicalResult matchAndRewrite(mlir::stablehlo::TanhOp op,
                                PatternRewriter &rewriter) const final {

    SmallVector<Attribute> constants;
    constants.assign(op->getNumOperands(), Attribute());
    for (unsigned i = 0, e = op->getNumOperands(); i != e; ++i)
      matchPattern(op->getOperand(i), m_Constant(&constants[i]));

    if (auto res =
            constFoldUnaryOpConditional<FloatAttr, FloatAttr::ValueType, void>(
                constants, [](const APFloat &a) -> std::optional<APFloat> {
                  if (a.getSizeInBits(a.getSemantics()) == 64)
                    return APFloat(tanh(a.convertToDouble()));

                  if (a.getSizeInBits(a.getSemantics()) == 32)
                    return APFloat(tanhf(a.convertToFloat()));

                  bool losesInfo = false;
                  APFloat fres(tanh(a.convertToDouble()));
                  fres.convert(a.getSemantics(),
                               llvm::RoundingMode::NearestTiesToEven,
                               &losesInfo);
                  return fres;
                })) {
      rewriter.replaceOpWithNewOp<stablehlo::ConstantOp>(
          op, op.getType(), res.cast<ElementsAttr>());
      return success();
    }

    return failure();
  }
};

struct ExpSimplify : public OpRewritePattern<mlir::stablehlo::ExpOp> {
  using OpRewritePattern::OpRewritePattern;

  LogicalResult matchAndRewrite(mlir::stablehlo::ExpOp op,
                                PatternRewriter &rewriter) const final {

    SmallVector<Attribute> constants;
    constants.assign(op->getNumOperands(), Attribute());
    for (unsigned i = 0, e = op->getNumOperands(); i != e; ++i)
      matchPattern(op->getOperand(i), m_Constant(&constants[i]));

    if (auto res =
            constFoldUnaryOpConditional<FloatAttr, FloatAttr::ValueType, void>(
                constants, [](const APFloat &a) -> std::optional<APFloat> {
                  if (a.getSizeInBits(a.getSemantics()) == 64)
                    return APFloat(exp(a.convertToDouble()));

                  if (a.getSizeInBits(a.getSemantics()) == 32)
                    return APFloat(expf(a.convertToFloat()));
                  return {};
                })) {
      rewriter.replaceOpWithNewOp<stablehlo::ConstantOp>(
          op, op.getType(), res.cast<ElementsAttr>());
      return success();
    }

    return failure();
  }
};

template <typename T> struct BinBroadcastSplat final : OpRewritePattern<T> {
  using OpRewritePattern<T>::OpRewritePattern;

  LogicalResult matchAndRewrite(T op,
                                PatternRewriter &rewriter) const override {
    for (int i = 0; i < 2; i++) {
      mlir::Value opi = op->getOperand(i);
      if (auto broadcast = opi.getDefiningOp<stablehlo::BroadcastInDimOp>()) {
        SplatElementsAttr other;
        if (matchPattern(op->getOperand(1 - i), m_Constant(&other))) {
          IRMapping map;
          mlir::Value vals[2];
          vals[i] = broadcast.getOperand();
          vals[1 - i] = rewriter.create<stablehlo::ConstantOp>(
              op.getLoc(), broadcast.getOperand().getType(),
              other.resizeSplat(broadcast.getOperand().getType()));
          auto pushed = rewriter.create<T>(op.getLoc(), vals[0], vals[1]);
          map.map(broadcast.getOperand(), pushed->getResult(0));
          auto bc2 = rewriter.clone(*broadcast, map);
          rewriter.replaceOp(op, bc2);
          return success();
        }
      }
    }
    return failure();
  }
};

struct AllFinite : public OpRewritePattern<mlir::stablehlo::IsFiniteOp> {
  using OpRewritePattern<mlir::stablehlo::IsFiniteOp>::OpRewritePattern;

  LogicalResult matchAndRewrite(mlir::stablehlo::IsFiniteOp op,
                                PatternRewriter &rewriter) const final {
    rewriter.replaceOpWithNewOp<stablehlo::ConstantOp>(
        op, op.getType(), makeAttr(op.getType(), 1).cast<ElementsAttr>());
    return success();
  }
};

struct NoNan : public OpRewritePattern<mlir::stablehlo::CompareOp> {
  using OpRewritePattern<mlir::stablehlo::CompareOp>::OpRewritePattern;

  LogicalResult matchAndRewrite(mlir::stablehlo::CompareOp op,
                                PatternRewriter &rewriter) const final {
    if (op.getLhs() == op.getRhs()) {
      if (op.getComparisonDirection() ==
          mlir::stablehlo::ComparisonDirection::EQ) {
        rewriter.replaceOpWithNewOp<stablehlo::ConstantOp>(
            op, op.getType(), makeAttr(op.getType(), 1).cast<ElementsAttr>());
        return success();
      }
      if (op.getComparisonDirection() ==
          mlir::stablehlo::ComparisonDirection::NE) {
        rewriter.replaceOpWithNewOp<stablehlo::ConstantOp>(
            op, op.getType(), makeAttr(op.getType(), 0).cast<ElementsAttr>());
        return success();
      }
    }
    return failure();
  }
};

struct TransposeTranspose
    : public OpRewritePattern<mlir::stablehlo::TransposeOp> {
  using OpRewritePattern<mlir::stablehlo::TransposeOp>::OpRewritePattern;

  LogicalResult matchAndRewrite(mlir::stablehlo::TransposeOp op,
                                PatternRewriter &rewriter) const final {
    auto operand = op.getOperand();

    auto convertOp = operand.getDefiningOp<mlir::stablehlo::ConvertOp>();
    if (convertOp) {
      operand = convertOp.getOperand();
    }

    auto definingTranspose =
        operand.getDefiningOp<mlir::stablehlo::TransposeOp>();
    if (!definingTranspose)
      return rewriter.notifyMatchFailure(op, "not a transpose(transpose)");

    llvm::ArrayRef<int64_t> thisPermutation = op.getPermutation();
    llvm::ArrayRef<int64_t> prevPermutation =
        definingTranspose.getPermutation();

    SmallVector<int64_t> newPermutation;
    newPermutation.resize(thisPermutation.size());
    for (unsigned i = 0, e = thisPermutation.size(); i != e; ++i) {
      newPermutation[i] = prevPermutation[thisPermutation[i]];
    }

    if (!convertOp) {
      rewriter.modifyOpInPlace(op, [&]() {
        op.setPermutation(newPermutation);
        op.setOperand(definingTranspose.getOperand());
      });
    } else {
      auto midPerm = rewriter.create<stablehlo::TransposeOp>(
          op.getLoc(), definingTranspose.getOperand(), newPermutation);
      rewriter.replaceOpWithNewOp<stablehlo::ConvertOp>(op, op.getType(),
                                                        midPerm);
    }
    return success();
  }
};

size_t getBitWidth(mlir::Type ty) {
  if (auto CT = dyn_cast<ComplexType>(ty)) {
    return 2 * getBitWidth(CT.getElementType());
  }
  return ty.getIntOrFloatBitWidth();
}

struct TransposeConvert : public OpRewritePattern<mlir::stablehlo::ConvertOp> {
  using OpRewritePattern<mlir::stablehlo::ConvertOp>::OpRewritePattern;

  LogicalResult matchAndRewrite(mlir::stablehlo::ConvertOp op,
                                PatternRewriter &rewriter) const final {
    auto resultType = op.getResult().getType().cast<TensorType>();
    auto operandType = op.getOperand().getType().cast<TensorType>();
    if (!resultType.hasStaticShape() || !operandType.hasStaticShape())
      return failure();
    if (resultType.getNumElements() *
            getBitWidth(resultType.getElementType()) >=
        operandType.getNumElements() *
            getBitWidth(operandType.getElementType()))
      return failure();

    auto transpose =
        op.getOperand().getDefiningOp<mlir::stablehlo::TransposeOp>();
    if (!transpose || !llvm::hasSingleElement(transpose->getUsers()))
      return failure();

    auto newConvert = rewriter.create<stablehlo::ConvertOp>(
        op.getLoc(), transpose.getOperand(), resultType.getElementType());
    auto newTranspose = rewriter.create<stablehlo::TransposeOp>(
        transpose.getLoc(), newConvert.getResult(), transpose.getPermutation());
    rewriter.replaceOp(op, newTranspose);
    rewriter.eraseOp(transpose);

    return success();
  }
};

struct TransposeDotReorder
    : public OpRewritePattern<mlir::stablehlo::TransposeOp> {
  using OpRewritePattern<mlir::stablehlo::TransposeOp>::OpRewritePattern;

  LogicalResult matchAndRewrite(mlir::stablehlo::TransposeOp op,
                                PatternRewriter &rewriter) const final {

    auto operand = op.getOperand();
    auto convert = operand.getDefiningOp<mlir::stablehlo::ConvertOp>();
    if (convert) {
      operand = convert.getOperand();
      if (!llvm::hasSingleElement(convert->getUsers()))
        return failure();
    }

    auto dot = operand.getDefiningOp<mlir::stablehlo::DotGeneralOp>();
    if (!dot || !llvm::hasSingleElement(dot->getUsers()))
      return failure();

    auto perm = op.getPermutation();
    auto dimensionNumbers = dot.getDotDimensionNumbers();

    size_t permidx = 0;

    for (size_t bidx = 0,
                end = dimensionNumbers.getLhsBatchingDimensions().size();
         bidx < end; bidx++) {
      if (perm[permidx] != bidx)
        return failure();
      permidx++;
    }

    size_t numLHSResults =
        dot.getLhs().getType().getShape().size() -
        dimensionNumbers.getLhsBatchingDimensions().size() -
        dimensionNumbers.getLhsContractingDimensions().size();

    {
      size_t residx = 0;
      for (size_t ridx = 0, end = dot.getRhs().getType().getShape().size();
           ridx < end; ridx++) {
        if (llvm::is_contained(dimensionNumbers.getRhsBatchingDimensions(),
                               ridx))
          continue;
        if (llvm::is_contained(dimensionNumbers.getRhsContractingDimensions(),
                               ridx))
          continue;
        if (perm[permidx] !=
            dimensionNumbers.getLhsBatchingDimensions().size() + numLHSResults +
                residx)
          return failure();
        permidx++;
        residx++;
      }
    }

    {
      size_t residx = 0;
      for (size_t lidx = 0, end = dot.getLhs().getType().getShape().size();
           lidx < end; lidx++) {
        if (llvm::is_contained(dimensionNumbers.getLhsBatchingDimensions(),
                               lidx))
          continue;
        if (llvm::is_contained(dimensionNumbers.getLhsContractingDimensions(),
                               lidx))
          continue;
        if (perm[permidx] !=
            dimensionNumbers.getLhsBatchingDimensions().size() + residx)
          return failure();
        permidx++;
        residx++;
      }
    }

    auto ndim = stablehlo::DotDimensionNumbersAttr::get(
        dimensionNumbers.getContext(),
        dimensionNumbers.getRhsBatchingDimensions(),
        dimensionNumbers.getLhsBatchingDimensions(),
        dimensionNumbers.getRhsContractingDimensions(),
        dimensionNumbers.getLhsContractingDimensions());
    if (!convert) {
      rewriter.replaceOpWithNewOp<stablehlo::DotGeneralOp>(
          op, op.getType(), dot.getRhs(), dot.getLhs(), ndim,
          dot.getPrecisionConfigAttr(), dot.getAlgorithmAttr());
    } else {
      auto middot = rewriter.create<stablehlo::DotGeneralOp>(
          op.getLoc(),
          RankedTensorType::get(op.getType().getShape(),
                                dot.getType().getElementType()),
          dot.getRhs(), dot.getLhs(), ndim, dot.getPrecisionConfigAttr(),
          dot.getAlgorithmAttr());
      rewriter.replaceOpWithNewOp<stablehlo::ConvertOp>(op, op.getType(),
                                                        middot);
    }
    return success();
  }
};

struct TransposeReduce : public OpRewritePattern<mlir::stablehlo::TransposeOp> {
  using OpRewritePattern::OpRewritePattern;

  LogicalResult matchAndRewrite(mlir::stablehlo::TransposeOp transpose,
                                PatternRewriter &rewriter) const final {
    auto operand = transpose.getOperand();
    auto reduce = operand.getDefiningOp<mlir::stablehlo::ReduceOp>();
    if (!reduce)
      return failure();

    unsigned resultNum = std::distance(
        reduce.getResults().begin(), llvm::find(reduce.getResults(), operand));

    auto reduceDims = reduce.getDimensions();
    auto reduceInput = reduce.getInputs()[resultNum];
    auto reduceInputType = dyn_cast<RankedTensorType>(reduceInput.getType());
    if (!reduceInputType)
      return rewriter.notifyMatchFailure(reduce, "Reduce input not tensor");

    auto transposePermutation = transpose.getPermutation();

    SmallVector<int64_t> newTransposePermutation(transposePermutation);

    for (int64_t reduceDim : reduceDims) {
      for (auto &transposeDim : newTransposePermutation) {
        if (reduceDim <= transposeDim)
          transposeDim++;
      }
      newTransposePermutation.insert(
          std::next(newTransposePermutation.begin(), reduceDim), reduceDim);
    }

    rewriter.setInsertionPoint(reduce);
    auto newTransposeOp = rewriter.create<stablehlo::TransposeOp>(
        transpose.getLoc(), reduceInput, newTransposePermutation);

    SmallVector<Type> newReduceResultTypes(reduce.getResultTypes());
    newReduceResultTypes[resultNum] = transpose.getResult().getType();
    SmallVector<Value> newReduceInputs(reduce.getInputs());
    newReduceInputs[resultNum] = newTransposeOp.getResult();

    auto newReduce = rewriter.create<stablehlo::ReduceOp>(
        reduce.getLoc(), newReduceResultTypes, newReduceInputs,
        reduce.getInitValues(), reduceDims);
    rewriter.inlineRegionBefore(reduce.getRegion(), newReduce.getRegion(),
                                newReduce.getRegion().begin());
    for (auto [i, oldRes, newRes] :
         llvm::enumerate(reduce.getResults(), newReduce.getResults())) {
      if (i == resultNum)
        rewriter.replaceAllUsesWith(transpose.getResult(), newRes);
      else
        rewriter.replaceAllUsesWith(oldRes, newRes);
    }
    rewriter.eraseOp(transpose);
    rewriter.eraseOp(reduce);

    return success();
  }
};

struct TransposeConvolution
    : public OpRewritePattern<mlir::stablehlo::TransposeOp> {
  using OpRewritePattern::OpRewritePattern;

  LogicalResult matchAndRewrite(mlir::stablehlo::TransposeOp transpose,
                                PatternRewriter &rewriter) const final {
    auto operand = transpose.getOperand();
    auto conv = operand.getDefiningOp<mlir::stablehlo::ConvolutionOp>();
    if (!conv || !llvm::hasSingleElement(operand.getUsers()))
      return failure();

    auto permutation = transpose.getPermutation();

    auto dimensionNumbers = conv.getDimensionNumbers();
    int64_t outputBatchDimension =
        permutation[dimensionNumbers.getOutputBatchDimension()];
    int64_t outputFeatureDimension =
        permutation[dimensionNumbers.getOutputFeatureDimension()];
    SmallVector<int64_t> outputSpatialDimensions(
        dimensionNumbers.getOutputSpatialDimensions().begin(),
        dimensionNumbers.getOutputSpatialDimensions().end());

    for (auto &dim : outputSpatialDimensions) {
      dim = permutation[dim];
    }

    auto newDimensionNumbers = stablehlo::ConvDimensionNumbersAttr::get(
        dimensionNumbers.getContext(),
        dimensionNumbers.getInputBatchDimension(),
        dimensionNumbers.getInputFeatureDimension(),
        dimensionNumbers.getInputSpatialDimensions(),
        dimensionNumbers.getKernelInputFeatureDimension(),
        dimensionNumbers.getKernelOutputFeatureDimension(),
        dimensionNumbers.getKernelSpatialDimensions(), outputBatchDimension,
        outputFeatureDimension, outputSpatialDimensions);

    rewriter.replaceOpWithNewOp<mlir::stablehlo::ConvolutionOp>(
        transpose, transpose.getType(), conv.getLhs(), conv.getRhs(),
        conv.getWindowStridesAttr(), conv.getPaddingAttr(),
        conv.getLhsDilationAttr(), conv.getRhsDilationAttr(),
        conv.getWindowReversalAttr(), newDimensionNumbers,
        conv.getFeatureGroupCountAttr(), conv.getBatchGroupCountAttr(),
        conv.getPrecisionConfigAttr());

    return success();
  }
};

struct ConvolutionTranspose
    : public OpRewritePattern<mlir::stablehlo::ConvolutionOp> {
  using OpRewritePattern::OpRewritePattern;

  LogicalResult matchAndRewrite(mlir::stablehlo::ConvolutionOp conv,
                                PatternRewriter &rewriter) const final {
    auto lhs_trans =
        conv.getLhs().getDefiningOp<mlir::stablehlo::TransposeOp>();
    auto rhs_trans =
        conv.getRhs().getDefiningOp<mlir::stablehlo::TransposeOp>();
    if (!lhs_trans && !rhs_trans)
      return failure();

    auto dim = conv.getDimensionNumbers();
    int64_t inputBatchDimension = dim.getInputBatchDimension();
    int64_t inputFeatureDimension = dim.getInputFeatureDimension();
    SmallVector<int64_t> inputSpatialDimensions(
        dim.getInputSpatialDimensions().begin(),
        dim.getInputSpatialDimensions().end());

    int64_t kernelInputFeatureDimension = dim.getKernelInputFeatureDimension();
    int64_t kernelOutputFeatureDimension =
        dim.getKernelOutputFeatureDimension();
    SmallVector<int64_t> kernelSpatialDimensions(
        dim.getKernelSpatialDimensions().begin(),
        dim.getKernelSpatialDimensions().end());

    if (lhs_trans) {
      inputBatchDimension = lhs_trans.getPermutation()[inputBatchDimension];
      inputFeatureDimension = lhs_trans.getPermutation()[inputFeatureDimension];
      for (auto &dim : inputSpatialDimensions)
        dim = lhs_trans.getPermutation()[dim];
    }

    if (rhs_trans) {
      kernelInputFeatureDimension =
          rhs_trans.getPermutation()[kernelInputFeatureDimension];
      kernelOutputFeatureDimension =
          rhs_trans.getPermutation()[kernelOutputFeatureDimension];
      for (auto &dim : kernelSpatialDimensions)
        dim = rhs_trans.getPermutation()[dim];
    }

    auto ndim = stablehlo::ConvDimensionNumbersAttr::get(
        dim.getContext(), inputBatchDimension, inputFeatureDimension,
        inputSpatialDimensions, kernelInputFeatureDimension,
        kernelOutputFeatureDimension, kernelSpatialDimensions,
        dim.getOutputBatchDimension(), dim.getOutputFeatureDimension(),
        dim.getOutputSpatialDimensions());

    rewriter.replaceOpWithNewOp<stablehlo::ConvolutionOp>(
        conv, conv.getType(),
        lhs_trans ? lhs_trans.getOperand() : conv.getLhs(),
        rhs_trans ? rhs_trans.getOperand() : conv.getRhs(),

        conv.getWindowStridesAttr(), conv.getPaddingAttr(),
        conv.getLhsDilationAttr(), conv.getRhsDilationAttr(),
        conv.getWindowReversalAttr(), ndim, conv.getFeatureGroupCountAttr(),
        conv.getBatchGroupCountAttr(), conv.getPrecisionConfigAttr());
    return success();
  }
};

// transpose(einsum) -> einsum
struct TransposeEinsum : public OpRewritePattern<mlir::stablehlo::TransposeOp> {
  using OpRewritePattern::OpRewritePattern;

  LogicalResult matchAndRewrite(mlir::stablehlo::TransposeOp transpose,
                                PatternRewriter &rewriter) const final {
    auto operand = transpose.getOperand();
    auto einsum = operand.getDefiningOp<mlir::stablehlo::EinsumOp>();
    if (!einsum || !llvm::hasSingleElement(operand.getUsers()))
      return failure();

    auto einsumConfig = einsum.getEinsumConfig();
    auto arrowPos = einsumConfig.find("->");

    if (arrowPos == StringRef::npos)
      return failure();

    auto permutation = transpose.getPermutation();

    if (einsumConfig.size() - (arrowPos + 2) < permutation.size())
      return failure();

    auto newEinsumConfig = std::string(einsumConfig.str());
    for (int i = 0; i < permutation.size(); ++i) {
      newEinsumConfig[arrowPos + 2 + i] =
          einsumConfig[arrowPos + 2 + permutation[i]];
    }

    rewriter.modifyOpInPlace(einsum, [&einsum, &transpose, newEinsumConfig] {
      einsum.setEinsumConfig(
          StringAttr::get(einsum.getContext(), newEinsumConfig));
      einsum.getResult().setType(transpose.getType());
    });
    rewriter.replaceAllUsesWith(transpose.getResult(), einsum.getResult());

    return success();
  }
};

// einsum(transpose(x), transpose(y)) -> einsum(x, y)
struct EinsumTranspose : public OpRewritePattern<mlir::stablehlo::EinsumOp> {
  using OpRewritePattern::OpRewritePattern;

  LogicalResult matchAndRewrite(mlir::stablehlo::EinsumOp einsum,
                                PatternRewriter &rewriter) const final {
    llvm::StringRef einsumConfig = einsum.getEinsumConfig();

    auto lhs_trans =
        einsum.getLhs().getDefiningOp<mlir::stablehlo::TransposeOp>();
    auto rhs_trans =
        einsum.getRhs().getDefiningOp<mlir::stablehlo::TransposeOp>();
    if (!lhs_trans && !rhs_trans)
      return failure();

    size_t commaPos = einsumConfig.find(",");
    size_t arrowPos = einsumConfig.find("->");
    if (commaPos != einsum.getLhs().getType().getRank() ||
        einsumConfig.size() - commaPos < einsum.getRhs().getType().getRank() ||
        (arrowPos != StringRef::npos &&
         arrowPos - commaPos < einsum.getRhs().getType().getRank()))
      return failure();

    auto newEinsumConfig = std::string(einsumConfig.str());

    if (lhs_trans) {
      for (int i = 0; i < commaPos; ++i) {
        newEinsumConfig[i] = einsumConfig[lhs_trans.getPermutation()[i]];
      }
    }

    if (rhs_trans) {
      int64_t rhsRank = einsum.getRhs().getType().getRank();
      for (int i = 0; i < rhsRank; ++i) {
        newEinsumConfig[commaPos + 1 + i] =
            einsumConfig[commaPos + 1 + rhs_trans.getPermutation()[i]];
      }
    }

    rewriter.replaceOpWithNewOp<mlir::stablehlo::EinsumOp>(
        einsum, einsum.getType(),
        lhs_trans ? lhs_trans.getOperand() : einsum.getLhs(),
        rhs_trans ? rhs_trans.getOperand() : einsum.getRhs(),
        StringAttr::get(einsum.getContext(), newEinsumConfig));
    return success();
  }
};

struct DotTranspose : public OpRewritePattern<mlir::stablehlo::DotGeneralOp> {
  using OpRewritePattern::OpRewritePattern;

  LogicalResult matchAndRewrite(mlir::stablehlo::DotGeneralOp dot,
                                PatternRewriter &rewriter) const final {

    auto dim = dot.getDotDimensionNumbers();
    size_t numLHSResults = dot.getLhs().getType().getShape().size() -
                           dim.getLhsBatchingDimensions().size() -
                           dim.getLhsContractingDimensions().size();

    size_t numRHSResults = dot.getRhs().getType().getShape().size() -
                           dim.getRhsBatchingDimensions().size() -
                           dim.getRhsContractingDimensions().size();

    auto lhs_trans = dot.getLhs().getDefiningOp<mlir::stablehlo::TransposeOp>();
    if (lhs_trans && numLHSResults != 1)
      return failure();
    auto rhs_trans = dot.getRhs().getDefiningOp<mlir::stablehlo::TransposeOp>();
    if (rhs_trans && numRHSResults != 1)
      return failure();
    if (!lhs_trans && !rhs_trans)
      return failure();

    SmallVector<int64_t> lhsBatch(dim.getLhsBatchingDimensions().begin(),
                                  dim.getLhsBatchingDimensions().end());
    SmallVector<int64_t> rhsBatch(dim.getRhsBatchingDimensions().begin(),
                                  dim.getRhsBatchingDimensions().end());

    SmallVector<int64_t> lhsContract(dim.getLhsContractingDimensions().begin(),
                                     dim.getLhsContractingDimensions().end());
    SmallVector<int64_t> rhsContract(dim.getRhsContractingDimensions().begin(),
                                     dim.getRhsContractingDimensions().end());

    if (lhs_trans) {
      for (auto &dim : lhsBatch)
        dim = lhs_trans.getPermutation()[dim];
      for (auto &dim : lhsContract)
        dim = lhs_trans.getPermutation()[dim];
    }

    if (rhs_trans) {
      for (auto &dim : rhsBatch)
        dim = rhs_trans.getPermutation()[dim];
      for (auto &dim : rhsContract)
        dim = rhs_trans.getPermutation()[dim];
    }

    auto ndim = stablehlo::DotDimensionNumbersAttr::get(
        dim.getContext(), lhsBatch, rhsBatch, lhsContract, rhsContract);

    rewriter.replaceOpWithNewOp<stablehlo::DotGeneralOp>(
        dot, dot.getType(), lhs_trans ? lhs_trans.getOperand() : dot.getLhs(),
        rhs_trans ? rhs_trans.getOperand() : dot.getRhs(), ndim,
        dot.getPrecisionConfigAttr(), dot.getAlgorithmAttr());
    return success();
  }
};

struct BroadcastReduce : public OpRewritePattern<mlir::stablehlo::ReduceOp> {
  using OpRewritePattern<mlir::stablehlo::ReduceOp>::OpRewritePattern;

  LogicalResult matchAndRewrite(mlir::stablehlo::ReduceOp op,
                                PatternRewriter &rewriter) const final {
    if (op.getInputs().size() != 1 || op.getInitValues().size() != 1) {
      return rewriter.notifyMatchFailure(
          op, "only single-operand single-init reduce is supported");
    }
    // TODO: min/max can also be an option since they are dropped
    if (!isa<stablehlo::AddOp>(op.getRegion().getBlocks().front().front())) {
      return rewriter.notifyMatchFailure(op, "only add is currently supported");
    }

    Value input = op.getInputs()[0];
    auto inputType = input.getType().cast<TensorType>();
    auto broadcast = input.getDefiningOp<mlir::stablehlo::BroadcastInDimOp>();
    if (!broadcast) {
      return rewriter.notifyMatchFailure(op,
                                         "input source is not a broadcast op");
    }

    // If any of the dimensions that are being reduced was initially
    // broadcasted, we can multiply the result with the dimension instead.
    ArrayRef<int64_t> broadcastDims = broadcast.getBroadcastDimensions();
    SmallVector<int64_t> broadcastFromNothingDims, broadcastFromOneDims;
    auto broadcastSourceType =
        broadcast.getOperand().getType().cast<TensorType>();
    for (int64_t reductionDim : op.getDimensions()) {
      if (inputType.isDynamicDim(reductionDim))
        continue;
      auto it = llvm::find(broadcastDims, reductionDim);
      if (it == broadcastDims.end()) {
        broadcastFromNothingDims.push_back(reductionDim);
        continue;
      }
      size_t originalDim = std::distance(broadcastDims.begin(), it);
      if (broadcastSourceType.getDimSize(originalDim) == 1 &&
          inputType.getDimSize(reductionDim) != 1) {
        broadcastFromOneDims.push_back(reductionDim);
      }
    }
    if (broadcastFromNothingDims.empty() && broadcastFromOneDims.empty())
      return rewriter.notifyMatchFailure(op, "no dimensions to remove");

    int64_t size = 1;
    for (int64_t dim : broadcastFromNothingDims) {
      size *= inputType.getDimSize(dim);
    }
    for (int64_t dim : broadcastFromOneDims) {
      size *= inputType.getDimSize(dim);
    }

    int64_t numRemoved = 0;
    SmallVector<int64_t> newReduceDimensions;
    llvm::sort(broadcastFromNothingDims);
    for (int64_t reductionDim : op.getDimensions()) {
      if (llvm::is_contained(broadcastFromNothingDims, reductionDim)) {
        numRemoved++;
        continue;
      }
      newReduceDimensions.push_back(reductionDim - numRemoved);
    }

    auto newReduction = rewriter.create<stablehlo::ReduceOp>(
        op.getLoc(), op->getResultTypes(), ValueRange{broadcast.getOperand()},
        op.getInitValues(), newReduceDimensions);
    newReduction.getRegion().takeBody(op.getRegion());

    auto newResultType = newReduction.getResult(0).getType().cast<TensorType>();
    auto constantInt = rewriter.create<stablehlo::ConstantOp>(
        op.getLoc(),
        makeAttr(newResultType.clone(rewriter.getI64Type()), size));
    auto converted = rewriter.create<stablehlo::ConvertOp>(
        op.getLoc(), constantInt, newResultType.getElementType());
    rewriter.replaceOpWithNewOp<stablehlo::MulOp>(op, newReduction.getResult(0),
                                                  converted.getResult());

    return success();
  }
};

template <typename OpTy>
static LogicalResult getDefiningZeroPadding(OpTy op, PatternRewriter &rewriter,
                                            stablehlo::PadOp &pad,
                                            Value &otherArg,
                                            bool &isOtherArgLHS) {
  pad = op.getLhs().template getDefiningOp<stablehlo::PadOp>();
  otherArg = op.getRhs();
  isOtherArgLHS = false;
  if (!pad) {
    pad = op.getRhs().template getDefiningOp<stablehlo::PadOp>();
    otherArg = op.getLhs();
    isOtherArgLHS = true;
  }
  if (!pad)
    return rewriter.notifyMatchFailure(op, "operands not produced by pad");
  // if (!llvm::hasSingleElement(pad->getUsers()))
  //  return rewriter.notifyMatchFailure(op, "pad has multiple users");

  if (!matchPattern(pad.getPaddingValue(), m_AnyZeroFloat()))
    return rewriter.notifyMatchFailure(op, "padding value not zero");
  return success();
}

template <typename T> struct BinopConstPad : public OpRewritePattern<T> {
  using OpRewritePattern<T>::OpRewritePattern;

  LogicalResult matchAndRewrite(T op, PatternRewriter &rewriter) const final {
    for (int i = 0; i < 2; i++) {
      DenseElementsAttr inp;
      if (!matchPattern(op->getOperand(i), m_Constant(&inp)))
        continue;
      if (!inp.isSplat())
        continue;

      auto pad =
          op->getOperand(1 - i).template getDefiningOp<stablehlo::PadOp>();
      if (!pad)
        continue;
      if (anyPadSizesNegative(pad))
        return failure();

      auto pval = pad.getPaddingValue();
      auto pval_cst = rewriter.create<stablehlo::ConstantOp>(
          op.getLoc(), pval.getType(),
          inp.resizeSplat(pval.getType().template cast<ShapedType>()));
      auto pval2 = rewriter.create<T>(op.getLoc(), (i == 0) ? pval_cst : pval,
                                      (i == 0) ? pval : pval_cst);

      auto val = pad.getOperand();
      auto val_cst = rewriter.create<stablehlo::ConstantOp>(
          op.getLoc(), val.getType(),
          inp.resizeSplat(val.getType().template cast<ShapedType>()));
      auto val2 = rewriter.create<T>(op.getLoc(), (i == 0) ? val_cst : val,
                                     (i == 0) ? val : val_cst);

      rewriter.replaceOpWithNewOp<stablehlo::PadOp>(
          op, val2, pval2, pad.getEdgePaddingLow(), pad.getEdgePaddingHigh(),
          pad.getInteriorPadding());
      return success();
    }

    return failure();
  }
};

template <typename T> struct BinopPadPad : public OpRewritePattern<T> {
  using OpRewritePattern<T>::OpRewritePattern;

  LogicalResult matchAndRewrite(T op, PatternRewriter &rewriter) const final {
    auto pad1 = op->getOperand(0).template getDefiningOp<stablehlo::PadOp>();
    if (!pad1 || anyPadSizesNegative(pad1))
      return failure();

    auto pad2 = op->getOperand(1).template getDefiningOp<stablehlo::PadOp>();
    if (!pad2 || anyPadSizesNegative(pad2))
      return failure();

    if (pad1.getEdgePaddingLow() != pad2.getEdgePaddingLow())
      return failure();

    if (pad1.getEdgePaddingHigh() != pad2.getEdgePaddingHigh())
      return failure();

    if (pad1.getInteriorPadding() != pad2.getInteriorPadding())
      return failure();

    auto pv2 = rewriter.create<T>(op.getLoc(), pad1.getPaddingValue(),
                                  pad2.getPaddingValue());
    auto op2 =
        rewriter.create<T>(op.getLoc(), pad1.getOperand(), pad2.getOperand());

    rewriter.replaceOpWithNewOp<stablehlo::PadOp>(
        op, op2, pv2, pad1.getEdgePaddingLow(), pad1.getEdgePaddingHigh(),
        pad1.getInteriorPadding());
    return success();
  }
};

struct AddPadPadToConcat : public OpRewritePattern<stablehlo::AddOp> {
  using OpRewritePattern<stablehlo::AddOp>::OpRewritePattern;

  LogicalResult matchAndRewrite(stablehlo::AddOp op,
                                PatternRewriter &rewriter) const final {
    auto pad1 = op->getOperand(0).template getDefiningOp<stablehlo::PadOp>();
    if (!pad1 || anyPadSizesNegative(pad1))
      return failure();

    auto pad2 = op->getOperand(1).template getDefiningOp<stablehlo::PadOp>();
    if (!pad2 || anyPadSizesNegative(pad2))
      return failure();

    if (!matchPattern(pad1.getPaddingValue(), m_AnyZeroFloat()))
      return failure();

    if (!matchPattern(pad2.getPaddingValue(), m_AnyZeroFloat()))
      return failure();

    for (auto en : llvm::enumerate(op.getType().getShape())) {
      auto h1 = pad1.getEdgePaddingHigh()[en.index()];
      auto h2 = pad2.getEdgePaddingHigh()[en.index()];

      auto p1 = pad1.getOperand().getType().getShape()[en.index()];
      auto p2 = pad2.getOperand().getType().getShape()[en.index()];

      if (pad1.getInteriorPadding()[en.index()])
        continue;
      if (pad2.getInteriorPadding()[en.index()])
        continue;

      //  pad1: [ 0s ][ 0s   ][ data ][ 0s ]
      //  pad2: [ 0s ][ data ][ 0s   ][ 0s ]
      if (h2 == h1 + p1) {
        bool legal = true;
        for (auto en2 : llvm::enumerate(op.getType().getShape())) {
          if (en2.index() == en.index())
            continue;
          auto sl1 = pad1.getEdgePaddingLow()[en2.index()];
          auto sl2 = pad2.getEdgePaddingLow()[en2.index()];
          auto sh1 = pad1.getEdgePaddingHigh()[en2.index()];
          auto sh2 = pad2.getEdgePaddingHigh()[en2.index()];
          if (sl1 != sl2 || sh1 != sh2) {
            legal = false;
            break;
          }
        }
        if (legal) {
          Value data[] = {pad2.getOperand(), pad1.getOperand()};
          auto concat = rewriter.create<stablehlo::ConcatenateOp>(
              op.getLoc(), data, en.index());

          SmallVector<int64_t> lows(pad2.getEdgePaddingLow().begin(),
                                    pad2.getEdgePaddingLow().end());
          SmallVector<int64_t> highs(pad1.getEdgePaddingHigh().begin(),
                                     pad1.getEdgePaddingHigh().end());
          SmallVector<int64_t> ints(pad1.getInteriorPadding().begin(),
                                    pad1.getInteriorPadding().end());

          rewriter.replaceOpWithNewOp<stablehlo::PadOp>(
              op, concat, pad1.getPaddingValue(), lows, highs, ints);
          return success();
        }
      }

      //  pad2: [ 0s ][ 0s   ][ data ][ 0s ]
      //  pad1: [ 0s ][ data ][ 0s   ][ 0s ]
      if (h1 == h2 + p2) {
        bool legal = true;
        for (auto en2 : llvm::enumerate(op.getType().getShape())) {
          if (en2.index() == en.index())
            continue;
          auto sl1 = pad1.getEdgePaddingLow()[en2.index()];
          auto sl2 = pad2.getEdgePaddingLow()[en2.index()];
          auto sh1 = pad1.getEdgePaddingHigh()[en2.index()];
          auto sh2 = pad2.getEdgePaddingHigh()[en2.index()];
          if (sl1 != sl2 || sh1 != sh2) {
            legal = false;
            break;
          }
        }
        if (legal) {
          Value data[] = {pad1.getOperand(), pad2.getOperand()};

          auto concat = rewriter.create<stablehlo::ConcatenateOp>(
              op.getLoc(), data, en.index());

          SmallVector<int64_t> lows(pad1.getEdgePaddingLow().begin(),
                                    pad1.getEdgePaddingLow().end());
          SmallVector<int64_t> highs(pad2.getEdgePaddingHigh().begin(),
                                     pad2.getEdgePaddingHigh().end());
          SmallVector<int64_t> ints(pad1.getInteriorPadding().begin(),
                                    pad1.getInteriorPadding().end());

          rewriter.replaceOpWithNewOp<stablehlo::PadOp>(
              op, concat, pad1.getPaddingValue(), lows, highs, ints);
          return success();
        }
      }

      //  pad1: [ 0s ][      data            ][ 0s ]
      //  pad2: [ 0s ][ 0s ][  data   ][ 0s  ][ 0s ]
      if (h2 >= h1 && h2 + p2 <= h1 + p1) {
        bool legal = true;
        for (auto en2 : llvm::enumerate(op.getType().getShape())) {
          if (en2.index() == en.index())
            continue;
          auto sl1 = pad1.getEdgePaddingLow()[en2.index()];
          auto sl2 = pad2.getEdgePaddingLow()[en2.index()];
          auto sh1 = pad1.getEdgePaddingHigh()[en2.index()];
          auto sh2 = pad2.getEdgePaddingHigh()[en2.index()];
          if (sl1 != sl2 || sh1 != sh2) {
            legal = false;
            break;
          }
        }
        if (legal) {

          SmallVector<int64_t> slow(pad2.getEdgePaddingLow().size(), 0);
          SmallVector<int64_t> shigh(pad2.getEdgePaddingLow().size(), 0);
          SmallVector<int64_t> sint(pad2.getEdgePaddingLow().size(), 0);

          slow[en.index()] = h1 + p1 - (h2 + p2);
          shigh[en.index()] = h2 - h1;

          auto inPad = rewriter.create<stablehlo::PadOp>(
              op.getLoc(), pad2.getOperand(), pad2.getPaddingValue(), slow,
              shigh, sint);
          assert(inPad.getType() == pad1.getOperand().getType());

          auto add = rewriter.create<stablehlo::AddOp>(op.getLoc(), inPad,
                                                       pad1.getOperand());

          rewriter.replaceOpWithNewOp<stablehlo::PadOp>(
              op, add, pad1.getPaddingValue(), pad1.getEdgePaddingLow(),
              pad1.getEdgePaddingHigh(), pad1.getInteriorPadding());
          return success();
        }
      }

      //  pad2: [ 0s ][      data            ][ 0s ]
      //  pad1: [ 0s ][ 0s ][  data   ][ 0s  ][ 0s ]
      if (h1 >= h2 && h1 + p1 <= h2 + p2) {
        bool legal = true;
        for (auto en2 : llvm::enumerate(op.getType().getShape())) {
          if (en2.index() == en.index())
            continue;
          auto sl1 = pad1.getEdgePaddingLow()[en2.index()];
          auto sl2 = pad2.getEdgePaddingLow()[en2.index()];
          auto sh1 = pad1.getEdgePaddingHigh()[en2.index()];
          auto sh2 = pad2.getEdgePaddingHigh()[en2.index()];
          if (sl1 != sl2 || sh1 != sh2) {
            legal = false;
            break;
          }
        }
        if (legal) {

          SmallVector<int64_t> slow(pad1.getEdgePaddingLow().size(), 0);
          SmallVector<int64_t> shigh(pad1.getEdgePaddingLow().size(), 0);
          SmallVector<int64_t> sint(pad1.getEdgePaddingLow().size(), 0);

          slow[en.index()] = h2 + p2 - (h1 + p1);
          shigh[en.index()] = h1 - h2;

          auto inPad = rewriter.create<stablehlo::PadOp>(
              op.getLoc(), pad1.getOperand(), pad1.getPaddingValue(), slow,
              shigh, sint);
          assert(inPad.getType() == pad2.getOperand().getType());

          auto add = rewriter.create<stablehlo::AddOp>(op.getLoc(), inPad,
                                                       pad2.getOperand());

          rewriter.replaceOpWithNewOp<stablehlo::PadOp>(
              op, add, pad2.getPaddingValue(), pad2.getEdgePaddingLow(),
              pad2.getEdgePaddingHigh(), pad2.getInteriorPadding());
          return success();
        }
      }
    }

    return failure();
  }
};

template <typename T> struct BinopBinopPadPad : public OpRewritePattern<T> {
  using OpRewritePattern<T>::OpRewritePattern;

  LogicalResult matchAndRewrite(T op, PatternRewriter &rewriter) const final {
    for (int i = 0; i < 2; i++) {
      auto pad1 = op->getOperand(i).template getDefiningOp<stablehlo::PadOp>();

      DenseElementsAttr inp1;
      if (!pad1) {
        if (!matchPattern(op->getOperand(i), m_Constant(&inp1)))
          continue;
        if (!inp1.isSplat())
          continue;
      } else if (anyPadSizesNegative(pad1))
        return failure();

      auto op2 = op->getOperand(1 - i).template getDefiningOp<T>();
      if (!op2)
        continue;

      for (int j = 0; j < 2; j++) {
        auto pad2 =
            op2->getOperand(j).template getDefiningOp<stablehlo::PadOp>();

        DenseElementsAttr inp2;
        if (!pad2) {
          if (!matchPattern(op2->getOperand(j), m_Constant(&inp2)))
            continue;
          if (!inp2.isSplat())
            continue;
        } else if (anyPadSizesNegative(pad2))
          return failure();

        if (pad1 && pad2) {
          if (pad1.getEdgePaddingLow() != pad2.getEdgePaddingLow())
            continue;

          if (pad1.getEdgePaddingHigh() != pad2.getEdgePaddingHigh())
            continue;

          if (pad1.getInteriorPadding() != pad2.getInteriorPadding())
            continue;
        }
        if (inp1 && inp2)
          continue;

        auto p1val =
            pad1 ? pad1.getPaddingValue()
                 : rewriter.create<stablehlo::ConstantOp>(
                       op.getLoc(), pad2.getPaddingValue().getType(),
                       inp1.resizeSplat(pad2.getPaddingValue()
                                            .getType()
                                            .template cast<ShapedType>()));
        auto p2val =
            pad2 ? pad2.getPaddingValue()
                 : rewriter.create<stablehlo::ConstantOp>(
                       op.getLoc(), pad1.getPaddingValue().getType(),
                       inp2.resizeSplat(pad1.getPaddingValue()
                                            .getType()
                                            .template cast<ShapedType>()));

        auto pval = rewriter.create<T>(op.getLoc(), p1val, p2val);

        auto o1val =
            pad1 ? pad1.getOperand()
                 : rewriter.create<stablehlo::ConstantOp>(
                       op.getLoc(), pad2.getOperand().getType(),
                       inp1.resizeSplat(pad2.getOperand()
                                            .getType()
                                            .template cast<ShapedType>()));
        auto o2val =
            pad2 ? pad2.getOperand()
                 : rewriter.create<stablehlo::ConstantOp>(
                       op.getLoc(), pad1.getOperand().getType(),
                       inp2.resizeSplat(pad1.getOperand()
                                            .getType()
                                            .template cast<ShapedType>()));

        auto val = rewriter.create<T>(op.getLoc(), o1val, o2val);

        auto npad = rewriter.create<stablehlo::PadOp>(
            op.getLoc(), val, pval, (pad1 ? pad1 : pad2).getEdgePaddingLow(),
            (pad1 ? pad1 : pad2).getEdgePaddingHigh(),
            (pad1 ? pad1 : pad2).getInteriorPadding());

        rewriter.replaceOpWithNewOp<T>(op, op2->getOperand(1 - j), npad);
        return success();
      }
    }
    return failure();
  }
};

template <typename T> struct BinopBinopPadConst : public OpRewritePattern<T> {
  using OpRewritePattern<T>::OpRewritePattern;

  LogicalResult matchAndRewrite(T op, PatternRewriter &rewriter) const final {
    for (int i = 0; i < 2; i++) {
      auto pad1 = op->getOperand(i).template getDefiningOp<stablehlo::PadOp>();
      if (!pad1)
        continue;
      if (anyPadSizesNegative(pad1))
        return failure();
      auto op2 = op->getOperand(1 - i).template getDefiningOp<T>();
      if (!op2)
        continue;

      for (int j = 0; j < 2; j++) {
        auto pad2 =
            op2->getOperand(j).template getDefiningOp<stablehlo::PadOp>();
        if (!pad2)
          continue;
        if (anyPadSizesNegative(pad2))
          return failure();

        if (pad1.getEdgePaddingLow() != pad2.getEdgePaddingLow())
          continue;

        if (pad1.getEdgePaddingHigh() != pad2.getEdgePaddingHigh())
          continue;

        if (pad1.getInteriorPadding() != pad2.getInteriorPadding())
          continue;

        auto pval = rewriter.create<T>(pad2.getLoc(), pad1.getPaddingValue(),
                                       pad2.getPaddingValue());
        auto val = rewriter.create<T>(pad2.getLoc(), pad1.getOperand(),
                                      pad2.getOperand());

        auto npad = rewriter.create<stablehlo::PadOp>(
            op.getLoc(), val, pval, pad1.getEdgePaddingLow(),
            pad1.getEdgePaddingHigh(), pad1.getInteriorPadding());

        rewriter.replaceOpWithNewOp<T>(op, op2->getOperand(1 - j), npad);
        return success();
      }
    }
    return failure();
  }
};

struct MulZeroPad : public OpRewritePattern<mlir::stablehlo::MulOp> {
  using OpRewritePattern<mlir::stablehlo::MulOp>::OpRewritePattern;

  LogicalResult matchAndRewrite(mlir::stablehlo::MulOp op,
                                PatternRewriter &rewriter) const final {
    stablehlo::PadOp pad;
    Value otherArg;
    bool otherIsLHS;
    if (failed(getDefiningZeroPadding(op, rewriter, pad, otherArg, otherIsLHS)))
      return failure();
    if (anyPadSizesNegative(pad))
      return failure();

    auto otherArgType = otherArg.getType().cast<TensorType>();
    SmallVector<int64_t> limitDims = llvm::to_vector(otherArgType.getShape());
    for (auto &&[limit, pad] : llvm::zip(limitDims, pad.getEdgePaddingHigh())) {
      limit -= pad;
    }
    SmallVector<int64_t> interior = llvm::to_vector(pad.getInteriorPadding());
    for (int64_t &value : interior) {
      value += 1;
    }

    auto slice = rewriter.create<stablehlo::SliceOp>(
        pad.getLoc(), otherArg, pad.getEdgePaddingLow(), limitDims, interior);
    auto mul = rewriter.create<stablehlo::MulOp>(
        op.getLoc(), otherIsLHS ? slice.getResult() : pad.getOperand(),
        otherIsLHS ? pad.getOperand() : slice.getResult());
    auto newPad = rewriter.create<stablehlo::PadOp>(
        pad.getLoc(), mul.getResult(), pad.getPaddingValue(),
        pad.getEdgePaddingLowAttr(), pad.getEdgePaddingHighAttr(),
        pad.getInteriorPaddingAttr());
    assert(op.getType() == newPad.getType());
    rewriter.replaceOp(op, newPad);

    return success();
  }
};

struct DivZeroPad : public OpRewritePattern<mlir::stablehlo::DivOp> {
  using OpRewritePattern<mlir::stablehlo::DivOp>::OpRewritePattern;

  LogicalResult matchAndRewrite(mlir::stablehlo::DivOp op,
                                PatternRewriter &rewriter) const final {
    stablehlo::PadOp pad;
    Value otherArg;
    bool otherIsLHS;
    if (failed(getDefiningZeroPadding(op, rewriter, pad, otherArg, otherIsLHS)))
      return failure();
    if (anyPadSizesNegative(pad))
      return failure();

    if (otherIsLHS)
      return failure();

    auto otherArgType = otherArg.getType().cast<TensorType>();
    SmallVector<int64_t> limitDims = llvm::to_vector(otherArgType.getShape());
    for (auto &&[limit, pad] : llvm::zip(limitDims, pad.getEdgePaddingHigh())) {
      limit -= pad;
    }
    SmallVector<int64_t> interior = llvm::to_vector(pad.getInteriorPadding());
    for (int64_t &value : interior) {
      value += 1;
    }

    auto slice = rewriter.create<stablehlo::SliceOp>(
        pad.getLoc(), otherArg, pad.getEdgePaddingLow(), limitDims, interior);
    auto mul = rewriter.create<stablehlo::DivOp>(
        op.getLoc(), otherIsLHS ? slice.getResult() : pad.getOperand(),
        otherIsLHS ? pad.getOperand() : slice.getResult());
    auto newPad = rewriter.create<stablehlo::PadOp>(
        pad.getLoc(), mul.getResult(), pad.getPaddingValue(),
        pad.getEdgePaddingLowAttr(), pad.getEdgePaddingHighAttr(),
        pad.getInteriorPaddingAttr());
    rewriter.replaceOp(op, newPad);

    return success();
  }
};

template <typename T> DenseI64ArrayAttr addLists(T lhs, T rhs) {
  MLIRContext *context = lhs.getContext();
  SmallVector<int64_t> sum;
  for (auto &&[lhsv, rhsv] :
       llvm::zip(cast<DenseI64ArrayAttr>(lhs).asArrayRef(),
                 cast<DenseI64ArrayAttr>(rhs).asArrayRef())) {
    sum.push_back(lhsv + rhsv);
  }
  return DenseI64ArrayAttr::get(context, sum);
}

struct PadPad : public OpRewritePattern<mlir::stablehlo::PadOp> {
  using OpRewritePattern<mlir::stablehlo::PadOp>::OpRewritePattern;

  LogicalResult matchAndRewrite(mlir::stablehlo::PadOp op,
                                PatternRewriter &rewriter) const final {
    auto definingPad = op.getOperand().getDefiningOp<stablehlo::PadOp>();
    if (!definingPad || definingPad.getPaddingValue() != op.getPaddingValue()) {
      return rewriter.notifyMatchFailure(op, "no compatible defining pad");
    }

    auto allZero = [](ArrayRef<int64_t> values) {
      return llvm::all_of(values, [](int64_t v) { return v == 0; });
    };

    if (!allZero(op.getInteriorPadding()) ||
        !allZero(definingPad.getInteriorPadding())) {
      return rewriter.notifyMatchFailure(op, "cannot combine interior padding");
    }

    rewriter.replaceOpWithNewOp<stablehlo::PadOp>(
        op, definingPad.getOperand(), definingPad.getPaddingValue(),
        addLists(op.getEdgePaddingLowAttr(),
                 definingPad.getEdgePaddingLowAttr()),
        addLists(op.getEdgePaddingHighAttr(),
                 definingPad.getEdgePaddingHighAttr()),
        addLists(op.getInteriorPaddingAttr(),
                 definingPad.getInteriorPaddingAttr()));
    return success();
  }
};

std::tuple<Value, Value, RankedTensorType>
sliceDotGeneralHelper(stablehlo::DotGeneralOp dot, ArrayRef<int64_t> starts,
                      ArrayRef<int64_t> limits, ArrayRef<int64_t> strides,
                      PatternRewriter &rewriter) {
  SmallVector<int64_t> lhs_lb(dot.getLhs().getType().getShape().size(), 0);
  SmallVector<int64_t> lhs_ub(dot.getLhs().getType().getShape().begin(),
                              dot.getLhs().getType().getShape().end());
  SmallVector<int64_t> lhs_step(dot.getLhs().getType().getShape().size(), 1);

  SmallVector<int64_t> rhs_lb(dot.getRhs().getType().getShape().size(), 0);
  SmallVector<int64_t> rhs_ub(dot.getRhs().getType().getShape().begin(),
                              dot.getRhs().getType().getShape().end());
  SmallVector<int64_t> rhs_step(dot.getRhs().getType().getShape().size(), 1);

  auto dimensionNumbers = dot.getDotDimensionNumbers();

  size_t residx = 0;
  SmallVector<int64_t> resShape;
  for (auto &&[lhs, rhs] :
       llvm::zip(dimensionNumbers.getLhsBatchingDimensions(),
                 dimensionNumbers.getRhsBatchingDimensions())) {
    lhs_lb[lhs] = starts[residx];
    lhs_ub[lhs] = limits[residx];
    lhs_step[lhs] = strides[residx];

    rhs_lb[rhs] = starts[residx];
    rhs_ub[rhs] = limits[residx];
    rhs_step[rhs] = strides[residx];
    resShape.push_back((limits[residx] - starts[residx]) / strides[residx]);
    residx++;
  }

  for (size_t i = 0, end = dot.getLhs().getType().getShape().size(); i < end;
       i++) {
    if (llvm::is_contained(dimensionNumbers.getLhsContractingDimensions(), i))
      continue;
    if (llvm::is_contained(dimensionNumbers.getLhsBatchingDimensions(), i))
      continue;

    lhs_lb[i] = starts[residx];
    lhs_ub[i] = limits[residx];
    lhs_step[i] = strides[residx];
    resShape.push_back((limits[residx] - starts[residx]) / strides[residx]);
    residx++;
  }

  for (size_t i = 0, end = dot.getRhs().getType().getShape().size(); i < end;
       i++) {
    if (llvm::is_contained(dimensionNumbers.getRhsContractingDimensions(), i))
      continue;
    if (llvm::is_contained(dimensionNumbers.getRhsBatchingDimensions(), i))
      continue;

    rhs_lb[i] = starts[residx];
    rhs_ub[i] = limits[residx];
    rhs_step[i] = strides[residx];
    resShape.push_back((limits[residx] - starts[residx]) / strides[residx]);
    residx++;
  }

  assert(residx == dot.getType().getShape().size());

  auto lhs2 = rewriter.create<stablehlo::SliceOp>(dot.getLoc(), dot.getLhs(),
                                                  lhs_lb, lhs_ub, lhs_step);
  auto rhs2 = rewriter.create<stablehlo::SliceOp>(dot.getLoc(), dot.getRhs(),
                                                  rhs_lb, rhs_ub, rhs_step);

  return std::tuple<Value, Value, RankedTensorType>(
      lhs2, rhs2,
      RankedTensorType::get(resShape, dot.getType().getElementType()));
}

struct SliceDotGeneral : public OpRewritePattern<stablehlo::SliceOp> {
  using OpRewritePattern<stablehlo::SliceOp>::OpRewritePattern;

  LogicalResult matchAndRewrite(stablehlo::SliceOp op,
                                PatternRewriter &rewriter) const final {
    auto dot = op.getOperand().getDefiningOp<stablehlo::DotGeneralOp>();
    if (!dot) {
      return rewriter.notifyMatchFailure(op, "defining op is not a reshape");
    }
    if (!llvm::hasSingleElement(dot->getUsers()))
      return failure();

    auto &&[lhs2, rhs2, resTy] =
        sliceDotGeneralHelper(dot, op.getStartIndices(), op.getLimitIndices(),
                              op.getStrides(), rewriter);

    Value operands[2] = {lhs2, rhs2};
    rewriter.replaceOpWithNewOp<stablehlo::DotGeneralOp>(
        op, TypeRange(resTy), operands, dot->getAttrs());

    return success();
  }
};

struct PadDotGeneral : public OpRewritePattern<mlir::stablehlo::DotGeneralOp> {
  using OpRewritePattern<mlir::stablehlo::DotGeneralOp>::OpRewritePattern;

  bool postPad;
  PadDotGeneral(size_t postPad, MLIRContext *context,
                PatternBenefit benefit = 1,
                ArrayRef<StringRef> generatedNames = {})
      : OpRewritePattern(context, benefit, generatedNames), postPad(postPad) {}

  LogicalResult matchAndRewrite(mlir::stablehlo::DotGeneralOp op,
                                PatternRewriter &rewriter) const final {
    stablehlo::PadOp pad;
    Value otherArg;
    bool otherIsLHS;
    if (failed(getDefiningZeroPadding(op, rewriter, pad, otherArg, otherIsLHS)))
      return failure();
    if (anyPadSizesNegative(pad))
      return failure();

    for (auto u : pad->getUsers())
      if (!isa<stablehlo::DotGeneralOp>(u))
        return failure();

    auto dimensionNumbers = op.getDotDimensionNumbers();
    auto padContractingDimensions =
        dimensionNumbers.getLhsContractingDimensions();
    auto otherContractingDimensions =
        dimensionNumbers.getRhsContractingDimensions();

    auto padBatchDimensions = dimensionNumbers.getLhsBatchingDimensions();
    auto otherBatchDimensions = dimensionNumbers.getRhsBatchingDimensions();

    SmallVector<int64_t> padResultDimensions;
    for (size_t i = 0, end = op.getLhs().getType().getShape().size(); i < end;
         i++) {
      if (llvm::is_contained(dimensionNumbers.getLhsContractingDimensions(), i))
        continue;
      if (llvm::is_contained(dimensionNumbers.getLhsBatchingDimensions(), i))
        continue;
      padResultDimensions.push_back(i);
    }

    SmallVector<int64_t> otherResultDimensions;
    for (size_t i = 0, end = op.getRhs().getType().getShape().size(); i < end;
         i++) {
      if (llvm::is_contained(dimensionNumbers.getRhsContractingDimensions(), i))
        continue;
      if (llvm::is_contained(dimensionNumbers.getRhsBatchingDimensions(), i))
        continue;
      otherResultDimensions.push_back(i);
    }

    if (otherIsLHS) {
      std::swap(padContractingDimensions, otherContractingDimensions);
      std::swap(padBatchDimensions, otherBatchDimensions);
      std::swap(padResultDimensions, otherResultDimensions);
    }

    // Need to figure out which dimension(s) to slice. For this purpose,
    // look the pairs of contracting dimensions.
    SmallVector<std::tuple<int64_t, int64_t, int64_t, int64_t>>
        otherDimsToSlice;
    for (auto &&[padDim, otherDim] :
         llvm::zip(padContractingDimensions, otherContractingDimensions)) {
      // If padding along the dim, mark the corresponding other dim for
      // slicing.
      int64_t low = pad.getEdgePaddingLow()[padDim];
      int64_t high = pad.getEdgePaddingHigh()[padDim];
      int64_t interior = pad.getInteriorPadding()[padDim];
      if (low == 0 && high == 0 && interior == 0)
        continue;
      if (!postPad)
        otherDimsToSlice.emplace_back(otherDim, low, high, interior);
    }

    SmallVector<std::tuple<int64_t, int64_t, int64_t, int64_t>> resultDimsToPad;
    SmallVector<int64_t> resultShape;

    {
      size_t resultidx = 0;
      for (auto &&[padDim, otherDim] :
           llvm::zip(padBatchDimensions, otherBatchDimensions)) {
        // If padding along the dim, mark the corresponding other dim for
        // slicing.
        int64_t low = pad.getEdgePaddingLow()[padDim];
        int64_t high = pad.getEdgePaddingHigh()[padDim];
        int64_t interior = pad.getInteriorPadding()[padDim];
        auto padSize = pad.getOperand()
                           .getType()
                           .cast<RankedTensorType>()
                           .getShape()[padDim];
        resultShape.push_back(padSize);
        if (low == 0 && high == 0 && interior == 0) {
          resultidx++;
          continue;
        }
        if (!postPad)
          otherDimsToSlice.emplace_back(otherDim, low, high, interior);
        resultDimsToPad.emplace_back(resultidx, low, high, interior);
        resultidx++;
      }

      if (otherIsLHS) {
        for (auto dim : otherResultDimensions) {
          resultidx++;
          resultShape.push_back(
              otherArg.getType().cast<RankedTensorType>().getShape()[dim]);
        }
      }

      for (auto padDim : padResultDimensions) {
        int64_t low = pad.getEdgePaddingLow()[padDim];
        int64_t high = pad.getEdgePaddingHigh()[padDim];
        int64_t interior = pad.getInteriorPadding()[padDim];
        auto padSize = pad.getOperand()
                           .getType()
                           .cast<RankedTensorType>()
                           .getShape()[padDim];
        resultShape.push_back(padSize);
        if (low == 0 && high == 0 && interior == 0) {
          resultidx++;
          continue;
        }

        resultDimsToPad.emplace_back(resultidx, low, high, interior);
        resultidx++;
      }

      if (!otherIsLHS) {
        for (auto dim : otherResultDimensions) {
          resultidx++;
          resultShape.push_back(
              otherArg.getType().cast<RankedTensorType>().getShape()[dim]);
        }
      }
    }

    if (!resultDimsToPad.empty() && !postPad)
      return failure();

    if (otherDimsToSlice.empty() && resultDimsToPad.empty()) {
      return rewriter.notifyMatchFailure(op,
                                         "contracting dimensions not padded");
    }

    Value nextOtherArg = otherArg;
    if (!otherDimsToSlice.empty()) {
      SmallVector<int64_t> sliceLow, sliceHigh, sliceStride;
      for (auto &&[pos, size] :
           llvm::enumerate(otherArg.getType().cast<TensorType>().getShape())) {
        std::optional<std::tuple<int64_t, int64_t, int64_t, int64_t>> it;
        for (auto tup : otherDimsToSlice)
          if (std::get<0>(tup) == pos)
            it = tup;
        if (!it) {
          sliceLow.push_back(0);
          sliceHigh.push_back(size);
          sliceStride.push_back(1);
          continue;
        }

        sliceLow.push_back(std::get<1>(*it));
        sliceHigh.push_back(size - std::get<2>(*it));
        sliceStride.push_back(std::get<3>(*it) + 1);
      }

      auto slice = rewriter.create<stablehlo::SliceOp>(
          op.getLoc(), otherArg, sliceLow, sliceHigh, sliceStride);
      nextOtherArg = slice.getResult();
    }

    Value res = rewriter.create<stablehlo::DotGeneralOp>(
        op.getLoc(),
        RankedTensorType::get(resultShape, op.getType().getElementType()),
        otherIsLHS ? nextOtherArg : pad.getOperand(),
        otherIsLHS ? pad.getOperand() : nextOtherArg,
        op.getDotDimensionNumbersAttr(), op.getPrecisionConfigAttr(),
        op.getAlgorithmAttr());

    if (!resultDimsToPad.empty()) {
      SmallVector<int64_t> low(op.getType().getShape().size(), 0);
      SmallVector<int64_t> high(op.getType().getShape().size(), 0);
      SmallVector<int64_t> interior(op.getType().getShape().size(), 0);
      for (auto &&[idx, lval, hval, ival] : resultDimsToPad) {
        low[idx] = lval;
        high[idx] = hval;
        interior[idx] = ival;
      }
      res = rewriter.create<stablehlo::PadOp>(op.getLoc(), op.getType(), res,
                                              pad.getPaddingValue(), low, high,
                                              interior);
    }
    rewriter.replaceOp(op, res);
    return success();
  }
};

LogicalResult sliceReshapeHelper(stablehlo::SliceOp op,
                                 SmallVectorImpl<int64_t> &starts,
                                 SmallVectorImpl<int64_t> &limits,
                                 SmallVectorImpl<int64_t> &strides) {
  auto reshape = op.getOperand().getDefiningOp<stablehlo::ReshapeOp>();
  if (!reshape) {
    return failure();
  }

  assert(starts.size() == 0);
  assert(limits.size() == 0);
  assert(strides.size() == 0);

  auto reshapeOperandType = reshape.getOperand().getType().cast<TensorType>();
  auto reshapeType = reshape.getType().cast<TensorType>();
  size_t indim = 0;
  size_t outdim = 0;
  while (indim < reshapeOperandType.getShape().size() &&
         outdim < reshapeType.getShape().size()) {
    if (reshapeOperandType.getShape()[indim] ==
        reshapeType.getShape()[outdim]) {
      starts.push_back(op.getStartIndices()[outdim]);
      limits.push_back(op.getLimitIndices()[outdim]);
      strides.push_back(op.getStrides()[outdim]);
      indim++;
      outdim++;
      continue;
    }
    if (reshapeOperandType.getShape()[indim] == 1) {
      starts.push_back(0);
      limits.push_back(1);
      strides.push_back(1);
      indim++;
      continue;
    }
    if (reshapeType.getShape()[outdim] == 1) {
      if (op.getStartIndices()[outdim] != 0)
        return failure();
      if (op.getLimitIndices()[outdim] != 1)
        return failure();
      if (op.getStrides()[outdim] != 1)
        return failure();
      outdim++;
      continue;
    }
    return failure();
  }
  while (indim < reshapeOperandType.getShape().size()) {
    if (reshapeOperandType.getShape()[indim] != 1)
      return failure();
    // It's a full slice of the original dimension.
    starts.push_back(0);
    limits.push_back(1);
    strides.push_back(1);
    indim++;
  }
  while (outdim < reshapeType.getShape().size()) {
    if (reshapeType.getShape()[outdim] != 1)
      return failure();
    if (op.getStartIndices()[outdim] != 0)
      return failure();
    if (op.getLimitIndices()[outdim] != 1)
      return failure();
    if (op.getStrides()[outdim] != 1)
      return failure();
    outdim++;
  }
  return success();
}

struct SliceReshape : public OpRewritePattern<stablehlo::SliceOp> {
  using OpRewritePattern<stablehlo::SliceOp>::OpRewritePattern;

  LogicalResult matchAndRewrite(stablehlo::SliceOp op,
                                PatternRewriter &rewriter) const final {
    auto reshape = op.getOperand().getDefiningOp<stablehlo::ReshapeOp>();
    if (!reshape) {
      return rewriter.notifyMatchFailure(op, "defining op is not a reshape");
    }
    if (!llvm::hasSingleElement(reshape->getUsers()))
      return failure();

    SmallVector<int64_t> starts, limits, strides;
    if (!sliceReshapeHelper(op, starts, limits, strides).succeeded())
      return failure();

    auto newSlice = rewriter.create<stablehlo::SliceOp>(
        op->getLoc(), reshape.getOperand(), starts, limits, strides);
    auto newReshape = rewriter.create<stablehlo::ReshapeOp>(
        reshape->getLoc(), op.getResult().getType(), newSlice.getResult());
    rewriter.replaceOp(op, newReshape);

    return success();
  }
};

// slice(reshape(pad x)) -> pad(slice x)
struct SliceReshapePad final : OpRewritePattern<mlir::stablehlo::SliceOp> {
  using OpRewritePattern::OpRewritePattern;

  LogicalResult matchAndRewrite(mlir::stablehlo::SliceOp op,
                                PatternRewriter &rewriter) const override {
    auto type = dyn_cast<RankedTensorType>(op.getType());
    if (!type)
      return failure();

    auto reshape = op.getOperand().getDefiningOp<stablehlo::ReshapeOp>();
    if (!reshape)
      return failure();

    auto pad = reshape.getOperand().getDefiningOp<stablehlo::PadOp>();
    if (!pad)
      return failure();

    SmallVector<int64_t> starts, limits, strides;
    if (!sliceReshapeHelper(op, starts, limits, strides).succeeded())
      return failure();

    SmallVector<int64_t> start;
    SmallVector<int64_t> end;
    SmallVector<int64_t> step;

    SmallVector<int64_t> lpads;
    SmallVector<int64_t> hpads;
    SmallVector<int64_t> interiors;

    bool needspad = false;
    bool broadcastres = false;
    if (!slicePadHelper(pad, starts, limits, strides, start, end, step, lpads,
                        hpads, interiors, broadcastres, needspad)
             .succeeded())
      return failure();

    if (broadcastres) {
      rewriter.replaceOpWithNewOp<stablehlo::BroadcastInDimOp>(
          op, op.getType(), pad.getPaddingValue(),
          rewriter.getDenseI64ArrayAttr({}));
      return success();
    }

    if (needspad && !llvm::hasSingleElement(pad->getUsers()) &&
        !llvm::hasSingleElement(reshape->getUsers()))
      return failure();

    mlir::Value nslice = rewriter.create<stablehlo::SliceOp>(
        op.getLoc(), pad.getOperand(), start, end, step);
    if (needspad) {
      nslice = rewriter.create<stablehlo::PadOp>(
          op.getLoc(), nslice, pad.getPaddingValue(), lpads, hpads, interiors);
    }
    rewriter.replaceOpWithNewOp<stablehlo::ReshapeOp>(op, op.getType(), nslice);
    return success();
  }
};

struct SliceReshapeConcat : public OpRewritePattern<stablehlo::SliceOp> {
  using OpRewritePattern<stablehlo::SliceOp>::OpRewritePattern;

  LogicalResult matchAndRewrite(stablehlo::SliceOp op,
                                PatternRewriter &rewriter) const override {
    auto reshape = op.getOperand().getDefiningOp<stablehlo::ReshapeOp>();
    if (!reshape)
      return failure();

    if (!llvm::hasSingleElement(reshape->getUsers()))
      return failure();

    auto concat =
        reshape.getOperand().getDefiningOp<stablehlo::ConcatenateOp>();
    if (!concat)
      return failure();

    SmallVector<int64_t> starts, limits, strides;
    if (!sliceReshapeHelper(op, starts, limits, strides).succeeded())
      return failure();

    auto dim = concat.getDimension();

    SmallVector<Value> postConcat;
    if (!sliceConcatHelper(concat, rewriter, starts, limits, strides,
                           postConcat)
             .succeeded())
      return failure();

    auto c2 = rewriter.create<stablehlo::ConcatenateOp>(concat.getLoc(),
                                                        postConcat, dim);
    rewriter.replaceOpWithNewOp<stablehlo::ReshapeOp>(op, op.getType(), c2);
    return success();
  }
};

struct SliceReshapeElementwise final
    : OpRewritePattern<mlir::stablehlo::SliceOp> {
  using OpRewritePattern::OpRewritePattern;

  LogicalResult matchAndRewrite(mlir::stablehlo::SliceOp op,
                                PatternRewriter &rewriter) const override {
    auto reshape = op.getOperand().getDefiningOp<stablehlo::ReshapeOp>();
    if (!reshape)
      return failure();

    if (!llvm::hasSingleElement(reshape->getUsers()))
      return failure();
    auto elem = reshape.getOperand().getDefiningOp();
    if (!elem)
      return failure();
    if (!elem->hasTrait<mlir::OpTrait::Elementwise>())
      return failure();
    if (!llvm::hasSingleElement(elem->getUsers()))
      return failure();

    SmallVector<int64_t> starts, limits, strides;
    if (!sliceReshapeHelper(op, starts, limits, strides).succeeded())
      return failure();

    SmallVector<Value> ops;
    for (auto v : elem->getOperands()) {
      ops.push_back(rewriter.create<stablehlo::SliceOp>(op.getLoc(), v, starts,
                                                        limits, strides));
    }
    SmallVector<int64_t> sizes;
    for (auto &&[start, stop, stride] : llvm::zip(starts, limits, strides))
      sizes.push_back((stop - start) / stride);
    auto nex = rewriter.create(
        elem->getLoc(), elem->getName().getIdentifier(), ValueRange(ops),
        TypeRange(RankedTensorType::get(
            sizes, reshape.getOperand().getType().getElementType())),
        elem->getAttrs(), {}, {});
    rewriter.replaceOpWithNewOp<stablehlo::ReshapeOp>(op, op.getType(),
                                                      nex->getResult(0));
    return success();
  }
};

struct TransposeElementwise final
    : OpRewritePattern<mlir::stablehlo::TransposeOp> {
  using OpRewritePattern::OpRewritePattern;

  LogicalResult matchAndRewrite(mlir::stablehlo::TransposeOp op,
                                PatternRewriter &rewriter) const override {
    auto elem = op.getOperand().getDefiningOp();
    if (!elem)
      return failure();

    if (!llvm::hasSingleElement(elem->getUsers()))
      return failure();

    if (!elem->hasTrait<mlir::OpTrait::Elementwise>())
      return failure();

    SmallVector<Value> ops;
    for (auto v : elem->getOperands()) {
      ops.push_back(rewriter.create<stablehlo::TransposeOp>(
          op.getLoc(), v, op.getPermutation()));
    }
    auto newOp = rewriter.create(
        elem->getLoc(), elem->getName().getIdentifier(), ValueRange(ops),
        TypeRange(op.getType()), elem->getAttrs(), {}, {});
    rewriter.replaceOp(op, newOp);
    return success();
  }
};

struct TransposeConcat final : OpRewritePattern<mlir::stablehlo::TransposeOp> {
  using OpRewritePattern::OpRewritePattern;

  LogicalResult matchAndRewrite(mlir::stablehlo::TransposeOp op,
                                PatternRewriter &rewriter) const override {
    auto concat = op.getOperand().getDefiningOp<stablehlo::ConcatenateOp>();
    if (!concat)
      return failure();

    if (!llvm::hasSingleElement(concat->getUsers()))
      return failure();

    SmallVector<Value> ops;
    for (auto v : concat->getOperands()) {
      ops.push_back(rewriter.create<stablehlo::TransposeOp>(
          op.getLoc(), v, op.getPermutation()));
    }

    auto dim = concat.getDimension();
    auto dim2 = getInversePermutation(op.getPermutation())[dim];

    rewriter.replaceOpWithNewOp<stablehlo::ConcatenateOp>(op, ops, dim2);
    return success();
  }
};

struct TransposeIota final : OpRewritePattern<mlir::stablehlo::TransposeOp> {
  using OpRewritePattern::OpRewritePattern;

  LogicalResult matchAndRewrite(mlir::stablehlo::TransposeOp op,
                                PatternRewriter &rewriter) const override {
    auto iota = op.getOperand().getDefiningOp<stablehlo::IotaOp>();
    if (!iota)
      return failure();

    if (!llvm::hasSingleElement(iota->getUsers()))
      return failure();

    auto dim = iota.getIotaDimension();
    auto dim2 = getInversePermutation(op.getPermutation())[dim];

    rewriter.replaceOpWithNewOp<stablehlo::IotaOp>(op, op.getType(), dim2);
    return success();
  }
};

struct TransposeReduceWindow final
    : OpRewritePattern<mlir::stablehlo::TransposeOp> {
  using OpRewritePattern::OpRewritePattern;

  LogicalResult matchAndRewrite(mlir::stablehlo::TransposeOp op,
                                PatternRewriter &rewriter) const override {
    auto reduce = op.getOperand().getDefiningOp<stablehlo::ReduceWindowOp>();
    if (!reduce)
      return failure();

    if (reduce->getNumResults() != 1)
      return failure();

    if (!llvm::hasSingleElement(reduce->getResult(0).getUsers()))
      return failure();

    Type restys[] = {op.getType()};

    Value operands[] = {rewriter.create<stablehlo::TransposeOp>(
        op.getLoc(), reduce.getOperands()[0], op.getPermutation())};

    int64_t padding_shape[2] = {(int64_t)op.getType().getShape().size(), 2};

    SmallVector<int64_t> win_dim(reduce.getWindowDimensions().begin(),
                                 reduce.getWindowDimensions().end());
    SmallVector<int64_t> win_strides;
    if (reduce.getWindowStrides())
      win_strides.append(reduce.getWindowStrides()->begin(),
                         reduce.getWindowStrides()->end());
    SmallVector<int64_t> base_dialations;
    if (reduce.getBaseDilations())
      base_dialations.append(reduce.getBaseDilations()->begin(),
                             reduce.getBaseDilations()->end());
    SmallVector<int64_t> win_dialations;
    if (reduce.getWindowDilations())
      win_dialations.append(reduce.getWindowDilations()->begin(),
                            reduce.getWindowDilations()->end());
    SmallVector<int64_t> padding_dialations(2 * padding_shape[0]);

    auto perm = op.getPermutation();
    for (int64_t i = 0; i < perm.size(); ++i) {
      win_dim[perm[i]] = reduce.getWindowDimensions()[i];
      if (reduce.getWindowStrides())
        win_strides[perm[i]] = (*reduce.getWindowStrides())[i];
      if (reduce.getBaseDilations())
        base_dialations[perm[i]] = (*reduce.getBaseDilations())[i];
      if (reduce.getWindowDilations())
        win_dialations[perm[i]] = (*reduce.getWindowDilations())[i];
      if (reduce.getPadding()) {
        padding_dialations[2 * perm[i]] =
            (*(reduce.getPadding()->begin() + (2 * i))).getSExtValue();
        padding_dialations[2 * perm[i] + 1] =
            (*(reduce.getPadding()->begin() + (2 * i + 1))).getSExtValue();
      }
    }

    auto red2 = rewriter.replaceOpWithNewOp<stablehlo::ReduceWindowOp>(
        op, restys, operands, reduce.getInitValues(),
        rewriter.getDenseI64ArrayAttr(win_dim),
        (reduce.getWindowStrides() ? rewriter.getDenseI64ArrayAttr(win_strides)
                                   : DenseI64ArrayAttr()),
        (reduce.getBaseDilations()
             ? rewriter.getDenseI64ArrayAttr(base_dialations)
             : DenseI64ArrayAttr()),
        (reduce.getWindowDilations()
             ? rewriter.getDenseI64ArrayAttr(win_dialations)
             : DenseI64ArrayAttr()),
        (reduce.getPadding()
             ? DenseIntElementsAttr::get(
                   RankedTensorType::get(padding_shape,
                                         rewriter.getIntegerType(64)),
                   padding_dialations)
             : DenseIntElementsAttr()));

    red2.getBody().takeBody(reduce.getBody());
    rewriter.eraseOp(reduce);
    return success();
  }
};

// reshape(concat(...)) -> concat(reshape(...))
struct ReshapeOfConcatToConcatOfReshape final
    : public OpRewritePattern<mlir::stablehlo::ReshapeOp> {
  using OpRewritePattern::OpRewritePattern;

  int64_t computeNewConcatDim(ArrayRef<int64_t> originalShape,
                              ArrayRef<int64_t> reshapedShape,
                              int64_t originalConcatDim) const {
    int64_t flattenedIndex = 0;
    int64_t newConcatDim = 0;

    for (int64_t i = 0; i < originalConcatDim; ++i) {
      flattenedIndex += originalShape[i];
    }

    int64_t cumulativeSize = 0;
    for (int64_t i = 0; i < reshapedShape.size(); ++i) {
      cumulativeSize += reshapedShape[i];
      if (flattenedIndex < cumulativeSize) {
        newConcatDim = i;
        break;
      }
    }
    return newConcatDim;
  }

  LogicalResult matchAndRewrite(mlir::stablehlo::ReshapeOp reshapeOp,
                                PatternRewriter &rewriter) const override {
    // Check if the operand of the reshape is a concatenate operation
    auto concatOp =
        reshapeOp.getOperand().getDefiningOp<mlir::stablehlo::ConcatenateOp>();
    if (!concatOp)
      return failure();

    SmallVector<int64_t> oneHot(concatOp.getType().getShape().size(), 0);
    oneHot[concatOp.getDimension()] = 1;

    int64_t zero = 0;
    if (!transformReshapeSlice<int64_t>(reshapeOp, oneHot, /*toFill*/ 0, &zero))
      return failure();

    int64_t newDim = -1;
    for (auto &&[i, val] : llvm::enumerate(oneHot)) {
      if (val == 1) {
        assert(newDim == -1);
        newDim = i;
      }
    }
    assert(newDim != -1);

    // Create reshaped operands for the concat operation
    SmallVector<Value> concatOperands;
    for (auto operand : concatOp.getOperands()) {
      auto operandType = operand.getType().cast<RankedTensorType>();
      if (!operandType)
        return failure();

      SmallVector<int64_t> shape(operandType.getShape().begin(),
                                 operandType.getShape().end());

      int64_t one = 1;
      if (!transformReshapeSlice<int64_t>(reshapeOp, shape, /*toFill*/ 1, &one))
        return failure();

      auto newReshapeType =
          RankedTensorType::get(shape, operandType.getElementType());
      auto newReshapeOp = rewriter.create<mlir::stablehlo::ReshapeOp>(
          reshapeOp.getLoc(), newReshapeType, operand);
      concatOperands.push_back(newReshapeOp);
    }

    // Create a new concat operation with the reshaped operands
    auto origReshapeOperand = reshapeOp.getOperand().getType().getShape();
    auto origReshapeResult = reshapeOp.getResult().getType().getShape();
    rewriter.replaceOpWithNewOp<mlir::stablehlo::ConcatenateOp>(
        reshapeOp, concatOperands, newDim);

    return success();
  }
};

// reshape(reduce_window(...)) -> reduce_window(reshape(...))
struct ReshapeReduceWindow final
    : public OpRewritePattern<mlir::stablehlo::ReshapeOp> {
  using OpRewritePattern::OpRewritePattern;

  LogicalResult matchAndRewrite(mlir::stablehlo::ReshapeOp reshapeOp,
                                PatternRewriter &rewriter) const override {
    // Check if the operand of the reshape is a reduce_window operation
    auto reduceWindow =
        reshapeOp.getOperand().getDefiningOp<mlir::stablehlo::ReduceWindowOp>();
    if (!reduceWindow)
      return failure();

    // Check if there is any non-reshape user of this reduce_window operation
    if (llvm::any_of(reduceWindow->getUsers(), [&](Operation *user) {
          return !isa<mlir::stablehlo::ReshapeOp>(user);
        }))
      return failure();

    auto reduceWindowType = reduceWindow.getType(0).dyn_cast<ShapedType>();
    if (!reduceWindowType || !reduceWindowType.hasStaticShape())
      return failure();
    ArrayRef<int64_t> reduceWindowShape = reduceWindowType.getShape();

    auto reshapeType = reshapeOp.getType().dyn_cast<ShapedType>();
    if (!reshapeType || !reshapeType.hasStaticShape())
      return failure();
    ArrayRef<int64_t> reshapeShape = reshapeType.getShape();

    // Create reshaped operands for the reduce_window operation
    SmallVector<int64_t> windowDims;
    SmallVector<int64_t> windowStrides;
    SmallVector<int64_t> windowDilations;
    SmallVector<int64_t> baseDilations;
    size_t paddingSize =
        reduceWindow.getPadding() ? 2 * reshapeShape.size() : 0;
    SmallVector<int64_t> padding(paddingSize);

    size_t reduceWindowDim = 0;
    size_t reshapeDim = 0;

    while (reduceWindowDim < reduceWindowShape.size() &&
           reshapeDim < reshapeShape.size()) {
      // Original dimension, not being reshaped
      if (reduceWindowShape[reduceWindowDim] == reshapeShape[reshapeDim]) {
        windowDims.push_back(
            reduceWindow.getWindowDimensions()[reduceWindowDim]);
        if (reduceWindow.getWindowStrides())
          windowStrides.push_back(
              (*reduceWindow.getWindowStrides())[reduceWindowDim]);
        if (reduceWindow.getWindowDilations())
          windowDilations.push_back(
              (*reduceWindow.getWindowDilations())[reduceWindowDim]);
        if (reduceWindow.getBaseDilations())
          baseDilations.push_back(
              (*reduceWindow.getBaseDilations())[reduceWindowDim]);
        if (reduceWindow.getPadding()) {
          padding[2 * reshapeDim] =
              (*(reduceWindow.getPadding()->begin() + (2 * reduceWindowDim)))
                  .getSExtValue();
          padding[2 * reshapeDim + 1] = (*(reduceWindow.getPadding()->begin() +
                                           (2 * reduceWindowDim + 1)))
                                            .getSExtValue();
        }
        reduceWindowDim++;
        reshapeDim++;
        continue;
      }
      // Unit dimension dropped by reshape
      if (reduceWindowShape[reduceWindowDim] == 1) {
        reduceWindowDim++;
        continue;
      }
      // Unit dimension added by reshape
      if (reshapeShape[reshapeDim] == 1) {
        windowDims.push_back(1);
        if (reduceWindow.getWindowStrides())
          windowStrides.push_back(1);
        if (reduceWindow.getWindowDilations())
          windowDilations.push_back(1);
        if (reduceWindow.getBaseDilations())
          baseDilations.push_back(1);
        if (reduceWindow.getPadding()) {
          padding[2 * reshapeDim] = 0;
          padding[2 * reshapeDim + 1] = 0;
        }
        reshapeDim++;
        continue;
      }
      // Adding/dropping non-unit dimension is not supported
      return failure();
    }

    while (reduceWindowDim < reduceWindowShape.size()) {
      if (reduceWindowShape[reduceWindowDim] != 1)
        return failure();
      reduceWindowDim++;
    }

    while (reshapeDim < reshapeShape.size()) {
      windowDims.push_back(1);
      if (reduceWindow.getWindowStrides())
        windowStrides.push_back(1);
      if (reduceWindow.getWindowDilations())
        windowDilations.push_back(1);
      if (reduceWindow.getBaseDilations())
        baseDilations.push_back(1);
      if (reduceWindow.getPadding()) {
        padding[2 * reshapeDim] = 0;
        padding[2 * reshapeDim + 1] = 0;
      }
      reshapeDim++;
    }

    auto newReshapeOp = rewriter.create<mlir::stablehlo::ReshapeOp>(
        reshapeOp.getLoc(), reshapeType, reduceWindow.getInputs()[0]);
    auto newReduceWindowOp =
        rewriter.replaceOpWithNewOp<mlir::stablehlo::ReduceWindowOp>(
            reshapeOp, TypeRange(reshapeType), newReshapeOp->getResults(),
            reduceWindow.getInitValues(),
            rewriter.getDenseI64ArrayAttr(windowDims),
            rewriter.getDenseI64ArrayAttr(windowStrides),
            rewriter.getDenseI64ArrayAttr(baseDilations),
            rewriter.getDenseI64ArrayAttr(windowDilations),
            DenseIntElementsAttr::get(
                RankedTensorType::get({(int64_t)reshapeShape.size(), 2},
                                      rewriter.getIntegerType(64)),
                padding));

    newReduceWindowOp.getBody().takeBody(reduceWindow.getBody());
    rewriter.eraseOp(reduceWindow);
    return success();
  }
};

struct ReshapeElementwise final : OpRewritePattern<mlir::stablehlo::ReshapeOp> {
  using OpRewritePattern::OpRewritePattern;

  LogicalResult matchAndRewrite(mlir::stablehlo::ReshapeOp op,
                                PatternRewriter &rewriter) const override {
    auto elem = op.getOperand().getDefiningOp();
    if (!elem)
      return failure();

    if (!llvm::hasSingleElement(elem->getUsers()))
      return failure();

    if (!elem->hasTrait<mlir::OpTrait::Elementwise>())
      return failure();

    SmallVector<Value> ops;
    for (auto v : elem->getOperands()) {
      ops.push_back(rewriter.create<stablehlo::ReshapeOp>(
          op.getLoc(),
          RankedTensorType::get(
              op.getType().getShape(),
              cast<RankedTensorType>(v.getType()).getElementType()),
          v));
    }
    auto newOp = rewriter.create(
        elem->getLoc(), elem->getName().getIdentifier(), ValueRange(ops),
        TypeRange(op.getType()), elem->getAttrs(), {}, {});
    rewriter.replaceOp(op, newOp);
    return success();
  }
};

// slice(transpose x) -> transpose(slice x)
struct SliceReshapeTranspose final
    : OpRewritePattern<mlir::stablehlo::SliceOp> {
  using OpRewritePattern::OpRewritePattern;

  LogicalResult matchAndRewrite(mlir::stablehlo::SliceOp op,
                                PatternRewriter &rewriter) const override {
    auto type = dyn_cast<RankedTensorType>(op.getType());
    if (!type)
      return failure();

    auto reshape = op.getOperand().getDefiningOp<stablehlo::ReshapeOp>();
    if (!reshape)
      return failure();

    if (!llvm::hasSingleElement(reshape->getUsers()))
      return failure();

    auto transpose =
        reshape.getOperand().getDefiningOp<stablehlo::TransposeOp>();
    if (!transpose || !llvm::hasSingleElement(transpose->getUsers()))
      return failure();

    SmallVector<int64_t> starts, limits, strides;
    if (!sliceReshapeHelper(op, starts, limits, strides).succeeded())
      return failure();

    auto newslice =
        sliceTransposeHelper(transpose, rewriter, starts, limits, strides);
    auto newtransp = rewriter.create<stablehlo::TransposeOp>(
        transpose.getLoc(), newslice, transpose.getPermutation());
    rewriter.replaceOpWithNewOp<stablehlo::ReshapeOp>(op, op.getType(),
                                                      newtransp);
    return success();
  }
};

struct SliceReshapeDotGeneral : public OpRewritePattern<stablehlo::SliceOp> {
  using OpRewritePattern<stablehlo::SliceOp>::OpRewritePattern;

  LogicalResult matchAndRewrite(stablehlo::SliceOp op,
                                PatternRewriter &rewriter) const final {
    auto reshape = op.getOperand().getDefiningOp<stablehlo::ReshapeOp>();
    if (!reshape)
      return failure();

    if (!llvm::hasSingleElement(reshape->getUsers()))
      return failure();

    auto dot = reshape.getOperand().getDefiningOp<stablehlo::DotGeneralOp>();
    if (!dot) {
      return rewriter.notifyMatchFailure(op, "defining op is not a reshape");
    }
    if (!llvm::hasSingleElement(dot->getUsers()))
      return failure();

    SmallVector<int64_t> starts, limits, strides;
    if (!sliceReshapeHelper(op, starts, limits, strides).succeeded())
      return failure();

    auto &&[lhs2, rhs2, resTy] =
        sliceDotGeneralHelper(dot, starts, limits, strides, rewriter);

    Value operands[2] = {lhs2, rhs2};
    auto newdot = rewriter.create<stablehlo::DotGeneralOp>(
        op.getLoc(), TypeRange(resTy), operands, dot->getAttrs());

    rewriter.replaceOpWithNewOp<stablehlo::ReshapeOp>(op, op.getType(), newdot);
    return success();
  }
};

struct SliceReshapeSlice final : OpRewritePattern<mlir::stablehlo::SliceOp> {
  using OpRewritePattern::OpRewritePattern;

  LogicalResult matchAndRewrite(mlir::stablehlo::SliceOp op,
                                PatternRewriter &rewriter) const override {
    auto reshape = op.getOperand().getDefiningOp<stablehlo::ReshapeOp>();
    if (!reshape)
      return failure();

    if (!llvm::hasSingleElement(reshape->getUsers()))
      return failure();

    auto prev = reshape.getOperand().getDefiningOp<stablehlo::SliceOp>();
    if (!prev)
      return failure();

    SmallVector<int64_t> starts, limits, strides;
    if (!sliceReshapeHelper(op, starts, limits, strides).succeeded())
      return failure();

    sliceSliceHelper(prev, starts, limits, strides);
    auto newslice = rewriter.create<stablehlo::SliceOp>(
        op.getLoc(), prev.getOperand(), starts, limits, strides);
    rewriter.replaceOpWithNewOp<stablehlo::ReshapeOp>(op, op.getType(),
                                                      newslice);
    return success();
  }
};
} // namespace

// Rewritten from
// https://github.com/openxla/stablehlo/blob/4f180d3c2236a15f82f29aad1b47f6ea2c14fc52/stablehlo/reference/Ops.cpp#L1381
// using https://openxla.org/xla/operation_semantics#gather
// becuase xla/openxla differ in semantics
stablehlo::Index index(stablehlo::Tensor tensor) {
  stablehlo::Index result;
  for (auto it = tensor.index_begin(); it != tensor.index_end(); ++it)
    result.push_back(tensor.get(*it).getIntegerValue().getSExtValue());
  return result;
}

stablehlo::Tensor sliceOp(const stablehlo::Tensor &operand,
                          const stablehlo::Index &index) {
  using namespace stablehlo;
  Sizes start, limit;
  for (auto i = 0; i < operand.getRank(); ++i) {
    if (index[i] == -1) {
      start.push_back(0);
      limit.push_back(operand.getShape()[i]);
    } else {
      start.push_back(index[i]);
      limit.push_back(index[i] + 1);
    }
  }
  Sizes strides(operand.getRank(), 1);

  SmallVector<Type> inferredTypes;
  Builder builder(operand.getType().getContext());
  auto inferStatus = hlo::inferSliceOp({}, operand.getType(), start, limit,
                                       strides, inferredTypes);
  (void)inferStatus;
  assert(!failed(inferStatus));

  return stablehlo::sliceOp(operand, start, strides,
                            inferredTypes[0].cast<mlir::ShapedType>());
}

bool is_iota(ArrayRef<int64_t> idx) {
  for (auto en : llvm::enumerate(idx))
    if (en.index() != en.value())
      return false;
  return true;
}

/// Converts gather ops to slice ops in case we have a single set of constant
/// indices.
struct GatherSimplify final : OpRewritePattern<mlir::stablehlo::GatherOp> {
  using OpRewritePattern::OpRewritePattern;

  LogicalResult matchAndRewrite(mlir::stablehlo::GatherOp op,
                                PatternRewriter &rewriter) const override {
    DenseIntElementsAttr startIndicesCst;
    if (!matchPattern(op.getStartIndices(), m_Constant(&startIndicesCst)))
      return failure();

    {
      DenseIntElementsAttr operandVals;
      if (matchPattern(op.getOperand(), m_Constant(&operandVals))) {
        auto out = stablehlo::gatherOp(
            stablehlo::constantOp(operandVals),
            stablehlo::constantOp(startIndicesCst),
            stablehlo::Axes(op.getDimensionNumbers().getOffsetDims()),
            stablehlo::Axes(op.getDimensionNumbers().getCollapsedSliceDims()),
            stablehlo::Axes(op.getDimensionNumbers().getOperandBatchingDims()),
            stablehlo::Axes(
                op.getDimensionNumbers().getStartIndicesBatchingDims()),
            stablehlo::Axes(op.getDimensionNumbers().getStartIndexMap()),
            stablehlo::Axis(op.getDimensionNumbers().getIndexVectorDim()),
            stablehlo::Sizes(op.getSliceSizes()), op.getIndicesAreSorted(),
            op.getType());

        rewriter.replaceOpWithNewOp<stablehlo::ConstantOp>(op, op.getType(),
                                                           fromTensor(out));
        return success();
      }
    }
    return failure();
  }
};

template <typename T> struct CSE final : OpRewritePattern<T> {
  using OpRewritePattern<T>::OpRewritePattern;

  LogicalResult matchAndRewrite(T op,
                                PatternRewriter &rewriter) const override {
    if (op->getNumOperands() > 0)
      for (auto nop : op->getOperand(0).getUsers()) {
        if (nop == op)
          continue;
        if (!isa<T>(nop))
          continue;
        if (!OperationEquivalence::isEquivalentTo(
                op, nop, OperationEquivalence::IgnoreLocations))
          continue;
        if (nop->getBlock() != op->getBlock())
          continue;
        if (nop->isBeforeInBlock(op)) {
          rewriter.replaceOp(op, nop);
          return success();
        } else {
          rewriter.replaceOp(nop, op);
          return success();
        }
      }
    return failure();
  }
};

struct ConstPropThroughBarrier final
    : OpRewritePattern<mlir::stablehlo::OptimizationBarrierOp> {
  using OpRewritePattern::OpRewritePattern;

  LogicalResult matchAndRewrite(mlir::stablehlo::OptimizationBarrierOp op,
                                PatternRewriter &rewriter) const override {

    SmallVector<Value> replacements;
    bool changed = false;
    for (auto &&[res, inp] : llvm::zip(op.getResults(), op.getOperands())) {
      if (inp.getDefiningOp<stablehlo::ConstantOp>()) {
        changed = true;
      } else if (res.use_empty()) {
        changed = true;
      } else {
        replacements.push_back(inp);
      }
    }
    if (!changed) {
      return failure();
    }

    auto nop = rewriter.create<stablehlo::OptimizationBarrierOp>(op.getLoc(),
                                                                 replacements);

    size_t idx = 0;
    SmallVector<Value> results;
    for (auto &&[res, inp] : llvm::zip(op.getResults(), op.getOperands())) {
      if (res.use_empty() || inp.getDefiningOp<stablehlo::ConstantOp>()) {
        results.push_back(inp);
      } else {
        results.push_back(nop->getResult(idx));
        idx++;
      }
    }
    rewriter.replaceOp(op, results);
    return success();
  }
};

struct DUSToI32 final : OpRewritePattern<stablehlo::DynamicUpdateSliceOp> {
  using OpRewritePattern::OpRewritePattern;

  LogicalResult matchAndRewrite(stablehlo::DynamicUpdateSliceOp dusOp,
                                PatternRewriter &rewriter) const override {
    auto i32 = rewriter.getI32Type();

    auto unrankedI32 = RankedTensorType::get({}, i32);

    auto startIndices = dusOp.getStartIndices();

    SmallVector<int64_t> newStartIndicesConst;
    for (auto idx : startIndices) {
      if (idx.getType().cast<RankedTensorType>().getElementType() == i32)
        return failure();

      llvm::APInt val;
      if (!matchPattern(idx, m_ConstantInt(&val)))
        return failure();

      if (val.getSignificantBits() > 32)
        return failure();

      newStartIndicesConst.push_back(val.getZExtValue());
    }

    SmallVector<Value> newStartIndices;
    for (auto [val, idx] :
         llvm::zip_equal(newStartIndicesConst, startIndices)) {
      newStartIndices.push_back(rewriter.create<stablehlo::ConstantOp>(
          idx.getLoc(), unrankedI32,
          makeAttr(unrankedI32, val).cast<ElementsAttr>()));
    }

    rewriter.replaceOpWithNewOp<stablehlo::DynamicUpdateSliceOp>(
        dusOp, dusOp.getOperand(), dusOp.getUpdate(), newStartIndices);

    return success();
  }
};

// Replaces DUS with a combination of slices and concats.
// Each run of the pattern handles one dimension at a time.
struct DUSToConcat final : OpRewritePattern<stablehlo::DynamicUpdateSliceOp> {
  using OpRewritePattern::OpRewritePattern;

  LogicalResult matchAndRewrite(stablehlo::DynamicUpdateSliceOp dusOp,
                                PatternRewriter &rewriter) const override {

    // --- Get Info & Check Static Requirements ---
    Value targetOperand = dusOp.getOperand();
    Value updateVal = dusOp.getUpdate();
    SmallVector<Value> dusIndexVals = dusOp.getStartIndices();

    auto targetType = dyn_cast<RankedTensorType>(targetOperand.getType());
    auto updateType = dyn_cast<RankedTensorType>(updateVal.getType());

    if (!targetType || !updateType || !targetType.hasStaticShape() ||
        !updateType.hasStaticShape()) {
      return rewriter.notifyMatchFailure(dusOp, "Requires static shapes");
    }

    ArrayRef<int64_t> targetShape = targetType.getShape();
    ArrayRef<int64_t> updateShape = updateType.getShape();
    int rank = targetType.getRank();

    if (rank == 0) {
      // Replace scalar DUS with the update value directly
      rewriter.replaceOp(dusOp, updateVal);
      return success();
    }

    SmallVector<int64_t> dusStartIndices;
    dusStartIndices.reserve(rank);
    for (Value idxVal : dusIndexVals) {
      DenseIntElementsAttr idxAttr;
      if (!matchPattern(idxVal, m_Constant(&idxAttr)) ||
          idxAttr.getNumElements() != 1) {
        return rewriter.notifyMatchFailure(
            dusOp, "Requires constant scalar start indices");
      }
      dusStartIndices.push_back((*idxAttr.begin()).getSExtValue());
    }

    // --- Check Constraints ---
    int differingDim = -1;
    bool singleDifferingDim = false;
    for (int d = 0; d < rank; ++d) {
      // Check if update spans the full dimension
      if (dusStartIndices[d] == 0 && updateShape[d] == targetShape[d]) {
        continue; // Spans fully, this dimension is fine
      }
      if (differingDim == -1)
        singleDifferingDim = true;
      else
        singleDifferingDim = false;
      differingDim = d;
    }

    if (differingDim == -1) {
      // DUS covers the entire tensor, replace with update value
      if (targetType == updateType) {
        rewriter.replaceOp(dusOp, updateVal);
        return success();
      } else {
        // Types mismatch (shouldn't happen with valid DUS?), fail for safety
        return rewriter.notifyMatchFailure(
            dusOp, "Full tensor update but types mismatch");
      }
    }

    // Check if the differing dimension is a prefix or suffix update
    bool dusFromBeginning = (dusStartIndices[differingDim] == 0);
    bool dusToEnd =
        (dusStartIndices[differingDim] + updateShape[differingDim] ==
         targetShape[differingDim]);

    Location loc = dusOp.getLoc();
    SmallVector<Value> newDusIndices = dusIndexVals;

    SmallVector<int64_t> sliceStrides(rank, 1);

    Value slicePre;
    Value slicePost;

    auto getPrePost = [&](int64_t sliceAt) {
      SmallVector<int64_t> slicePreStarts(rank, 0);
      SmallVector<int64_t> slicePreLimits = llvm::to_vector(targetShape);

      SmallVector<int64_t> slicePostStarts(rank, 0);
      SmallVector<int64_t> slicePostLimits = llvm::to_vector(targetShape);

      slicePreStarts[differingDim] = 0;
      slicePreLimits[differingDim] = sliceAt;

      slicePostStarts[differingDim] = sliceAt;
      slicePostLimits[differingDim] = targetShape[differingDim];

      slicePre = rewriter.create<stablehlo::SliceOp>(
          loc, targetOperand, slicePreStarts, slicePreLimits, sliceStrides);

      slicePost = rewriter.create<stablehlo::SliceOp>(
          loc, targetOperand, slicePostStarts, slicePostLimits, sliceStrides);
    };

    auto itype = dusIndexVals[differingDim].getType();
    auto c0 = rewriter.create<stablehlo::ConstantOp>(
        loc, itype, makeAttr(itype, 0).cast<ElementsAttr>());
    newDusIndices[differingDim] = c0;

    if (!dusFromBeginning) {
      int64_t sliceAt = dusStartIndices[differingDim];
      getPrePost(sliceAt);

      auto c0 = rewriter.create<stablehlo::ConstantOp>(
          loc, itype, makeAttr(itype, 0).cast<ElementsAttr>());
      newDusIndices[differingDim] = c0;

      if (!(singleDifferingDim && dusToEnd)) {
        slicePost = rewriter.create<stablehlo::DynamicUpdateSliceOp>(
            loc, slicePost, updateVal, newDusIndices);
      }

    } else {
      assert(!dusToEnd);
      int64_t sliceAt =
          dusStartIndices[differingDim] + updateShape[differingDim];
      getPrePost(sliceAt);

      if (!(singleDifferingDim && dusFromBeginning)) {
        slicePre = rewriter.create<stablehlo::DynamicUpdateSliceOp>(
            loc, slicePre, updateVal, newDusIndices);
      }
    }

    rewriter.replaceOpWithNewOp<stablehlo::ConcatenateOp>(
        dusOp, dusOp.getType(), ValueRange{slicePre, slicePost}, differingDim);

    return success();
  }
};

//////////////// Imported from stablehlo
static bool isIotaRange(ArrayRef<int64_t> dims) {
  return llvm::all_of(llvm::enumerate(dims), [](const auto &it) {
    return static_cast<int64_t>(it.index()) == it.value();
  });
}

/// Matches when either of the submatchers match.
template <typename MatcherA, typename MatcherB> struct m_AnyOf {
  m_AnyOf(MatcherA a, MatcherB b) : matcherA(a), matcherB(b) {}

  bool match(Operation *op) { return matcherA.match(op) || matcherB.match(op); }

  MatcherA matcherA;
  MatcherB matcherB;
};

template <typename MatcherA, typename MatcherB>
m_AnyOf(MatcherA, MatcherB) -> m_AnyOf<MatcherA, MatcherB>;

/// Binary constant folder that used a generic folder function to handle both
/// ints and floats.
template <typename Fn>
static TypedAttr foldBinaryOpIntOrFloat(TypedAttr lhs, TypedAttr rhs,
                                        Fn &&folder) {
  Attribute operands[2] = {lhs, rhs};
  Type elemTy = getElementTypeOrSelf(lhs);

  Attribute res;
  if (isa<IntegerType>(elemTy))
    res = constFoldBinaryOp<IntegerAttr, IntegerAttr::ValueType, void>(operands,
                                                                       folder);
  if (isa<FloatType>(elemTy))
    res = constFoldBinaryOp<FloatAttr, FloatAttr::ValueType, void>(operands,
                                                                   folder);
  if (res)
    return res.cast<TypedAttr>();

  return nullptr;
}

static mlir::stablehlo::ComparisonDirection
invertDirection(mlir::stablehlo::ComparisonDirection direction) {
  using mlir::stablehlo::ComparisonDirection;

  switch (direction) {
  case ComparisonDirection::EQ:
  case ComparisonDirection::NE:
    return direction;
  case ComparisonDirection::GE:
    return ComparisonDirection::LE;
  case ComparisonDirection::GT:
    return ComparisonDirection::LT;
  case ComparisonDirection::LE:
    return ComparisonDirection::GE;
  case ComparisonDirection::LT:
    return ComparisonDirection::GT;
  }

  llvm::report_fatal_error("Unhandled case");
}

static APInt calculateComp(mlir::stablehlo::ComparisonType kind,
                           mlir::stablehlo::ComparisonDirection direction,
                           const APInt &lhs, const APInt &rhs) {
  using mlir::stablehlo::ComparisonDirection;
  using mlir::stablehlo::ComparisonType;
  assert(llvm::is_contained({ComparisonType::SIGNED, ComparisonType::UNSIGNED},
                            kind) &&
         "Not an integer comparison");

  auto asBit = [](bool value) {
    return value ? APInt::getAllOnes(1) : APInt::getZero(1);
  };

  switch (direction) {
  case ComparisonDirection::EQ:
    return asBit(lhs == rhs);
  case ComparisonDirection::NE:
    return asBit(lhs != rhs);
  case ComparisonDirection::GE:
    return asBit(kind == ComparisonType::SIGNED ? lhs.sge(rhs) : lhs.uge(rhs));
  case ComparisonDirection::GT:
    return asBit(kind == ComparisonType::SIGNED ? lhs.sgt(rhs) : lhs.ugt(rhs));
  case ComparisonDirection::LE:
    return asBit(kind == ComparisonType::SIGNED ? lhs.sle(rhs) : lhs.ule(rhs));
  case ComparisonDirection::LT:
    return asBit(kind == ComparisonType::SIGNED ? lhs.slt(rhs) : lhs.ult(rhs));
  }

  llvm_unreachable("Unhandled case");
}

struct CompareOpCanon final : OpRewritePattern<mlir::stablehlo::CompareOp> {
  using OpRewritePattern::OpRewritePattern;

  LogicalResult matchAndRewrite(mlir::stablehlo::CompareOp op,
                                PatternRewriter &rewriter) const override {
    RankedTensorType type = op.getType();

    {
      DenseElementsAttr lhs;
      matchPattern(op.getLhs(), m_Constant(&lhs));
      DenseElementsAttr rhs;
      matchPattern(op.getRhs(), m_Constant(&rhs));
      if (lhs && rhs) {
        bool isSplat = lhs.isSplat() && rhs.isSplat();
        auto ty = isSplat
                      ? RankedTensorType::get({}, op.getType().getElementType())
                      : op.getType();
        auto out = fromTensor(mlir::stablehlo::compareOp(
            isSplat
                ? stablehlo::makeTensor(lhs.resizeSplat(RankedTensorType::get(
                      {}, lhs.getType().getElementType())))
                : mlir::stablehlo::constantOp(lhs),
            isSplat
                ? stablehlo::makeTensor(rhs.resizeSplat(RankedTensorType::get(
                      {}, rhs.getType().getElementType())))
                : mlir::stablehlo::constantOp(rhs),
            op.getComparisonDirection(), ty));
        if (isSplat)
          out = out.resizeSplat(op.getType());

        rewriter.replaceOpWithNewOp<stablehlo::ConstantOp>(op, op.getType(),
                                                           out);
        return success();
      }
    }

    // Bail out on non-integer comparison.
    // TODO: Support more comparison types.
    using mlir::stablehlo::ComparisonType;
    std::optional<ComparisonType> compType = op.getCompareType();
    if (!compType ||
        !llvm::is_contained({ComparisonType::SIGNED, ComparisonType::UNSIGNED},
                            *compType)) {
      return failure();
    }

    using mlir::stablehlo::ComparisonDirection;
    ComparisonDirection direction = op.getComparisonDirection();
    Value lhs = op.getLhs();
    Value rhs = op.getRhs();

    if (lhs == rhs) {
      switch (direction) {
      case ComparisonDirection::EQ:
      case ComparisonDirection::GE:
      case ComparisonDirection::LE: {
        rewriter.replaceOpWithNewOp<mlir::stablehlo::ConstantOp>(
            op, SplatElementsAttr::get(type, rewriter.getBoolAttr(true)));
        return success();
      }
      case ComparisonDirection::GT:
      case ComparisonDirection::LT:
      case ComparisonDirection::NE: {
        rewriter.replaceOpWithNewOp<mlir::stablehlo::ConstantOp>(
            op, rewriter.getZeroAttr(type));
        return success();
      }
      }
      llvm_unreachable("Unhandled case");
    }

    TypedAttr lhsAttr;
    matchPattern(lhs, m_Constant(&lhsAttr));

    TypedAttr rhsAttr;
    matchPattern(rhs, m_Constant(&rhsAttr));

    // The canonical form has the constant operand as the RHS.
    if (lhsAttr && !rhsAttr) {
      rewriter.modifyOpInPlace(op, [&op, direction, lhs, rhs] {
        op.setComparisonDirection(invertDirection(direction));
        op->setOperands(ValueRange{rhs, lhs});
      });
      return success();
    }

    if (Attribute res;
        lhsAttr && rhsAttr &&
        (res = constFoldBinaryOp<IntegerAttr, IntegerAttr::ValueType, void>(
             ArrayRef<Attribute>({lhsAttr, rhsAttr}), op.getType(),
             [direction, kind = *compType](const APInt &a, const APInt &b) {
               return calculateComp(kind, direction, a, b);
             }))) {
      rewriter.replaceOpWithNewOp<mlir::stablehlo::ConstantOp>(op, res);
      return success();
    }

    return failure();
  }
};

struct CompareExt final : OpRewritePattern<mlir::stablehlo::CompareOp> {
  using OpRewritePattern<mlir::stablehlo::CompareOp>::OpRewritePattern;

  LogicalResult matchAndRewrite(mlir::stablehlo::CompareOp op,
                                PatternRewriter &rewriter) const override {
    if (!op.getLhs()
             .getType()
             .cast<RankedTensorType>()
             .getElementType()
             .isInteger())
      return failure();

    auto direction = op.getComparisonDirection();

    auto lhsConvert = op.getLhs().getDefiningOp<mlir::stablehlo::ConvertOp>();
    auto rhsConvert = op.getRhs().getDefiningOp<mlir::stablehlo::ConvertOp>();
    if (!lhsConvert && !rhsConvert)
      return failure();

    auto isConvertFromBool = [](mlir::stablehlo::ConvertOp cvtOp) -> bool {
      return cvtOp && cvtOp.getOperand()
                          .getType()
                          .cast<RankedTensorType>()
                          .getElementType()
                          .isInteger(1);
    };

    if (isConvertFromBool(lhsConvert) && isConvertFromBool(rhsConvert) &&
        direction == stablehlo::ComparisonDirection::EQ) {
      rewriter.replaceOpWithNewOp<stablehlo::AndOp>(op, lhsConvert.getOperand(),
                                                    rhsConvert.getOperand());
      return success();
    }

    if (isConvertFromBool(lhsConvert) &&
        direction == stablehlo::ComparisonDirection::EQ) {
      if (matchPattern(op.getRhs(), m_One())) {
        rewriter.replaceAllUsesWith(op.getResult(), lhsConvert.getOperand());
        return success();
      } else if (matchPattern(op.getRhs(), m_Zero())) {
        rewriter.replaceOpWithNewOp<mlir::stablehlo::NotOp>(
            op, lhsConvert.getOperand());
        return success();
      }
    }

    if (isConvertFromBool(rhsConvert) &&
        direction == stablehlo::ComparisonDirection::EQ) {
      if (matchPattern(op.getLhs(), m_One())) {
        rewriter.replaceAllUsesWith(op.getResult(), rhsConvert.getOperand());
        return success();
      } else if (matchPattern(op.getLhs(), m_Zero())) {
        rewriter.replaceOpWithNewOp<mlir::stablehlo::NotOp>(
            op, rhsConvert.getOperand());
        return success();
      }
    }

    return failure();
  }
};

struct SelectCompIotaConstSimplify final
    : OpRewritePattern<mlir::stablehlo::SelectOp> {
  struct slice_data {
    Value tensor;
    int64_t count;
  };
  using OpRewritePattern::OpRewritePattern;
  LogicalResult matchAndRewrite(mlir::stablehlo::SelectOp selectOp,
                                PatternRewriter &rewriter) const override {
    DenseIntElementsAttr inp;

    Value compare = selectOp.getPred();
    Value trueTensor = selectOp.getOnTrue();
    Value falseTensor = selectOp.getOnFalse();
    if (!matchPattern(selectOp.getOperation(),
                      m_Op<stablehlo::SelectOp>(m_Op<stablehlo::CompareOp>(),
                                                matchers::m_Any(&trueTensor),
                                                matchers::m_Any(&falseTensor))))
      return failure();

    auto tensorType = selectOp.getType();
    if (!tensorType)
      return failure();

    auto shapeLimit = tensorType.getShape();
    auto compareOp = dyn_cast<stablehlo::CompareOp>(compare.getDefiningOp());
    auto flag = compareOp.getComparisonDirection();

    stablehlo::IotaOp iota;
    if (!matchPattern(
            compare, m_Op<stablehlo::CompareOp>(m_Op<mlir::stablehlo::IotaOp>(),
                                                m_Constant(&inp)))) {

      if (matchPattern(compare, m_Op<stablehlo::CompareOp>(
                                    m_Constant(&inp),
                                    m_Op<mlir::stablehlo::IotaOp>()))) {
        // incoming: const `op` iota
        // treat the match as iota `op` const
        switch (flag) {
        case stablehlo::ComparisonDirection::LT:
          flag = stablehlo::ComparisonDirection::GT;
          break;
        case stablehlo::ComparisonDirection::LE:
          flag = stablehlo::ComparisonDirection::GE;
          break;
        case stablehlo::ComparisonDirection::GT:
          flag = stablehlo::ComparisonDirection::LT;
          break;
        case stablehlo::ComparisonDirection::GE:
          flag = stablehlo::ComparisonDirection::LE;
          break;
        default:
          break;
        }
        iota = cast<stablehlo::IotaOp>(compareOp.getRhs().getDefiningOp());
      } else
        return failure();
    } else
      iota = cast<stablehlo::IotaOp>(compareOp.getLhs().getDefiningOp());

    assert(iota);

    const auto iotaDim = iota.getIotaDimension();

    if (!inp.isSplat())
      return failure();

    auto constValue = inp.getSplatValue<IntegerAttr>().getInt();
    auto endValue = shapeLimit[iotaDim];

    rewriter.setInsertionPointAfterValue(compare);

    SmallVector<slice_data, 3> slices;

    switch (flag) {
    case stablehlo::ComparisonDirection::LT:
      slices.push_back(slice_data{trueTensor, constValue});
      slices.push_back(slice_data{falseTensor, endValue - constValue});
      break;
    case stablehlo::ComparisonDirection::LE:
      slices.push_back(slice_data{trueTensor, constValue + 1});
      slices.push_back(slice_data{falseTensor, endValue - (constValue + 1)});
      break;

    case stablehlo::ComparisonDirection::GT:
      slices.push_back(slice_data{falseTensor, constValue + 1});
      slices.push_back(slice_data{trueTensor, endValue - (constValue + 1)});
      break;
    case stablehlo::ComparisonDirection::GE:
      slices.push_back(slice_data{falseTensor, constValue});
      slices.push_back(slice_data{trueTensor, endValue - constValue});
      break;

    case stablehlo::ComparisonDirection::EQ:
      slices.push_back(slice_data{falseTensor, constValue});
      slices.push_back(slice_data{trueTensor, 1});
      slices.push_back(slice_data{falseTensor, endValue - constValue - 1});
      break;
    case stablehlo::ComparisonDirection::NE:
      slices.push_back(slice_data{trueTensor, constValue});
      slices.push_back(slice_data{falseTensor, 1});
      slices.push_back(slice_data{trueTensor, endValue - constValue - 1});
      break;
    }

    assert(slices.size() >= 2);

    auto valid_slices =
        std::count_if(slices.begin(), slices.end(),
                      [](slice_data data) { return data.count > 0; });
    if (valid_slices == 1) {
      for (auto &elem : slices) {
        if (elem.count > 0) {
          // if we are the only usable slice, replace the result
          rewriter.replaceAllOpUsesWith(selectOp, elem.tensor);
          return success();
        }
      }
    }

    SmallVector<Value, 3> sliceValues;
    {
      int64_t start = 0;
      const auto elemType = tensorType.getElementType();
      const auto loc = selectOp.getLoc();
      SmallVector<int64_t> startIndices(shapeLimit.size(), 0);
      SmallVector<int64_t> limitIndices{shapeLimit};
      SmallVector<int64_t> strides(shapeLimit.size(), 1);

      for (const auto &elem : slices) {
        if (elem.count > 0) {
          startIndices[iotaDim] = start;
          limitIndices[iotaDim] = start + elem.count;
          auto slice = rewriter.create<stablehlo::SliceOp>(
              loc, elem.tensor, llvm::ArrayRef<int64_t>(startIndices),
              llvm::ArrayRef<int64_t>(limitIndices),
              llvm::ArrayRef<int64_t>(strides));
          sliceValues.push_back(slice);
          start += elem.count;
        }
      }
    }

    rewriter.replaceOpWithNewOp<stablehlo::ConcatenateOp>(
        selectOp, ValueRange{sliceValues}, iotaDim);

    return success();
  }
};

struct SelectOpUsedWithinIf final
    : OpRewritePattern<mlir::stablehlo::SelectOp> {
  using OpRewritePattern::OpRewritePattern;

  LogicalResult matchAndRewrite(mlir::stablehlo::SelectOp op,
                                PatternRewriter &rewriter) const override {
    Value pred = op.getPred();
    Value result = op.getResult();

    if (pred.getType().cast<TensorType>().getShape().size() != 0)
      return failure();

    auto block = op->getBlock();

    bool anyModified = false;

    rewriter.replaceUsesWithIf(result, op.getOnTrue(), [&](auto &use) {
      Operation *user = use.getOwner();
      if (user->getBlock() == block)
        return false;

      Operation *p = user->getParentOp();
      while (p && p != op) {
        if (auto ifOp = dyn_cast<stablehlo::IfOp>(p)) {
          if (ifOp.getPred() == pred &&
              ifOp.getTrueBranch().isAncestor(user->getParentRegion())) {
            anyModified = true;
            return true;
          }
        }
        p = p->getParentOp();
      }
      return false;
    });

    rewriter.replaceUsesWithIf(result, op.getOnFalse(), [&](auto &use) {
      Operation *user = use.getOwner();
      if (user->getBlock() == block)
        return false;

      Operation *p = user->getParentOp();
      while (p && p != op) {
        if (auto ifOp = dyn_cast<stablehlo::IfOp>(p)) {
          if (ifOp.getPred() == pred &&
              ifOp.getFalseBranch().isAncestor(user->getParentRegion())) {
            anyModified = true;
            return true;
          }
        }
        p = p->getParentOp();
      }
      return false;
    });

    return success(anyModified);
  }
};

struct SelectOpCanon final : OpRewritePattern<mlir::stablehlo::SelectOp> {
  using OpRewritePattern::OpRewritePattern;
  size_t max_constant_expansion;
  SelectOpCanon(size_t max_constant_expansion, MLIRContext *context,
                PatternBenefit benefit = 1,
                ArrayRef<StringRef> generatedNames = {})
      : OpRewritePattern(context, benefit, generatedNames),
        max_constant_expansion(max_constant_expansion) {}
  LogicalResult matchAndRewrite(mlir::stablehlo::SelectOp op,
                                PatternRewriter &rewriter) const override {
    RankedTensorType type = op.getType();

    Value trueVal = op.getOnTrue();
    Value falseVal = op.getOnFalse();

    // Eliminate select with two identical outcomes.
    if (trueVal == falseVal) {
      rewriter.replaceOp(op, trueVal);
      return success();
    }

    // Simplify when the condition is a constant.
    Value pred = op.getPred();
    ElementsAttr cond;
    if (!matchPattern(pred, m_Constant(&cond)))
      return failure();

    // Handle splat predicate and select either `trueVal` or `falseVal`.
    if (cond.isSplat()) {
      rewriter.replaceOp(op, cond.getSplatValue<bool>() ? trueVal : falseVal);
      return success();
    }

    // Handle elementwise selection when both outcomes are also constants. This
    // will create a new, likely non-splat constant.
    if (cond.getNumElements() > max_constant_expansion)
      return failure();

    ElementsAttr trueAttr;
    if (!matchPattern(trueVal, m_Constant(&trueAttr)))
      return failure();

    ElementsAttr falseAttr;
    if (!matchPattern(falseVal, m_Constant(&falseAttr)))
      return failure();

    SmallVector<Attribute> newValues;
    newValues.reserve(cond.getNumElements());
    for (auto [condElem, trueElem, falseElem] : llvm::zip_equal(
             cond.getValues<bool>(), trueAttr.getValues<Attribute>(),
             falseAttr.getValues<Attribute>())) {
      newValues.push_back(condElem ? trueElem : falseElem);
    }

    rewriter.replaceOpWithNewOp<mlir::stablehlo::ConstantOp>(
        op, DenseElementsAttr::get(type, newValues));
    return success();
  }
};

struct BroadcastInDimOpCanon final
    : OpRewritePattern<mlir::stablehlo::BroadcastInDimOp> {
  using OpRewritePattern::OpRewritePattern;

  LogicalResult matchAndRewrite(mlir::stablehlo::BroadcastInDimOp op,
                                PatternRewriter &rewriter) const override {
    RankedTensorType type = op.getType();

    TypedValue<RankedTensorType> operand = op.getOperand();
    RankedTensorType operandTy = operand.getType();

    // Fold when broadcast is a noop.
    auto dims = op.getBroadcastDimensions();
    bool isDimsIota = isIotaRange(dims);
    if (type == operandTy && isDimsIota) {
      rewriter.replaceOp(op, operand);
      return success();
    }

    // Handle splat broadcasts.
    if (SplatElementsAttr cstAttr;
        matchPattern(operand, m_Constant(&cstAttr))) {
      rewriter.replaceOpWithNewOp<mlir::stablehlo::ConstantOp>(
          op, SplatElementsAttr::get(op.getType(),
                                     cstAttr.getSplatValue<Attribute>()));
      return success();
    }

    if (operandTy.hasStaticShape() && type.hasStaticShape() &&
        type.getNumElements() == operandTy.getNumElements()) {
      // BroadcastInDim equivalent to reshape.
      if (isDimsIota) {
        rewriter.replaceOpWithNewOp<mlir::stablehlo::ReshapeOp>(op, type,
                                                                operand);
        return success();
      }
      // BroadcastInDim equivalent to transpose.
      if (type.getRank() == operandTy.getRank()) {
        rewriter.replaceOpWithNewOp<mlir::stablehlo::TransposeOp>(
            op, type, operand, getInversePermutation(dims));
        return success();
      }
    }

    // Eliminate redundant nested BroadcastInDim.
    if (auto definingOp =
            operand.getDefiningOp<mlir::stablehlo::BroadcastInDimOp>()) {
      auto newIndices = llvm::to_vector(
          llvm::map_range(definingOp.getBroadcastDimensions(),
                          [&dims](int64_t dim) { return dims[dim]; }));
      rewriter.replaceOpWithNewOp<mlir::stablehlo::BroadcastInDimOp>(
          op, type, definingOp.getOperand(), newIndices);
      return success();
    }

    return failure();
  }
};

struct TransposeBroadcastInDimToBroadcastInDim final
    : OpRewritePattern<mlir::stablehlo::BroadcastInDimOp> {
  using OpRewritePattern<mlir::stablehlo::BroadcastInDimOp>::OpRewritePattern;

  LogicalResult matchAndRewrite(mlir::stablehlo::BroadcastInDimOp op,
                                PatternRewriter &rewriter) const override {
    auto transposeOp = op.getOperand().getDefiningOp<stablehlo::TransposeOp>();
    if (!transposeOp)
      return failure();

    auto broadcastDims = op.getBroadcastDimensions();
    auto permutation = transposeOp.getPermutation();

    // For each input dimension, find where it maps in final output
    SmallVector<int64_t> newBroadcastDims(
        transposeOp.getOperand().getType().getRank(), -1);
    for (auto [idx, oldDim] : llvm::enumerate(broadcastDims)) {
      newBroadcastDims[permutation[idx]] = oldDim;
    }

    rewriter.replaceOpWithNewOp<stablehlo::BroadcastInDimOp>(
        op, op.getType(), transposeOp.getOperand(),
        rewriter.getDenseI64ArrayAttr(newBroadcastDims));

    return success();
  }
};

struct BroadcastInDimTransposeToBroadcastInDim final
    : OpRewritePattern<mlir::stablehlo::TransposeOp> {
  using OpRewritePattern<mlir::stablehlo::TransposeOp>::OpRewritePattern;

  LogicalResult matchAndRewrite(mlir::stablehlo::TransposeOp op,
                                PatternRewriter &rewriter) const override {
    auto broadcastOp =
        op.getOperand().getDefiningOp<stablehlo::BroadcastInDimOp>();
    if (!broadcastOp)
      return failure();

    auto broadcastDims = broadcastOp.getBroadcastDimensions();
    auto permutation = op.getPermutation();

    // Compute the inverse permutation
    SmallVector<int64_t> inversePermutation(permutation.size());
    for (auto [idx, perm] : llvm::enumerate(permutation)) {
      inversePermutation[perm] = idx;
    }

    // Adjust the broadcast dimensions using the inverse permutation
    SmallVector<int64_t> newBroadcastDims;
    for (auto oldDim : broadcastDims) {
      newBroadcastDims.push_back(inversePermutation[oldDim]);
    }

    rewriter.replaceOpWithNewOp<stablehlo::BroadcastInDimOp>(
        op, op.getType(), broadcastOp.getOperand(),
        rewriter.getDenseI64ArrayAttr(newBroadcastDims));

    return success();
  }
};

struct ConcatenateOpCanon final
    : OpRewritePattern<mlir::stablehlo::ConcatenateOp> {
  using OpRewritePattern::OpRewritePattern;
  size_t max_constant_expansion;
  ConcatenateOpCanon(size_t max_constant_expansion, MLIRContext *context,
                     PatternBenefit benefit = 1,
                     ArrayRef<StringRef> generatedNames = {})
      : OpRewritePattern(context, benefit, generatedNames),
        max_constant_expansion(max_constant_expansion) {}
  LogicalResult matchAndRewrite(mlir::stablehlo::ConcatenateOp op,
                                PatternRewriter &rewriter) const override {
    RankedTensorType type = op.getType();
    if (!type.hasStaticShape())
      return failure();

    size_t numElems = type.getNumElements();
    if (numElems > max_constant_expansion)
      return failure();

    // Fold concatenate when all inputs are constants.
    OperandRange inputs = op.getInputs();
    SmallVector<DenseElementsAttr> constants(inputs.size());
    for (auto [input, constant] : llvm::zip_equal(inputs, constants)) {
      if (!matchPattern(input, m_Constant(&constant)))
        return failure();
    }

    uint64_t dim = op.getDimension();
    ArrayRef<int64_t> shape = type.getShape();
    int64_t topSize = std::accumulate(shape.begin(), shape.begin() + dim,
                                      int64_t{1}, std::multiplies<>{});

    SmallVector<Attribute> newElems;
    newElems.reserve(numElems);

    for (int64_t i = 0; i != topSize; ++i) {
      for (ElementsAttr attr : constants) {
        size_t bottomSize = attr.getNumElements() / topSize;
        auto begin = attr.value_begin<Attribute>() + (i * bottomSize);
        newElems.append(begin, begin + bottomSize);
      }
    }

    assert(newElems.size() == numElems);
    rewriter.replaceOpWithNewOp<mlir::stablehlo::ConstantOp>(
        op, DenseElementsAttr::get(op.getType(), newElems));
    return success();
  }
};

struct ConvertOpCanon final : OpRewritePattern<mlir::stablehlo::ConvertOp> {
  using OpRewritePattern::OpRewritePattern;

  LogicalResult matchAndRewrite(mlir::stablehlo::ConvertOp op,
                                PatternRewriter &rewriter) const override {
    // Check if this convert is a noop.
    if (op.getOperand().getType() != op.getType())
      return failure();

    rewriter.replaceOp(op, op.getOperand());
    return success();
  }
};

struct DivideSqrtToMultiplyRsqrt final
    : OpRewritePattern<mlir::stablehlo::DivOp> {
  using OpRewritePattern<mlir::stablehlo::DivOp>::OpRewritePattern;

  LogicalResult matchAndRewrite(mlir::stablehlo::DivOp op,
                                PatternRewriter &rewriter) const override {
    auto rhsOp = op.getRhs().getDefiningOp<stablehlo::SqrtOp>();
    if ((!rhsOp) || !rhsOp->hasOneUse())
      return failure();

    rewriter.replaceOpWithNewOp<stablehlo::MulOp>(
        op, op.getLhs(),
        rewriter.create<stablehlo::RsqrtOp>(op.getLoc(), rhsOp.getOperand()));
    return success();
  }
};

/// Does the same as PatternRewriter::replaceOpWithNewOp, but with a twist.
///
/// Sometimes, we want to replace an op with a new op and simultaneously refine
/// the result type from a dynamically-shaped type to a statically-shaped type.
/// (Search for usages of this function for examples).
//
/// Oftentimes, this works just fine because HLO is designed to accommodate
/// this kind of type refinements. But sometimes, this doesn't work - when
/// the op is used outside of the HLO dialect (e.g. in func.return). In these
/// cases, we insert a tensor.cast to smooth things out.
template <typename OpTy, typename... Args>
static OpTy refineOpWithNewOp(PatternRewriter &rewriter, Operation *op,
                              Args &&...args) {
  auto newOp = rewriter.create<OpTy>(op->getLoc(), std::forward<Args>(args)...);

  llvm::SmallVector<Value> replacementResults;
  assert(op->getNumResults() == newOp->getNumResults() &&
         "replacement op doesn't match results of original op");
  for (auto [opResult, newOpResult] :
       llvm::zip(op->getResults(), newOp->getResults())) {
    Value replacementResult = newOpResult;
    if (llvm::any_of(opResult.getUsers(), [&](Operation *user) {
          return user->getDialect() != op->getDialect();
        }))
      replacementResult = rewriter.create<mlir::tensor::CastOp>(
          op->getLoc(), opResult.getType(), newOpResult);
    replacementResults.push_back(replacementResult);
  }

  rewriter.replaceOp(op, replacementResults);
  return newOp;
}

/// If a DynamicBroadCastInDimOp is not actually dynamic, use an ordinary
/// BroadcastInDimOp.
struct DynamicBroadcastInDimOpNotActuallyDynamic final
    : OpRewritePattern<mlir::stablehlo::DynamicBroadcastInDimOp> {
  using OpRewritePattern::OpRewritePattern;

  LogicalResult matchAndRewrite(mlir::stablehlo::DynamicBroadcastInDimOp op,
                                PatternRewriter &rewriter) const override {
    RankedTensorType operandType = op.getOperand().getType();
    if (!operandType.hasStaticShape())
      return rewriter.notifyMatchFailure(op, "requires operand static shape");

    RankedTensorType type = op.getType();
    // output has static shape, replace with broadcast_in_dim
    if (type.hasStaticShape()) {
      rewriter.replaceOpWithNewOp<mlir::stablehlo::BroadcastInDimOp>(
          op, type, op.getOperand(), op.getBroadcastDimensionsAttr());
      return success();
    }

    // output_dimensions are constant, set output shape with output_dimensions,
    // then replace with broadcast_in_dim
    if (llvm::SmallVector<int64_t> shape;
        succeeded(hlo::matchInts(op.getOutputDimensions(), shape))) {
      refineOpWithNewOp<mlir::stablehlo::BroadcastInDimOp>(
          rewriter, op, RankedTensorType::get(shape, type.getElementType()),
          op.getOperand(), op.getBroadcastDimensionsAttr());
      return success();
    }
    return rewriter.notifyMatchFailure(
        op, "requires output static shape or constant broadcast dimensions");
  }
};

struct ChainedDynamicBroadcastInDimCanonicalization final
    : OpRewritePattern<mlir::stablehlo::DynamicBroadcastInDimOp> {
  using OpRewritePattern::OpRewritePattern;

  LogicalResult matchAndRewrite(mlir::stablehlo::DynamicBroadcastInDimOp bcast,
                                PatternRewriter &rewriter) const override {
    auto precedingBcast =
        bcast.getOperand()
            .getDefiningOp<mlir::stablehlo::DynamicBroadcastInDimOp>();
    if (!precedingBcast)
      return failure();

    // Compose broadcast dimensions.
    SmallVector<int64_t> composition;
    for (int64_t precedingDim : precedingBcast.getBroadcastDimensions()) {
      composition.push_back(bcast.getBroadcastDimensions()[precedingDim]);
    }
    auto composedBcastDims = rewriter.getDenseI64ArrayAttr(composition);

    rewriter.replaceOpWithNewOp<mlir::stablehlo::DynamicBroadcastInDimOp>(
        bcast, bcast.getType(), precedingBcast.getOperand(),
        bcast.getOutputDimensions(), composedBcastDims);
    return success();
  }
};

// If all dimensions are known to be nonexpanding from the attribute, replace
// the dynamic broadcast with a cast.
struct DynamicBroadcastInDimAllDimsNonExpanding final
    : OpRewritePattern<mlir::stablehlo::DynamicBroadcastInDimOp> {
  using OpRewritePattern::OpRewritePattern;

  LogicalResult matchAndRewrite(mlir::stablehlo::DynamicBroadcastInDimOp op,
                                PatternRewriter &rewriter) const override {
    RankedTensorType type = op.getType();

    if (!op.getKnownNonexpandingDimensions() ||
        static_cast<int64_t>(op.getKnownNonexpandingDimensions()->size()) !=
            type.getRank()) {
      return rewriter.notifyMatchFailure(
          op, "known_nonexpanding_dimensions don't cover all output dims");
    }

    auto cast = rewriter.createOrFold<tensor::CastOp>(op.getLoc(), type,
                                                      op.getOperand());
    rewriter.replaceOp(op, cast);
    return success();
  }
};

struct NoopReduceOpCanon final : OpRewritePattern<mlir::stablehlo::ReduceOp> {
  using OpRewritePattern::OpRewritePattern;

  LogicalResult matchAndRewrite(mlir::stablehlo::ReduceOp op,
                                PatternRewriter &rewriter) const override {
    // No dimensions to reduce.
    if (op.getDimensions().empty()) {
      rewriter.replaceOp(op, op.getInputs());
      return success();
    }

    // If all returned values in the ReduceOp region exists outside the
    // region, replace the ReduceOp with those values.
    if (auto retOp = dyn_cast<mlir::stablehlo::ReturnOp>(
            op.getBody().front().getTerminator())) {
      Region *retRegion = retOp->getParentRegion();
      if (llvm::any_of(retOp.getResults(), [retRegion](Value result) {
            return result.getParentRegion() == retRegion;
          }))
        return failure();

      SmallVector<Value> vals;
      DenseI64ArrayAttr empty = rewriter.getDenseI64ArrayAttr({});
      for (auto [res, opres] : llvm::zip(retOp.getResults(), op.getResults()))
        vals.push_back(rewriter.create<stablehlo::BroadcastInDimOp>(
            op.getLoc(), opres.getType(), res, empty));
      rewriter.replaceOp(op, vals);
      return success();
    }

    return failure();
  }
};

struct EmptyReduceOpCanon final : OpRewritePattern<mlir::stablehlo::ReduceOp> {
  using OpRewritePattern::OpRewritePattern;

  LogicalResult matchAndRewrite(mlir::stablehlo::ReduceOp op,
                                PatternRewriter &rewriter) const override {
    // We require all reduce shapes to be the same, up to the element types, so
    // we can just use the first operand and the first result as
    // representatives.
    auto elemTy = op.getInputs().getType().front().cast<RankedTensorType>();

    if (!llvm::is_contained(elemTy.getShape(), 0))
      return failure();

    Location loc = op.getLoc();
    DenseI64ArrayAttr empty = rewriter.getDenseI64ArrayAttr({});
    if (elemTy.hasStaticShape()) {
      SmallVector<Value> broadcasts(op.getNumResults());
      for (auto [bcast, init, outTy] : llvm::zip_equal(
               broadcasts, op.getInitValues(), op.getResultTypes())) {
        bcast = rewriter.create<mlir::stablehlo::BroadcastInDimOp>(loc, outTy,
                                                                   init, empty);
      }
      rewriter.replaceOp(op, broadcasts);
      return success();
    }

    SmallVector<Value> shapes;
    if (failed(op.reifyReturnTypeShapes(rewriter, op.getOperands(), shapes)))
      return failure();

    SmallVector<Value> broadcasts(op.getNumResults());
    for (auto [bcast, init, shape, outTy] : llvm::zip_equal(
             broadcasts, op.getInitValues(), shapes, op.getResultTypes())) {
      bcast = rewriter.create<mlir::stablehlo::DynamicBroadcastInDimOp>(
          loc, outTy, init, shape, empty);
    }
    rewriter.replaceOp(op, broadcasts);
    return success();
  }
};

struct DynamicReshapeOpCanon final
    : OpRewritePattern<mlir::stablehlo::DynamicReshapeOp> {
  using OpRewritePattern::OpRewritePattern;

  LogicalResult matchAndRewrite(mlir::stablehlo::DynamicReshapeOp op,
                                PatternRewriter &rewriter) const override {
    // This is a noop when the output type is already a static shape.
    RankedTensorType type = op.getType();
    if (!type.hasStaticShape())
      return failure();

    rewriter.replaceOpWithNewOp<mlir::stablehlo::ReshapeOp>(op, type,
                                                            op.getOperand());
    return success();
  }
};

struct GetTupleElementOpCanon final
    : OpRewritePattern<mlir::stablehlo::GetTupleElementOp> {
  using OpRewritePattern::OpRewritePattern;

  LogicalResult matchAndRewrite(mlir::stablehlo::GetTupleElementOp op,
                                PatternRewriter &rewriter) const override {
    auto tuple = op.getOperand().getDefiningOp<mlir::stablehlo::TupleOp>();
    if (!tuple)
      return failure();

    Value result = tuple.getOperand(op.getIndex());
    rewriter.replaceOp(op, result);
    return success();
  }
};

struct RealOpCanon final : OpRewritePattern<mlir::stablehlo::RealOp> {
  using OpRewritePattern::OpRewritePattern;

  LogicalResult matchAndRewrite(mlir::stablehlo::RealOp op,
                                PatternRewriter &rewriter) const override {
    auto elTy = op.getOperand().getType().getElementType();
    if (!isa<ComplexType>(elTy)) {
      rewriter.replaceAllUsesWith(op.getResult(), op.getOperand());
      return success();
    }

    auto complex = op.getOperand().getDefiningOp<mlir::stablehlo::ComplexOp>();
    if (!complex)
      return failure();

    rewriter.replaceOp(op, complex.getLhs());
    return success();
  }
};

struct ImagOpCanon final : OpRewritePattern<mlir::stablehlo::ImagOp> {
  using OpRewritePattern::OpRewritePattern;

  LogicalResult matchAndRewrite(mlir::stablehlo::ImagOp op,
                                PatternRewriter &rewriter) const override {
    auto elTy = op.getOperand().getType().getElementType();
    if (!isa<ComplexType>(elTy)) {
      rewriter.replaceOp(op, rewriter.create<stablehlo::ConstantOp>(
                                 op->getLoc(), makeAttr(op.getType(), 0)));
      return success();
    }

    auto complex = op.getOperand().getDefiningOp<mlir::stablehlo::ComplexOp>();
    if (!complex)
      return failure();

    rewriter.replaceOp(op, complex.getRhs());
    return success();
  }
};

// (conj (complex a, (neg b))) -> (complex a b)
struct ConjComplexNegate final : OpRewritePattern<mlir::chlo::ConjOp> {
  using OpRewritePattern::OpRewritePattern;

  LogicalResult matchAndRewrite(chlo::ConjOp op,
                                PatternRewriter &rewriter) const override {
    auto complex = op.getOperand().getDefiningOp<stablehlo::ComplexOp>();
    if (!complex)
      return failure();

    auto neg = complex.getRhs().getDefiningOp<stablehlo::NegOp>();
    if (!neg)
      return failure();

    rewriter.replaceOpWithNewOp<stablehlo::ComplexOp>(
        op, op.getType(), complex.getLhs(), neg.getOperand());
    return success();
  }
};

struct GetDimensionSizeOpCanon final
    : OpRewritePattern<mlir::stablehlo::GetDimensionSizeOp> {
  using OpRewritePattern::OpRewritePattern;

  LogicalResult matchAndRewrite(mlir::stablehlo::GetDimensionSizeOp op,
                                PatternRewriter &rewriter) const override {
    // Fold get_dimension_size when the queried dim is statically known.
    RankedTensorType operandTy = op.getOperand().getType();

    int64_t dimSize = operandTy.getDimSize(op.getDimension());
    if (dimSize < 0)
      return failure();

    auto elemTy = op.getType().getElementType().cast<IntegerType>();
    IntegerAttr elemVal = rewriter.getIntegerAttr(elemTy, dimSize);
    rewriter.replaceOpWithNewOp<mlir::stablehlo::ConstantOp>(
        op, DenseElementsAttr::get(op.getType(), elemVal));
    return success();
  }
};

struct NoopReverse final : OpRewritePattern<mlir::stablehlo::ReverseOp> {
  using OpRewritePattern::OpRewritePattern;

  LogicalResult matchAndRewrite(mlir::stablehlo::ReverseOp op,
                                PatternRewriter &rewriter) const override {
    SmallVector<int64_t> newDimensions;
    auto dimensions = op.getDimensions();
    auto shape = op.getResult().getType().getShape();

    for (auto dim : dimensions) {
      auto size = shape[dim];
      if (size != 1)
        newDimensions.push_back(dim);
    }

    if (newDimensions.empty()) {
      rewriter.replaceAllUsesWith(op.getResult(), op.getOperand());
      return success();
    }

    if (newDimensions.size() == dimensions.size())
      return failure();

    rewriter.replaceOpWithNewOp<stablehlo::ReverseOp>(op, op.getOperand(),
                                                      newDimensions);
    return success();
  }
};

/// Converts gather ops to slice ops in case we have a single set of constant
/// indices.
struct GatherOpCanon final : OpRewritePattern<mlir::stablehlo::GatherOp> {
  using OpRewritePattern::OpRewritePattern;

  LogicalResult matchAndRewrite(mlir::stablehlo::GatherOp gather,
                                PatternRewriter &rewriter) const override {
    DenseIntElementsAttr index;
    if (!matchPattern(gather.getStartIndices(), m_Constant(&index)))
      return failure();

    mlir::stablehlo::GatherDimensionNumbersAttr dnums =
        gather.getDimensionNumbers();
    if (dnums.getIndexVectorDim() != 0 || index.getType().getRank() > 1)
      return failure();

    // TODO: Remove when the verifier catches this case that is
    // invalid if all previous condition holds.
    if (index.getNumElements() !=
        static_cast<int64_t>(dnums.getStartIndexMap().size())) {
      return failure();
    }

    auto operandType = gather->getOperand(0).getType().cast<RankedTensorType>();
    if (!operandType.hasStaticShape())
      return failure();

    auto sliceEnd = llvm::to_vector(gather.getSliceSizes());
    SmallVector<int64_t> sliceStart(sliceEnd.size(), 0);
    for (auto [mapIndex, value] :
         llvm::zip_equal(dnums.getStartIndexMap(), index.getValues<APInt>())) {
      // Clamp the indices within bounds to faithfully mirror gather semantics.
      int64_t offset =
          std::clamp(value.getSExtValue(), static_cast<int64_t>(0),
                     operandType.getDimSize(mapIndex) - sliceEnd[mapIndex]);
      sliceStart[mapIndex] += offset;
      sliceEnd[mapIndex] += offset;
    }

    SmallVector<int64_t> sliceStride(sliceEnd.size(), 1);
    SmallVector<int64_t> sliceShape(sliceEnd.size());
    for (auto [shapeElem, startElem, endElem] :
         llvm::zip_equal(sliceShape, sliceStart, sliceEnd)) {
      shapeElem = endElem - startElem;
    }

    Type elementType = gather.getType().getElementType();
    auto sliceType = RankedTensorType::get(sliceShape, elementType);
    Value result = rewriter.create<mlir::stablehlo::SliceOp>(
        gather.getLoc(), sliceType, gather.getOperand(),
        rewriter.getDenseI64ArrayAttr(sliceStart),
        rewriter.getDenseI64ArrayAttr(sliceEnd),
        rewriter.getDenseI64ArrayAttr(sliceStride));

    ArrayRef<int64_t> collapsedSliceDims = dnums.getCollapsedSliceDims();
    if (!collapsedSliceDims.empty()) {
      llvm::SmallVector<int64_t> reshapeShape;
      for (auto [idx, dim] : llvm::enumerate(sliceShape)) {
        if (!llvm::is_contained(collapsedSliceDims, idx))
          reshapeShape.push_back(dim);
      }
      auto reshapeType = RankedTensorType::get(reshapeShape, elementType);
      result = rewriter.create<mlir::stablehlo::ReshapeOp>(gather.getLoc(),
                                                           reshapeType, result);
    }

    result.setType(gather.getType());
    rewriter.replaceOp(gather, result);
    return success();
  }
};

struct ReshapeOpCanon final : OpRewritePattern<mlir::stablehlo::ReshapeOp> {
  using OpRewritePattern::OpRewritePattern;

  LogicalResult matchAndRewrite(mlir::stablehlo::ReshapeOp op,
                                PatternRewriter &rewriter) const override {
    // Fold noop reshape.
    if (op.getType() == op.getOperand().getType()) {
      rewriter.replaceOp(op, op.getOperand());
      return success();
    }

    // Fold reshape of a constant.
    DenseElementsAttr cstAttr;
    if (!matchPattern(op.getOperand(), m_Constant(&cstAttr)))
      return failure();

    rewriter.replaceOpWithNewOp<mlir::stablehlo::ConstantOp>(
        op, cstAttr.reshape(op.getType()));
    return success();
  }
};

struct MergeConsecutiveReshapes final
    : OpRewritePattern<mlir::stablehlo::ReshapeOp> {
  using OpRewritePattern::OpRewritePattern;

  LogicalResult matchAndRewrite(mlir::stablehlo::ReshapeOp op,
                                PatternRewriter &rewriter) const override {
    // Fold noop reshape.
    auto operand = op.getOperand();
    if (op.getType() == operand.getType()) {
      rewriter.replaceOp(op, op.getOperand());
      return success();
    }

    // Fold reshape(reshape(x)).
    auto reshapeOp = operand.getDefiningOp<mlir::stablehlo::ReshapeOp>();
    if (!reshapeOp)
      return rewriter.notifyMatchFailure(
          op, "requires defining op of operand to be Reshape");

    op.setOperand(reshapeOp->getOperand(0));
    return success();
  }
};

struct TransposeIsReshape final
    : OpRewritePattern<mlir::stablehlo::TransposeOp> {
  using OpRewritePattern::OpRewritePattern;

  LogicalResult matchAndRewrite(mlir::stablehlo::TransposeOp op,
                                PatternRewriter &rewriter) const override {
    auto input = op.getOperand();
    auto permutation = op.getPermutation();

    if (isIotaRange(permutation)) {
      rewriter.replaceOp(op, op.getOperand());
      return success();
    }

    RankedTensorType inputTy = input.getType();
    if (!inputTy.hasStaticShape() || !op.getType().hasStaticShape())
      return rewriter.notifyMatchFailure(
          op, "requires input and output to be of a statically-shaped ranked "
              "tensor type");

    SmallVector<int64_t> permValues(permutation);
    SmallVector<int64_t> nonZeroPerms;
    nonZeroPerms.reserve(permValues.size());
    for (auto idx : permValues) {
      auto sz = inputTy.getDimSize(idx);
      if (sz != 1)
        nonZeroPerms.push_back(idx);
    }

    for (int i = 1, s = nonZeroPerms.size(); i < s; ++i)
      if (nonZeroPerms[i - 1] > nonZeroPerms[i])
        return rewriter.notifyMatchFailure(op, "memory layout change");

    rewriter.replaceOpWithNewOp<mlir::stablehlo::ReshapeOp>(op, op.getType(),
                                                            input);
    return success();
  }
};

struct IfRemoveUnused final : OpRewritePattern<mlir::stablehlo::IfOp> {
  using OpRewritePattern::OpRewritePattern;

  LogicalResult matchAndRewrite(mlir::stablehlo::IfOp op,
                                PatternRewriter &rewriter) const override {

    SmallVector<bool> resultUsed(op->getNumResults(), true);

    bool anyUnused = false;
    for (const auto &it : llvm::enumerate(op->getResults())) {
      bool unused = it.value().use_empty();
      resultUsed[it.index()] = !unused;
      anyUnused |= unused;
    }

    if (!anyUnused)
      return failure();

    SmallVector<Type> newResultTypes;

    Operation *trueTerm = op.getTrueBranch().front().getTerminator();
    Operation *falseTerm = op.getFalseBranch().front().getTerminator();

    unsigned removed = 0;
    for (const auto &it : llvm::enumerate(op->getResults())) {
      bool used = resultUsed[it.index()];
      if (used) {
        newResultTypes.push_back(it.value().getType());
        continue;
      }

      auto i = it.index() - removed;
      rewriter.modifyOpInPlace(trueTerm, [&] { trueTerm->eraseOperand(i); });
      rewriter.modifyOpInPlace(falseTerm, [&] { falseTerm->eraseOperand(i); });
      removed++;
    }

    auto newIf = rewriter.create<stablehlo::IfOp>(op.getLoc(), newResultTypes,
                                                  op.getPred());
    newIf.getTrueBranch().takeBody(op.getTrueBranch());
    newIf.getFalseBranch().takeBody(op.getFalseBranch());

    removed = 0;
    for (const auto &it : llvm::enumerate(resultUsed)) {
      bool used = it.value();
      if (!used) {
        removed++;
        continue;
      }
      auto res = op.getResult(it.index());
      auto newRes = newIf.getResult(it.index() - removed);
      rewriter.replaceAllUsesWith(res, newRes);
    }

    rewriter.eraseOp(op);

    return success();
  }
};

struct IfPredPropagation final : OpRewritePattern<mlir::stablehlo::IfOp> {
  using OpRewritePattern::OpRewritePattern;

  LogicalResult matchAndRewrite(mlir::stablehlo::IfOp op,
                                PatternRewriter &rewriter) const override {
    Value pred = op.getPred();
    bool anyModified = false;

    auto makeBool = [&](bool value) {
      auto i1type = RankedTensorType::get({}, rewriter.getI1Type());
      return rewriter
          .create<stablehlo::ConstantOp>(
              pred.getLoc(), i1type,
              SplatElementsAttr::get(i1type, rewriter.getBoolAttr(value)))
          .getResult();
    };

    Region *trueBranch = &op.getTrueBranch();
    Region *falseBranch = &op.getFalseBranch();

    for (OpOperand &use : pred.getUses()) {
      Operation *owner = use.getOwner();
      Region *useRegion = owner->getParentRegion();

      if (trueBranch->isAncestor(useRegion)) {
        anyModified = true;
        rewriter.modifyOpInPlace(owner, [&]() { use.assign(makeBool(true)); });
      } else if (falseBranch->isAncestor(useRegion)) {
        anyModified = true;
        rewriter.modifyOpInPlace(owner, [&]() { use.assign(makeBool(false)); });
      }
    }

    return success(anyModified);
  }
};

struct IfInline final : OpRewritePattern<mlir::stablehlo::IfOp> {
  using OpRewritePattern::OpRewritePattern;

  LogicalResult matchAndRewrite(mlir::stablehlo::IfOp op,
                                PatternRewriter &rewriter) const override {

    auto iszero = matchPattern(op.getPred(), m_Zero());
    auto isone = matchPattern(op.getPred(), m_One());

    if (!iszero && !isone)
      return failure();

    auto current = op->getBlock();

    auto &reg = isone ? op.getTrueBranch() : op.getFalseBranch();

    if (reg.empty()) {
      rewriter.eraseOp(op);
      return success();
    }
    assert(reg.hasOneBlock());  // stablehlo.if only allows 1 or 0 block in the
    auto *block = &reg.front(); // regions

    auto term = block->getTerminator();
    rewriter.replaceAllOpUsesWith(op, term->getOperands());
    rewriter.eraseOp(term);

    auto newBlock = rewriter.splitBlock(current, Block::iterator(op));

    rewriter.inlineRegionBefore(reg, newBlock);

    rewriter.mergeBlocks(block, current);
    rewriter.mergeBlocks(newBlock, current);

    rewriter.eraseOp(op);

    return success();
  }
};

// https://github.com/llvm/llvm-project/blob/74d8f3952c4acf6d57948983d7c5b0d0a7763c28/mlir/lib/Dialect/SCF/IR/SCF.cpp#L2313
struct IfToSelect final : public OpRewritePattern<mlir::stablehlo::IfOp> {
  using OpRewritePattern<mlir::stablehlo::IfOp>::OpRewritePattern;

  LogicalResult matchAndRewrite(mlir::stablehlo::IfOp op,
                                PatternRewriter &rewriter) const override {
    if (op->getNumResults() == 0 || op.getTrueBranch().empty() ||
        op.getFalseBranch().empty())
      return failure();

    auto pred = op.getPred();

    auto trueOperands =
        op.getTrueBranch().front().getTerminator()->getOperands();
    auto falseOperands =
        op.getFalseBranch().front().getTerminator()->getOperands();

    SmallVector<Type> nonHoistable;
    for (auto [trueVal, falseVal] : llvm::zip(trueOperands, falseOperands)) {
      if (&op.getTrueBranch() == trueVal.getParentRegion() ||
          &op.getFalseBranch() == falseVal.getParentRegion())
        nonHoistable.push_back(trueVal.getType());
    }

    // Early exit if there aren't any yielded values we can
    // hoist outside the if.
    if (nonHoistable.size() == op->getNumResults())
      return failure();

    auto replacement =
        rewriter.create<mlir::stablehlo::IfOp>(op.getLoc(), nonHoistable, pred);
    replacement.getTrueBranch().takeBody(op.getTrueBranch());
    replacement.getFalseBranch().takeBody(op.getFalseBranch());

    SmallVector<Value> results(op->getNumResults());
    assert(trueOperands.size() == results.size());
    assert(falseOperands.size() == results.size());

    SmallVector<Value> trueReturns;
    SmallVector<Value> falseReturns;
    rewriter.setInsertionPoint(replacement);
    for (const auto &it :
         llvm::enumerate(llvm::zip(trueOperands, falseOperands))) {
      Value trueVal = std::get<0>(it.value());
      Value falseVal = std::get<1>(it.value());
      if (&replacement.getTrueBranch() == trueVal.getParentRegion() ||
          &replacement.getFalseBranch() == falseVal.getParentRegion()) {
        results[it.index()] = replacement.getResult(trueReturns.size());
        trueReturns.push_back(trueVal);
        falseReturns.push_back(falseVal);
      } else if (trueVal == falseVal)
        results[it.index()] = trueVal;
      else
        results[it.index()] = rewriter.create<mlir::stablehlo::SelectOp>(
            op.getLoc(), pred, trueVal, falseVal);
    }

    rewriter.setInsertionPointToEnd(&replacement.getTrueBranch().front());
    rewriter.replaceOpWithNewOp<mlir::stablehlo::ReturnOp>(
        replacement.getTrueBranch().front().getTerminator(), trueReturns);

    rewriter.setInsertionPointToEnd(&replacement.getFalseBranch().front());
    rewriter.replaceOpWithNewOp<mlir::stablehlo::ReturnOp>(
        replacement.getFalseBranch().front().getTerminator(), falseReturns);

    rewriter.replaceOp(op, results);
    return success();
  }
};

bool verifyInversePermutations(stablehlo::TransposeOp innerTrans,
                               stablehlo::TransposeOp outerTrans) {
  auto innerPerm = innerTrans.getPermutation();
  auto outerPerm = outerTrans.getPermutation();

  if (innerPerm.size() != outerPerm.size())
    return false;

  SmallVector<int64_t> composition(innerPerm.size());
  for (size_t i = 0; i < innerPerm.size(); ++i) {
    composition[i] = outerPerm[innerPerm[i]];
  }

  // Check if the composition is the identity permutation
  for (size_t i = 0; i < composition.size(); ++i) {
    if (composition[i] != static_cast<int64_t>(i))
      return false;
  }

  return true;
}

// Currently supports:
// 1. Identifies induction variable
// 2. Addition of constant step value
// 3. Less than comparision
struct WhileOpInductionReplacement
    : public OpRewritePattern<stablehlo::WhileOp> {
  using OpRewritePattern<stablehlo::WhileOp>::OpRewritePattern;

  LogicalResult matchAndRewrite(stablehlo::WhileOp whileOp,
                                PatternRewriter &rewriter) const final {
    // Only handle while loops with identifiable iteration patterns
    bool canonicalized = false;

    // Look for a loop counter variable (induction variable analog)
    Block &bodyBlock = whileOp.getBody().front();
    auto returnOp = cast<stablehlo::ReturnOp>(bodyBlock.getTerminator());

    // Find the counter variable and its limit before entering the loop
    // This is used to identify and optimize induction variables
    unsigned counterIdx = 0;
    Value limitValue = nullptr;
    bool hasCounter = findCounterAndLimit(whileOp, counterIdx, limitValue);

    // If we can't find a counter variable, we can't optimize induction
    // variables
    if (!hasCounter)
      return failure();

    if (!definedOutside(limitValue, whileOp))
      return failure();

    // Get the counter argument and its start value for later use
    Value counterArg = whileOp.getBody().getArgument(counterIdx);
    Value startValue = findCounterStartValue(whileOp, counterIdx);

    // Find the counter step value (how much the counter increments each
    // iteration) This is needed to correctly scale the induction variable
    // calculation
    Value counterStepValue = findCounterStepValue(whileOp, counterIdx);
    if (!counterStepValue)
      return failure();

    // Examine each iteration argument and result
    for (unsigned i = 0; i < whileOp.getOperands().size(); ++i) {
      // Skip the counter variable itself - we don't want to optimize it away
      if (i == counterIdx)
        continue;

      // Get the input, the body argument, and the yielded value
      Value initValue = whileOp.getOperands()[i];
      BlockArgument iterArg = bodyBlock.getArgument(i);
      Value yieldedValue = returnOp.getOperand(i);
      Value result = whileOp.getResult(i);

      // Look for a simple addition pattern: either iter_arg + step or step +
      // iter_arg
      auto addOp = yieldedValue.getDefiningOp<stablehlo::AddOp>();
      if (!addOp)
        continue;

      if (!addOp.getType().getElementType().isInteger())
        continue;

      // Check which operand is the iteration argument and which is the step
      Value stepValue;
      if (addOp.getLhs() == iterArg) {
        // Pattern: iter_arg + step
        stepValue = addOp.getRhs();
      } else if (addOp.getRhs() == iterArg) {
        // Pattern: step + iter_arg
        stepValue = addOp.getLhs();
      } else {
        // Neither operand is the iteration argument
        continue;
      }

      // Find if the step is a constant
      auto constOp = stepValue.getDefiningOp<stablehlo::ConstantOp>();
      if (!constOp)
        continue;

      // Now we can replace uses of the iterArg inside the loop
      // with a direct calculation based on the counter:
      // replacement = init_value + ((counter - start_value) * step_value) /
      // counter_step_value
      if (!iterArg.use_empty()) {
        rewriter.setInsertionPointToStart(&bodyBlock);

        // Create the calculation for the current iteration
        Value iterOffset = rewriter.create<stablehlo::SubtractOp>(
            whileOp.getLoc(), counterArg.getType(), counterArg, startValue);

        // First multiply by the step value
        Value scaledOffset = rewriter.create<stablehlo::MulOp>(
            whileOp.getLoc(), iterOffset.getType(), iterOffset, stepValue);

        // Then divide by the counter step value to get the correct scaling
        Value normalizedOffset = rewriter.create<stablehlo::DivOp>(
            whileOp.getLoc(), scaledOffset.getType(), scaledOffset,
            counterStepValue);

        Value replacement = rewriter.create<stablehlo::AddOp>(
            whileOp.getLoc(), iterArg.getType(), initValue, normalizedOffset);

        rewriter.modifyOpInPlace(
            whileOp, [&] { iterArg.replaceAllUsesWith(replacement); });
        canonicalized = true;
      }

      // Similarly replace uses of the result outside the loop
      // with a calculation based on the final counter value
      if (!result.use_empty() && limitValue) {
        rewriter.setInsertionPointAfter(whileOp);

        // Calculate total iterations: limit - start
        Value totalIters = rewriter.create<stablehlo::SubtractOp>(
            whileOp.getLoc(), limitValue.getType(), limitValue, startValue);

        // First multiply by the step value (using the same step value
        // identified earlier)
        Value scaledOffset = rewriter.create<stablehlo::MulOp>(
            whileOp.getLoc(), totalIters.getType(), totalIters, stepValue);

        // Then divide by the counter step value to get the correct scaling
        Value normalizedOffset = rewriter.create<stablehlo::DivOp>(
            whileOp.getLoc(), scaledOffset.getType(), scaledOffset,
            counterStepValue);

        Value finalValue = rewriter.create<stablehlo::AddOp>(
            whileOp.getLoc(), result.getType(), initValue, normalizedOffset);

        rewriter.replaceAllUsesWith(result, finalValue);
        canonicalized = true;
      }
    }

    return success(canonicalized);
  }

private:
  // Helper function to identify the counter variable and its limit
  // Returns the index of the counter argument and the limit value
  bool findCounterAndLimit(stablehlo::WhileOp whileOp, unsigned &counterIdx,
                           Value &limitValue) const {
    // Look in the condition region for a comparison operation
    Block &condBlock = whileOp.getCond().front();
    Operation *terminator = condBlock.getTerminator();

    // Typical pattern: return %comparison
    if (auto returnOp = dyn_cast<stablehlo::ReturnOp>(terminator)) {
      if (returnOp.getNumOperands() != 1)
        return false;

      // Look for a comparison that controls the loop
      auto compareOp =
          returnOp.getOperand(0).getDefiningOp<stablehlo::CompareOp>();
      if (!compareOp)
        return false;

      if (compareOp.getComparisonDirection() !=
          stablehlo::ComparisonDirection::LT)
        return false;

      if (!compareOp.getLhs().getType().getElementType().isInteger())
        return false;

      // Check if one side is a block argument (our counter)
      if (auto blockArg = compareOp.getLhs().dyn_cast<BlockArgument>()) {
        if (blockArg.getOwner() == &condBlock) {
          counterIdx = blockArg.getArgNumber();
          limitValue = compareOp.getRhs();
          return true;
        }
      }

      if (auto blockArg = compareOp.getRhs().dyn_cast<BlockArgument>()) {
        if (blockArg.getOwner() == &condBlock) {
          counterIdx = blockArg.getArgNumber();
          limitValue = compareOp.getLhs();
          return true;
        }
      }
    }

    return false;
  }

  // Helper to find the initial value of the counter
  Value findCounterStartValue(stablehlo::WhileOp whileOp,
                              unsigned counterIdx) const {
    // The initial value is the corresponding operand to the while op
    return whileOp.getOperands()[counterIdx];
  }

  // Helper to find the counter step value (how much it increments each
  // iteration)
  Value findCounterStepValue(stablehlo::WhileOp whileOp,
                             unsigned counterIdx) const {
    // Get the block argument in the body region
    Block &bodyBlock = whileOp.getBody().front();
    BlockArgument counterArg = bodyBlock.getArgument(counterIdx);

    // Find the terminator to get the yielded value
    auto returnOp = cast<stablehlo::ReturnOp>(bodyBlock.getTerminator());

    // Get the yielded value for the counter
    Value yieldedCounter = returnOp.getOperand(counterIdx);

    // Look for addition pattern: counter + step or step + counter
    auto addOp =
        dyn_cast_or_null<stablehlo::AddOp>(yieldedCounter.getDefiningOp());
    if (!addOp)
      return nullptr;

    // Check both sides of the addition operation (since addition is
    // commutative)
    if (addOp.getLhs() == counterArg) {
      // Pattern: counter + step
      return addOp.getRhs();
    }

    if (addOp.getRhs() == counterArg) {
      // Pattern: step + counter
      return addOp.getLhs();
    }

    // Counter is not directly used in the addition
    return nullptr;
  }
};

struct TransposeWhile : public OpRewritePattern<stablehlo::WhileOp> {
  using OpRewritePattern::OpRewritePattern;

  LogicalResult matchAndRewrite(stablehlo::WhileOp whileOp,
                                PatternRewriter &rewriter) const override {
    // Find yield op in the body
    auto &bodyBlock = whileOp.getBody().front();
    auto yieldOp = cast<stablehlo::ReturnOp>(bodyBlock.getTerminator());

    // Step 1: Track which results need to be transformed
    struct TransposeCandidate {
      unsigned idx;
      stablehlo::TransposeOp outerTranspose;
    };

    llvm::SmallVector<TransposeCandidate, 4> outerTransposes;

    // For each yielded value, check if it comes from a transpose
    for (unsigned idx = 0; idx < yieldOp.getNumOperands(); ++idx) {
      // Check if the corresponding while result is used by a transpose
      Value whileResult = whileOp.getResult(idx);

      // Check that the while result has exactly one use
      if (!whileResult.hasOneUse())
        continue;

      // Get the single user and verify it's a transpose
      Operation *singleUser = *whileResult.getUsers().begin();
      auto outerTransposeOp = dyn_cast<stablehlo::TransposeOp>(singleUser);
      if (!outerTransposeOp)
        continue;

      outerTransposes.emplace_back(TransposeCandidate{idx, outerTransposeOp});
    }

    // If no candidates found, no rewrite needed
    if (outerTransposes.empty())
      return failure();

    // Step 2 : Make transformations in the original while op
    // Get the operands of the while op to use later
    auto whileOperands = llvm::to_vector(whileOp.getOperands());

    // New operands
    SmallVector<Value> newOperands(whileOp.getOperands().begin(),
                                   whileOp.getOperands().end());

    // Create input transposes for each candidate
    for (auto &candidate : outerTransposes) {
      unsigned idx = candidate.idx;
      stablehlo::TransposeOp outerTranspose = candidate.outerTranspose;

      // Create a new transpose before the while loop
      auto inputTranspose = rewriter.create<stablehlo::TransposeOp>(
          whileOp.getLoc(),
          outerTranspose.getType(), // The type after transposition
          whileOperands[idx],       // Original input to while
          outerTranspose.getPermutation());

      // Update the while operand to use the new transposed value
      newOperands[idx] = inputTranspose;
    }

    // Update yield op to use the input of the inner transpose
    {
      // Save the current insertion point
      mlir::OpBuilder::InsertionGuard guard(rewriter);

      // New return values
      SmallVector<Value> newReturnValues(yieldOp.getOperands().begin(),
                                         yieldOp.getOperands().end());

      rewriter.setInsertionPoint(yieldOp);
      for (auto &candidate : outerTransposes) {
        unsigned idx = candidate.idx;
        newReturnValues[idx] = rewriter.create<stablehlo::TransposeOp>(
            whileOp.getLoc(), newReturnValues[idx],
            candidate.outerTranspose.getPermutation());
      }
      rewriter.replaceOpWithNewOp<stablehlo::ReturnOp>(yieldOp,
                                                       newReturnValues);
      // Update the yieldOp
      yieldOp = cast<stablehlo::ReturnOp>(bodyBlock.getTerminator());
    }

    // Step 3 : Create a new while op with the new operands and move the body of
    // original whileOp
    SmallVector<Type> newResultTypes;
    newResultTypes.reserve(newOperands.size());

    for (auto operand : newOperands) {
      newResultTypes.push_back(operand.getType());
    }
    auto newWhileOp = rewriter.create<stablehlo::WhileOp>(
        whileOp.getLoc(), newResultTypes, newOperands);

    // Create blocks in both regions first
    {
      // Create a block in the condition region
      Block *condBlock = rewriter.createBlock(&newWhileOp.getCond());

      // Add arguments to the condition block matching operand types
      for (auto type : newResultTypes) {
        condBlock->addArgument(type, whileOp.getLoc());
      }

      // Create a block in the body region
      Block *bodyBlock = rewriter.createBlock(&newWhileOp.getBody());

      // Add arguments to the body block matching operand types
      for (auto type : newResultTypes) {
        bodyBlock->addArgument(type, whileOp.getLoc());
      }
    }

    // Create an IR mapper to map values from old op to new op
    mlir::IRMapping mapper;

    // Clear the new body block but keep its arguments
    Block &newBodyBlock = newWhileOp.getBody().front();
    newBodyBlock
        .clear(); // This clears operations but preserves block arguments

    // Clone operations from old body to new body
    Block &oldBodyBlock = whileOp.getBody().front();
    {
      OpBuilder::InsertionGuard guard(rewriter);
      rewriter.setInsertionPointToStart(&newBodyBlock);

      // Set up operand mapping for the body region
      for (unsigned i = 0; i < whileOp.getBody().getNumArguments(); ++i) {
        auto oldArg = whileOp.getBody().getArgument(i);
        Value newArg = newWhileOp.getBody().getArgument(i);
        for (auto &pair : outerTransposes) {
          if (pair.idx == i) {
            newArg = rewriter.create<stablehlo::TransposeOp>(
                pair.outerTranspose.getLoc(), newArg,
                getInversePermutation(pair.outerTranspose.getPermutation()));
            break;
          }
        }
        mapper.map(oldArg, newArg);
      }

      for (auto &op : oldBodyBlock.getOperations()) {
        // Skip the terminator - we'll add it after all other operations
        if (isa<stablehlo::ReturnOp>(op))
          continue;

        // Clone the operation with the value mapping
        rewriter.clone(op, mapper);
      }
    }

    // Create a new terminator for the body region using new values
    {
      SmallVector<Value> newReturnValues;

      // Map old return values to new values using the mapper
      for (auto oldRetVal : yieldOp.getOperands()) {
        Value newRetVal = mapper.lookupOrNull(oldRetVal);
        // If the value isn't in the mapper, maybe it was a block argument or
        // constant
        if (!newRetVal)
          newRetVal = oldRetVal; // Consider more robust handling if needed
        newReturnValues.push_back(newRetVal);
      }

      // Create the return op at the end of the body
      rewriter.setInsertionPointToEnd(&newBodyBlock);
      rewriter.create<stablehlo::ReturnOp>(yieldOp.getLoc(), newReturnValues);
    }

    // Create condition region mapper
    mlir::IRMapping condMapper;

    // Clear and clone condition region
    Block &newCondBlock = newWhileOp.getCond().front();
    newCondBlock.clear();
    Block &oldCondBlock = whileOp.getCond().front();

    {
      OpBuilder::InsertionGuard guard(rewriter);
      rewriter.setInsertionPointToStart(&newCondBlock);

      for (unsigned i = 0; i < whileOp.getCond().getNumArguments(); ++i) {
        auto oldArg = whileOp.getCond().getArgument(i);
        Value newArg = newWhileOp.getCond().getArgument(i);
        for (auto &pair : outerTransposes) {
          if (pair.idx == i) {
            newArg = rewriter.create<stablehlo::TransposeOp>(
                pair.outerTranspose.getLoc(), newArg,
                getInversePermutation(pair.outerTranspose.getPermutation()));
            break;
          }
        }
        condMapper.map(oldArg, newArg);
      }

      for (auto &op : oldCondBlock.getOperations()) {
        // if (isa<stablehlo::ReturnOp>(op))
        //   continue;
        rewriter.clone(op, condMapper);
      }
    }

    // Step 5. Replace outerTranspose with the newWhileOp results
    for (auto &candidate : outerTransposes) {
      unsigned idx = candidate.idx;
      stablehlo::TransposeOp outerTranspose = candidate.outerTranspose;

      // Update the while operand to use the new transposed value
      rewriter.replaceOp(outerTranspose, newWhileOp.getResult(idx));
    }

    // Finally, replace all uses of the old while op with the new one
    rewriter.replaceOp(whileOp, newWhileOp.getResults());

    return success();
  }
};

struct WhileDUS : public OpRewritePattern<stablehlo::WhileOp> {
  using OpRewritePattern::OpRewritePattern;

  LogicalResult matchAndRewrite(stablehlo::WhileOp whileOp,
                                PatternRewriter &rewriter) const override {
    // Find yield op in the body
    auto &bodyBlock = whileOp.getBody().front();
    auto yieldOp = cast<stablehlo::ReturnOp>(bodyBlock.getTerminator());

    // Step 1: Track which results need to be transformed
    struct DUSCandidate {
      unsigned idx;
      stablehlo::DynamicUpdateSliceOp DUS;
      mlir::Value outerOperand;
      mlir::Value conditionalOperand;
    };

    llvm::SmallVector<DUSCandidate, 4> candidates;
    bool hasConditional = false;

    for (unsigned idx = 0; idx < yieldOp.getNumOperands(); ++idx) {

      auto DUS = yieldOp.getOperand(idx)
                     .getDefiningOp<stablehlo::DynamicUpdateSliceOp>();

      // Check that the while result has exactly one use
      if (!DUS)
        continue;

      if (!DUS->hasOneUse()) {
      }

      mlir::Value conditionalOperand = nullptr;
      if (DUS.getOperand() == whileOp.getBody().front().getArgument(idx)) {
      } else if (definedOutside(DUS.getOperand(), whileOp)) {

        bool hasArgUse = !whileOp.getCond().getArgument(idx).use_empty() ||
                         !whileOp.getBody().getArgument(idx).use_empty();

        if (hasArgUse) {
          continue;
        }

        conditionalOperand = DUS.getOperand();
        hasConditional = true;
      } else {
        continue;
      }

      bool legal = true;
      for (auto idx : DUS.getStartIndices()) {
        if (!definedOutside(idx, whileOp)) {
          legal = false;
        }
      }

      if (!legal)
        continue;

      candidates.emplace_back(DUSCandidate{idx, DUS, whileOp.getOperands()[idx],
                                           conditionalOperand});
    }

    // If no candidates found, no rewrite needed
    if (candidates.empty())
      return failure();

    // Step 2 : Make transformations in the original while op
    // Get the operands of the while op to use later
    auto whileOperands = llvm::to_vector(whileOp.getOperands());

    // New operands
    SmallVector<Value> newOperands(whileOp.getOperands().begin(),
                                   whileOp.getOperands().end());

    // Create input transposes for each candidate
    for (auto &candidate : candidates) {
      // Create a new transpose before the while loop

      newOperands[candidate.idx] = rewriter.create<stablehlo::DynamicSliceOp>(
          candidate.DUS.getLoc(), candidate.outerOperand,
          candidate.DUS.getStartIndices(),
          candidate.DUS.getUpdate().getType().getShape());
    }

    // Update yield op to use the input of the inner transpose
    {
      // Save the current insertion point
      mlir::OpBuilder::InsertionGuard guard(rewriter);

      // New return values
      SmallVector<Value> newReturnValues(yieldOp.getOperands().begin(),
                                         yieldOp.getOperands().end());

      rewriter.setInsertionPoint(yieldOp);
      for (auto &candidate : candidates) {
        newReturnValues[candidate.idx] = candidate.DUS.getUpdate();
      }
      rewriter.replaceOpWithNewOp<stablehlo::ReturnOp>(yieldOp,
                                                       newReturnValues);
      // Update the yieldOp
      yieldOp = cast<stablehlo::ReturnOp>(bodyBlock.getTerminator());
    }

    // Step 3 : Create a new while op with the new operands and move the body of
    // original whileOp
    SmallVector<Type> newResultTypes;
    newResultTypes.reserve(newOperands.size());

    for (auto operand : newOperands) {
      newResultTypes.push_back(operand.getType());
    }
    auto newWhileOp = rewriter.create<stablehlo::WhileOp>(
        whileOp.getLoc(), newResultTypes, newOperands);

    SmallVector<Value> results;
    for (auto res : newWhileOp.getResults())
      results.push_back(res);

    {
      mlir::IRMapping mapper;
      Value useInner = nullptr;
      if (hasConditional) {

        for (unsigned i = 0; i < whileOp.getCond().getNumArguments(); ++i) {
          mapper.map(whileOp.getCond().getArgument(i),
                     whileOp.getOperands()[i]);
        }
        for (auto &op : whileOp.getCond().front().getOperations()) {
          // Skip the terminator - we'll add it after all other operations
          if (isa<stablehlo::ReturnOp>(op))
            continue;

          // Clone the operation with the value mapping
          rewriter.clone(op, mapper);
        }
        useInner = whileOp.getCond().front().getTerminator()->getOperand(0);
        useInner = mapper.lookupOrDefault(useInner);
      }
      for (auto &candidate : candidates) {
        unsigned idx = candidate.idx;
        Value operand = candidate.outerOperand;
        if (candidate.conditionalOperand) {
          operand = rewriter.create<stablehlo::SelectOp>(
              whileOp.getLoc(), useInner, candidate.conditionalOperand,
              operand);
        }

        results[candidate.idx] =
            rewriter.create<stablehlo::DynamicUpdateSliceOp>(
                candidate.DUS.getLoc(), operand, results[candidate.idx],
                candidate.DUS.getStartIndices());
      }
    }

    // Create blocks in both regions first
    {
      // Create a block in the condition region
      Block *condBlock = rewriter.createBlock(&newWhileOp.getCond());

      // Add arguments to the condition block matching operand types
      for (auto type : newResultTypes) {
        condBlock->addArgument(type, whileOp.getLoc());
      }

      // Create a block in the body region
      Block *bodyBlock = rewriter.createBlock(&newWhileOp.getBody());

      // Add arguments to the body block matching operand types
      for (auto type : newResultTypes) {
        bodyBlock->addArgument(type, whileOp.getLoc());
      }
    }

    // Create an IR mapper to map values from old op to new op
    mlir::IRMapping mapper;

    // Clear the new body block but keep its arguments
    Block &newBodyBlock = newWhileOp.getBody().front();
    newBodyBlock
        .clear(); // This clears operations but preserves block arguments

    // Clone operations from old body to new body
    Block &oldBodyBlock = whileOp.getBody().front();
    {
      OpBuilder::InsertionGuard guard(rewriter);
      rewriter.setInsertionPointToStart(&newBodyBlock);

      // Set up operand mapping for the body region
      for (unsigned i = 0; i < whileOp.getBody().getNumArguments(); ++i) {
        auto oldArg = whileOp.getBody().getArgument(i);
        Value newArg = newWhileOp.getBody().getArgument(i);
        for (auto &pair : candidates) {
          if (pair.idx == i) {
            newArg = rewriter.create<stablehlo::DynamicUpdateSliceOp>(
                pair.DUS.getLoc(), pair.outerOperand, newArg,
                pair.DUS.getStartIndices());
            break;
          }
        }
        mapper.map(oldArg, newArg);
      }

      for (auto &op : oldBodyBlock.getOperations()) {
        // Skip the terminator - we'll add it after all other operations
        if (isa<stablehlo::ReturnOp>(op))
          continue;

        // Clone the operation with the value mapping
        rewriter.clone(op, mapper);
      }
    }

    // Create a new terminator for the body region using new values
    {
      OpBuilder::InsertionGuard guard(rewriter);
      SmallVector<Value> newReturnValues;

      // Map old return values to new values using the mapper
      for (auto oldRetVal : yieldOp.getOperands()) {
        Value newRetVal = mapper.lookupOrNull(oldRetVal);
        // If the value isn't in the mapper, maybe it was a block argument or
        // constant
        if (!newRetVal)
          newRetVal = oldRetVal; // Consider more robust handling if needed
        newReturnValues.push_back(newRetVal);
      }

      // Create the return op at the end of the body
      rewriter.setInsertionPointToEnd(&newBodyBlock);
      rewriter.create<stablehlo::ReturnOp>(yieldOp.getLoc(), newReturnValues);
    }

    // Create condition region mapper
    mlir::IRMapping condMapper;

    // Clear and clone condition region
    Block &newCondBlock = newWhileOp.getCond().front();
    newCondBlock.clear();
    Block &oldCondBlock = whileOp.getCond().front();

    {
      OpBuilder::InsertionGuard guard(rewriter);
      rewriter.setInsertionPointToStart(&newCondBlock);

      for (unsigned i = 0; i < whileOp.getCond().getNumArguments(); ++i) {
        auto oldArg = whileOp.getCond().getArgument(i);
        Value newArg = newWhileOp.getCond().getArgument(i);
        for (auto &pair : candidates) {
          if (pair.idx == i) {
            newArg = rewriter.create<stablehlo::DynamicUpdateSliceOp>(
                pair.DUS.getLoc(), pair.outerOperand, newArg,
                pair.DUS.getStartIndices());
            break;
          }
        }
        condMapper.map(oldArg, newArg);
      }

      for (auto &op : oldCondBlock.getOperations()) {
        rewriter.clone(op, condMapper);
      }
    }

    // Finally, replace all uses of the old while op with the new one
    rewriter.replaceOp(whileOp, results);

    return success();
  }
};

struct WhileInductionReduction : public OpRewritePattern<stablehlo::WhileOp> {
  using OpRewritePattern::OpRewritePattern;

  LogicalResult matchAndRewrite(stablehlo::WhileOp whileOp,
                                PatternRewriter &rewriter) const override {
    // Find yield op in the body
    auto &bodyBlock = whileOp.getBody().front();
    auto yieldOp = cast<stablehlo::ReturnOp>(bodyBlock.getTerminator());

    // Step 1: Track which results need to be transformed
    struct Candidate {
      unsigned idx;
      SmallVector<int64_t> lowerBounds;
      SmallVector<int64_t> lowerUpdateBounds;
      SmallVector<int64_t> upperBounds;
      SmallVector<int64_t> upperUpdateBounds;
      BlockArgument argOperand;
      BlockArgument condOperand;
      Value outerOperand;
      Value outerSlice;
    };

    llvm::SmallVector<Candidate, 4> candidates;
    for (unsigned idx = 0; idx < yieldOp.getNumOperands(); ++idx) {

      bool legal = true;
      // Skip DUS candidates which can be removed in a better form by WhileDUS
      if (auto DUS = yieldOp.getOperand(idx)
                         .getDefiningOp<stablehlo::DynamicUpdateSliceOp>()) {

        bool legalDUS = true;
        if (DUS.getOperand() == whileOp.getBody().front().getArgument(idx)) {
        } else if (definedOutside(DUS.getOperand(), whileOp)) {

          bool hasArgUse = !whileOp.getCond().getArgument(idx).use_empty() ||
                           !whileOp.getBody().getArgument(idx).use_empty();

          if (hasArgUse) {
            legalDUS = false;
          }

        } else {
          legalDUS = false;
        }

        if (legalDUS)
          legal = false;
      }

      if (!legal)
        continue;

      auto argOperand = whileOp.getBody().getArgument(idx);
      auto condOperand = whileOp.getCond().getArgument(idx);

      auto T = cast<RankedTensorType>(argOperand.getType());
      auto rank = T.getShape().size();

      if (rank == 0)
        continue;

      SmallVector<int64_t> lowerBounds = llvm::to_vector(T.getShape());
      SmallVector<int64_t> upperBounds(T.getShape().size(), 0);
      SmallVector<int64_t> lowerUpdateBounds = llvm::to_vector(T.getShape());
      SmallVector<int64_t> upperUpdateBounds(T.getShape().size(), 0);

      // We want to find a smaller window to use as the inductive variable
      // This means that no slice can read from outside the window (otherwise we
      // need the data). We also want to ensure that no dynamic update slice
      // overwrites outside the window
      //. This is because we want to just do a single DUS of the original input
      // outside the window

      SmallVector<Value> todo = {argOperand, condOperand};
      while (!todo.empty()) {
        auto cur = todo.pop_back_val();
        for (auto &u : cur.getUses()) {
          Operation *user = u.getOwner();
          if (auto use = dyn_cast<stablehlo::SliceOp>(user)) {
            for (int i = 0; i < rank; i++) {
              if (use.getStrides()[i] != 1) {
                legal = false;
                break;
              }
              lowerBounds[i] =
                  std::min(lowerBounds[i], use.getStartIndices()[i]);
              upperBounds[i] =
                  std::max(upperBounds[i], use.getLimitIndices()[i]);
            }
            continue;
          }

          if (auto use = dyn_cast<stablehlo::DynamicUpdateSliceOp>(user)) {
            if (use.getUpdate() == cur) {
              legal = false;
              break;
            }
            for (int i = 0; i < rank; i++) {

              DenseIntElementsAttr idxAttr;
              if (!matchPattern(use.getStartIndices()[i],
                                m_Constant(&idxAttr)) ||
                  idxAttr.getNumElements() != 1) {
                legal = false;
                break;
              }
              auto start = (*idxAttr.begin()).getSExtValue();
              auto end = start + use.getUpdate().getType().getShape()[i];

              lowerBounds[i] = std::min(lowerBounds[i], start);
              upperBounds[i] = std::max(upperBounds[i], end);
              lowerUpdateBounds[i] = std::min(lowerUpdateBounds[i], start);
              upperUpdateBounds[i] = std::max(upperUpdateBounds[i], end);
            }
            todo.push_back(use);
            continue;
          }

          if (auto use = dyn_cast<stablehlo::ReturnOp>(user)) {
            if (use->getParentOp() != whileOp) {
              legal = false;
              break;
            }
            if (u.getOperandNumber() != idx) {
              legal = false;
              break;
            }
            continue;
          }

          legal = false;
          break;
        }
        if (!legal)
          break;
      }
      if (!legal)
        continue;

      bool seenSlice = false;

      for (int i = 0; i < rank; i++) {
        if (lowerUpdateBounds[i] >= upperUpdateBounds[i]) {
          legal = false;
          continue;
        }
        if (lowerUpdateBounds[i] != 0) {
          seenSlice = true;
          break;
        }
        if (upperUpdateBounds[i] != T.getShape()[i]) {
          seenSlice = true;
          break;
        }
      }

      if (!legal || !seenSlice)
        continue;

      candidates.emplace_back(Candidate{
          idx, lowerBounds, lowerUpdateBounds, upperBounds, upperUpdateBounds,
          argOperand, condOperand, whileOp.getOperands()[idx], nullptr});
    }

    // If no candidates found, no rewrite needed
    if (candidates.empty())
      return failure();

    // Step 2 : Make transformations in the original while op
    // Get the operands of the while op to use later
    auto whileOperands = llvm::to_vector(whileOp.getOperands());

    // New operands
    SmallVector<Value> newOperands(whileOp.getOperands().begin(),
                                   whileOp.getOperands().end());

    // Create input transposes for each candidate
    for (auto &candidate : candidates) {
      // Create a new transpose before the while loop
      SmallVector<int64_t> strides(candidate.lowerBounds.size(), 1);
      candidate.outerSlice = rewriter.create<stablehlo::SliceOp>(
          candidate.argOperand.getLoc(), candidate.outerOperand,
          candidate.lowerBounds, candidate.upperBounds, strides);
      SmallVector<int64_t> lower = llvm::to_vector(candidate.lowerUpdateBounds);
      SmallVector<int64_t> upper = llvm::to_vector(candidate.upperUpdateBounds);
      for (int i = 0; i < lower.size(); i++) {
        lower[i] -= candidate.lowerBounds[i];
        upper[i] -= candidate.lowerBounds[i];
      }
      newOperands[candidate.idx] = rewriter.create<stablehlo::SliceOp>(
          candidate.argOperand.getLoc(), candidate.outerOperand, lower, upper,
          strides);
    }

    // Update yield op to use the input of the inner transpose
    {
      // Save the current insertion point
      mlir::OpBuilder::InsertionGuard guard(rewriter);

      // New return values
      SmallVector<Value> newReturnValues(yieldOp.getOperands().begin(),
                                         yieldOp.getOperands().end());

      rewriter.setInsertionPoint(yieldOp);
      for (auto &candidate : candidates) {
        SmallVector<int64_t> strides(candidate.lowerBounds.size(), 1);
        newReturnValues[candidate.idx] = rewriter.create<stablehlo::SliceOp>(
            candidate.argOperand.getLoc(), newReturnValues[candidate.idx],
            candidate.lowerUpdateBounds, candidate.upperUpdateBounds, strides);
      }
      rewriter.replaceOpWithNewOp<stablehlo::ReturnOp>(yieldOp,
                                                       newReturnValues);
      // Update the yieldOp
      yieldOp = cast<stablehlo::ReturnOp>(bodyBlock.getTerminator());
    }

    // Step 3 : Create a new while op with the new operands and move the body of
    // original whileOp
    SmallVector<Type> newResultTypes;
    newResultTypes.reserve(newOperands.size());

    for (auto operand : newOperands) {
      newResultTypes.push_back(operand.getType());
    }
    auto newWhileOp = rewriter.create<stablehlo::WhileOp>(
        whileOp.getLoc(), newResultTypes, newOperands);

    SmallVector<Value> results;
    for (auto res : newWhileOp.getResults())
      results.push_back(res);

    {
      auto ctype = RankedTensorType::get({}, rewriter.getI64Type());
      for (auto &candidate : candidates) {
        unsigned idx = candidate.idx;
        Value operand = candidate.outerOperand;
        SmallVector<Value> starts;
        for (auto idx : candidate.lowerUpdateBounds) {
          starts.push_back(rewriter.create<stablehlo::ConstantOp>(
              candidate.argOperand.getLoc(), ctype,
              makeAttr(ctype, idx).cast<ElementsAttr>()));
        }

        results[candidate.idx] =
            rewriter.create<stablehlo::DynamicUpdateSliceOp>(
                candidate.argOperand.getLoc(), candidate.outerOperand,
                results[candidate.idx], starts);
      }
    }

    // Create blocks in both regions first
    {
      // Create a block in the condition region
      Block *condBlock = rewriter.createBlock(&newWhileOp.getCond());

      // Add arguments to the condition block matching operand types
      for (auto type : newResultTypes) {
        condBlock->addArgument(type, whileOp.getLoc());
      }

      // Create a block in the body region
      Block *bodyBlock = rewriter.createBlock(&newWhileOp.getBody());

      // Add arguments to the body block matching operand types
      for (auto type : newResultTypes) {
        bodyBlock->addArgument(type, whileOp.getLoc());
      }
    }

    // Create an IR mapper to map values from old op to new op
    mlir::IRMapping mapper;

    // Clear the new body block but keep its arguments
    Block &newBodyBlock = newWhileOp.getBody().front();
    newBodyBlock
        .clear(); // This clears operations but preserves block arguments

    // Clone operations from old body to new body
    Block &oldBodyBlock = whileOp.getBody().front();
    {
      OpBuilder::InsertionGuard guard(rewriter);
      rewriter.setInsertionPointToStart(&newBodyBlock);

      // Set up operand mapping for the body region
      for (unsigned i = 0; i < whileOp.getBody().getNumArguments(); ++i) {
        auto oldArg = whileOp.getBody().getArgument(i);
        Value newArg = newWhileOp.getBody().getArgument(i);
        for (auto &pair : candidates) {
          if (pair.idx == i) {

            auto itype = RankedTensorType::get({}, rewriter.getI64Type());

            SmallVector<Value> update_starts;
            for (int i = 0; i < pair.lowerBounds.size(); i++) {
              update_starts.push_back(rewriter.create<stablehlo::ConstantOp>(
                  pair.argOperand.getLoc(), itype,
                  makeAttr(itype,
                           pair.lowerUpdateBounds[i] - pair.lowerBounds[i])
                      .cast<ElementsAttr>()));
            }

            newArg = rewriter.create<stablehlo::DynamicUpdateSliceOp>(
                pair.argOperand.getLoc(), pair.outerSlice, newArg,
                update_starts);

            auto ctype = RankedTensorType::get(
                {}, cast<RankedTensorType>(pair.argOperand.getType())
                        .getElementType());
            auto padVal = rewriter.create<stablehlo::ConstantOp>(
                pair.argOperand.getLoc(), ctype,
                makeAttr(ctype, 0).cast<ElementsAttr>());

            SmallVector<int64_t> slow = llvm::to_vector(pair.lowerBounds);
            SmallVector<int64_t> shigh = llvm::to_vector(
                cast<RankedTensorType>(pair.argOperand.getType()).getShape());
            for (int i = 0; i < shigh.size(); i++)
              shigh[i] -= pair.upperBounds[i];
            SmallVector<int64_t> sint(shigh.size(), 0);

            newArg = rewriter.create<stablehlo::PadOp>(
                pair.argOperand.getLoc(), newArg, padVal, slow, shigh, sint);
            break;
          }
        }
        mapper.map(oldArg, newArg);
      }

      for (auto &op : oldBodyBlock.getOperations()) {
        // Skip the terminator - we'll add it after all other operations
        if (isa<stablehlo::ReturnOp>(op))
          continue;

        // Clone the operation with the value mapping
        rewriter.clone(op, mapper);
      }
    }

    // Create a new terminator for the body region using new values
    {
      OpBuilder::InsertionGuard guard(rewriter);
      SmallVector<Value> newReturnValues;

      // Map old return values to new values using the mapper
      for (auto oldRetVal : yieldOp.getOperands()) {
        Value newRetVal = mapper.lookupOrNull(oldRetVal);
        // If the value isn't in the mapper, maybe it was a block argument or
        // constant
        if (!newRetVal)
          newRetVal = oldRetVal; // Consider more robust handling if needed
        newReturnValues.push_back(newRetVal);
      }

      // Create the return op at the end of the body
      rewriter.setInsertionPointToEnd(&newBodyBlock);
      rewriter.create<stablehlo::ReturnOp>(yieldOp.getLoc(), newReturnValues);
    }

    // Create condition region mapper
    mlir::IRMapping condMapper;

    // Clear and clone condition region
    Block &newCondBlock = newWhileOp.getCond().front();
    newCondBlock.clear();
    Block &oldCondBlock = whileOp.getCond().front();

    {
      OpBuilder::InsertionGuard guard(rewriter);
      rewriter.setInsertionPointToStart(&newCondBlock);

      for (unsigned i = 0; i < whileOp.getCond().getNumArguments(); ++i) {
        auto oldArg = whileOp.getCond().getArgument(i);
        Value newArg = newWhileOp.getCond().getArgument(i);
        for (auto &pair : candidates) {
          if (pair.idx == i) {
            auto itype = RankedTensorType::get({}, rewriter.getI64Type());

            SmallVector<Value> update_starts;
            for (int i = 0; i < pair.lowerBounds.size(); i++) {
              update_starts.push_back(rewriter.create<stablehlo::ConstantOp>(
                  pair.argOperand.getLoc(), itype,
                  makeAttr(itype,
                           pair.lowerUpdateBounds[i] - pair.lowerBounds[i])
                      .cast<ElementsAttr>()));
            }

            newArg = rewriter.create<stablehlo::DynamicUpdateSliceOp>(
                pair.argOperand.getLoc(), pair.outerSlice, newArg,
                update_starts);
            auto ctype = RankedTensorType::get(
                {}, cast<RankedTensorType>(pair.condOperand.getType())
                        .getElementType());
            auto padVal = rewriter.create<stablehlo::ConstantOp>(
                pair.condOperand.getLoc(), ctype,
                makeAttr(ctype, 0).cast<ElementsAttr>());

            SmallVector<int64_t> slow = llvm::to_vector(pair.lowerBounds);
            SmallVector<int64_t> shigh = llvm::to_vector(
                cast<RankedTensorType>(pair.condOperand.getType()).getShape());
            for (int i = 0; i < shigh.size(); i++)
              shigh[i] -= pair.upperBounds[i];
            SmallVector<int64_t> sint(shigh.size(), 0);

            newArg = rewriter.create<stablehlo::PadOp>(
                pair.condOperand.getLoc(), newArg, padVal, slow, shigh, sint);
            break;
          }
        }
        condMapper.map(oldArg, newArg);
      }

      for (auto &op : oldCondBlock.getOperations()) {
        rewriter.clone(op, condMapper);
      }
    }

    // Finally, replace all uses of the old while op with the new one
    rewriter.replaceOp(whileOp, results);
    return success();
  }
};

// TODO: this is not valid in general but presumes the inner structure is valid
// from the input
struct WhileConcat : public OpRewritePattern<stablehlo::WhileOp> {
  using OpRewritePattern::OpRewritePattern;

  LogicalResult matchAndRewrite(stablehlo::WhileOp whileOp,
                                PatternRewriter &rewriter) const override {
    // Find yield op in the body
    auto &bodyBlock = whileOp.getBody().front();
    auto yieldOp = cast<stablehlo::ReturnOp>(bodyBlock.getTerminator());

    // Step 1: Track which results need to be transformed
    struct Candidate {
      unsigned idx;
      stablehlo::ConcatenateOp concat;
      int lhsSize;
      int rhsSize;
      stablehlo::SliceOp ops[3];
    };

    llvm::SmallVector<Candidate, 4> candidates;
    bool hasConditional = false;

    for (unsigned idx = 0; idx < yieldOp.getNumOperands(); ++idx) {

      auto concat =
          yieldOp.getOperand(idx).getDefiningOp<stablehlo::ConcatenateOp>();

      // Check that the while result has exactly one use
      if (!concat)
        continue;

      if (!concat->hasOneUse()) {
        continue;
      }

      if (concat.getOperands().size() != 3)
        continue;

      stablehlo::SliceOp ops[3] = {
          concat.getOperands()[0].getDefiningOp<stablehlo::SliceOp>(),
          concat.getOperands()[1].getDefiningOp<stablehlo::SliceOp>(),
          concat.getOperands()[2].getDefiningOp<stablehlo::SliceOp>(),
      };

      if (!ops[0])
        continue;
      if (!ops[1])
        continue;
      if (!ops[2])
        continue;

      if (ops[0].getOperand() != ops[1].getOperand())
        continue;
      if (ops[0].getOperand() != ops[2].getOperand())
        continue;

      bool legal = true;

      for (int opn = 0; opn < 3; opn++)
        for (int i = 0; i < concat.getType().getShape().size(); i++)
          if (i != concat.getDimension()) {
            if (ops[0].getStartIndices()[i] != ops[opn].getStartIndices()[i]) {
              legal = false;
              break;
            }
            if (ops[opn].getStrides()[i] != 1) {
              legal = false;
              break;
            }
            if (ops[0].getLimitIndices()[i] != ops[opn].getLimitIndices()[i]) {
              legal = false;
              break;
            }
          }

      if (!legal)
        continue;

      int lowerLim = ops[1].getStartIndices()[concat.getDimension()];
      int upperLim = ops[1].getLimitIndices()[concat.getDimension()];
      if (ops[2].getStartIndices()[concat.getDimension()] != lowerLim)
        continue;

      if (ops[0].getLimitIndices()[concat.getDimension()] != upperLim)
        continue;

      int lhsSize = ops[0].getLimitIndices()[concat.getDimension()] -
                    ops[0].getStartIndices()[concat.getDimension()];
      if (lhsSize !=
          ops[1].getOperand().getType().getShape()[concat.getDimension()] -
              upperLim)
        continue;
      int rhsSize = ops[2].getLimitIndices()[concat.getDimension()] -
                    ops[2].getStartIndices()[concat.getDimension()];
      if (rhsSize != lowerLim)
        continue;

      // TODO this is unsafe unless the input is verified to have this property
      // For now we will assume it

      candidates.emplace_back(
          Candidate{idx, concat, lhsSize, rhsSize, ops[0], ops[1], ops[2]});
    }

    // If no candidates found, no rewrite needed
    if (candidates.empty())
      return failure();

    // Step 2 : Make transformations in the original while op
    // Get the operands of the while op to use later
    auto whileOperands = llvm::to_vector(whileOp.getOperands());

    // New operands
    SmallVector<Value> newOperands(whileOp.getOperands().begin(),
                                   whileOp.getOperands().end());

    // Create input transposes for each candidate
    for (auto &candidate : candidates) {
      // Create a new transpose before the while loop

      newOperands[candidate.idx] = rewriter.create<stablehlo::SliceOp>(
          candidate.ops[1].getLoc(), whileOp.getOperands()[candidate.idx],
          candidate.ops[1].getStartIndices(),
          candidate.ops[1].getLimitIndices(), candidate.ops[1].getStrides());
    }

    // Update yield op to use the input of the inner transpose
    {
      // Save the current insertion point
      mlir::OpBuilder::InsertionGuard guard(rewriter);

      // New return values
      SmallVector<Value> newReturnValues(yieldOp.getOperands().begin(),
                                         yieldOp.getOperands().end());

      rewriter.setInsertionPoint(yieldOp);
      for (auto &candidate : candidates) {
        newReturnValues[candidate.idx] = candidate.ops[1];
      }
      rewriter.replaceOpWithNewOp<stablehlo::ReturnOp>(yieldOp,
                                                       newReturnValues);
      // Update the yieldOp
      yieldOp = cast<stablehlo::ReturnOp>(bodyBlock.getTerminator());
    }

    // Step 3 : Create a new while op with the new operands and move the body of
    // original whileOp
    SmallVector<Type> newResultTypes;
    newResultTypes.reserve(newOperands.size());

    for (auto operand : newOperands) {
      newResultTypes.push_back(operand.getType());
    }
    auto newWhileOp = rewriter.create<stablehlo::WhileOp>(
        whileOp.getLoc(), newResultTypes, newOperands);

    SmallVector<Value> results;
    for (auto res : newWhileOp.getResults())
      results.push_back(res);

    {
      for (auto &candidate : candidates) {

        SmallVector<int64_t> lowerStarts(
            candidate.concat.getType().getShape().size(), 0);
        SmallVector<int64_t> upperStarts(
            candidate.concat.getType().getShape().size(), 0);
        SmallVector<int64_t> lowerEnds(
            cast<RankedTensorType>(results[candidate.idx].getType())
                .getShape()
                .begin(),
            cast<RankedTensorType>(results[candidate.idx].getType())
                .getShape()
                .end());
        SmallVector<int64_t> upperEnds(
            cast<RankedTensorType>(results[candidate.idx].getType())
                .getShape()
                .begin(),
            cast<RankedTensorType>(results[candidate.idx].getType())
                .getShape()
                .end());
        SmallVector<int64_t> strides(
            candidate.concat.getType().getShape().size(), 1);

        lowerEnds[candidate.concat.getDimension()] = candidate.lhsSize;

        upperStarts[candidate.concat.getDimension()] =
            upperEnds[candidate.concat.getDimension()] - candidate.rhsSize;

        Value ops[3] = {
            rewriter.create<stablehlo::SliceOp>(
                candidate.concat.getLoc(), results[candidate.idx], lowerStarts,
                lowerEnds, strides),
            results[candidate.idx],
            rewriter.create<stablehlo::SliceOp>(
                candidate.concat.getLoc(), results[candidate.idx], upperStarts,
                upperEnds, strides),

        };
        results[candidate.idx] = rewriter.create<stablehlo::ConcatenateOp>(
            candidate.concat.getLoc(), ops, candidate.concat.getDimension());
      }
    }

    // Create blocks in both regions first
    {
      // Create a block in the condition region
      Block *condBlock = rewriter.createBlock(&newWhileOp.getCond());

      // Add arguments to the condition block matching operand types
      for (auto type : newResultTypes) {
        condBlock->addArgument(type, whileOp.getLoc());
      }

      // Create a block in the body region
      Block *bodyBlock = rewriter.createBlock(&newWhileOp.getBody());

      // Add arguments to the body block matching operand types
      for (auto type : newResultTypes) {
        bodyBlock->addArgument(type, whileOp.getLoc());
      }
    }

    // Create an IR mapper to map values from old op to new op
    mlir::IRMapping mapper;

    // Clear the new body block but keep its arguments
    Block &newBodyBlock = newWhileOp.getBody().front();
    newBodyBlock
        .clear(); // This clears operations but preserves block arguments

    // Clone operations from old body to new body
    Block &oldBodyBlock = whileOp.getBody().front();
    {
      OpBuilder::InsertionGuard guard(rewriter);
      rewriter.setInsertionPointToStart(&newBodyBlock);

      // Set up operand mapping for the body region
      for (unsigned i = 0; i < whileOp.getBody().getNumArguments(); ++i) {
        auto oldArg = whileOp.getBody().getArgument(i);
        Value newArg = newWhileOp.getBody().getArgument(i);
        for (auto &candidate : candidates) {
          if (candidate.idx == i) {

            SmallVector<int64_t> lowerStarts(
                candidate.concat.getType().getShape().size(), 0);
            SmallVector<int64_t> upperStarts(
                candidate.concat.getType().getShape().size(), 0);
            SmallVector<int64_t> lowerEnds(
                cast<RankedTensorType>(newArg.getType()).getShape().begin(),
                cast<RankedTensorType>(newArg.getType()).getShape().end());
            SmallVector<int64_t> upperEnds(
                cast<RankedTensorType>(newArg.getType()).getShape().begin(),
                cast<RankedTensorType>(newArg.getType()).getShape().end());
            SmallVector<int64_t> strides(
                candidate.concat.getType().getShape().size(), 1);

            lowerEnds[candidate.concat.getDimension()] = candidate.lhsSize;

            upperStarts[candidate.concat.getDimension()] =
                upperEnds[candidate.concat.getDimension()] - candidate.rhsSize;

            Value ops[3] = {
                rewriter.create<stablehlo::SliceOp>(candidate.concat.getLoc(),
                                                    newArg, lowerStarts,
                                                    lowerEnds, strides),
                newArg,
                rewriter.create<stablehlo::SliceOp>(candidate.concat.getLoc(),
                                                    newArg, upperStarts,
                                                    upperEnds, strides),

            };
            newArg = rewriter.create<stablehlo::ConcatenateOp>(
                candidate.concat.getLoc(), ops,
                candidate.concat.getDimension());
            break;
          }
        }
        mapper.map(oldArg, newArg);
      }

      for (auto &op : oldBodyBlock.getOperations()) {
        // Skip the terminator - we'll add it after all other operations
        if (isa<stablehlo::ReturnOp>(op))
          continue;

        // Clone the operation with the value mapping
        rewriter.clone(op, mapper);
      }
    }

    // Create a new terminator for the body region using new values
    {
      OpBuilder::InsertionGuard guard(rewriter);
      SmallVector<Value> newReturnValues;

      // Map old return values to new values using the mapper
      for (auto oldRetVal : yieldOp.getOperands()) {
        Value newRetVal = mapper.lookupOrNull(oldRetVal);
        // If the value isn't in the mapper, maybe it was a block argument or
        // constant
        if (!newRetVal)
          newRetVal = oldRetVal; // Consider more robust handling if needed
        newReturnValues.push_back(newRetVal);
      }

      // Create the return op at the end of the body
      rewriter.setInsertionPointToEnd(&newBodyBlock);
      rewriter.create<stablehlo::ReturnOp>(yieldOp.getLoc(), newReturnValues);
    }

    // Create condition region mapper
    mlir::IRMapping condMapper;

    // Clear and clone condition region
    Block &newCondBlock = newWhileOp.getCond().front();
    newCondBlock.clear();
    Block &oldCondBlock = whileOp.getCond().front();

    {
      OpBuilder::InsertionGuard guard(rewriter);
      rewriter.setInsertionPointToStart(&newCondBlock);

      for (unsigned i = 0; i < whileOp.getCond().getNumArguments(); ++i) {
        auto oldArg = whileOp.getCond().getArgument(i);
        Value newArg = newWhileOp.getCond().getArgument(i);
        for (auto &candidate : candidates) {
          if (candidate.idx == i) {
            SmallVector<int64_t> lowerStarts(
                candidate.concat.getType().getShape().size(), 0);
            SmallVector<int64_t> upperStarts(
                candidate.concat.getType().getShape().size(), 0);
            SmallVector<int64_t> lowerEnds(
                cast<RankedTensorType>(newArg.getType()).getShape().begin(),
                cast<RankedTensorType>(newArg.getType()).getShape().end());
            SmallVector<int64_t> upperEnds(
                cast<RankedTensorType>(newArg.getType()).getShape().begin(),
                cast<RankedTensorType>(newArg.getType()).getShape().end());
            SmallVector<int64_t> strides(
                candidate.concat.getType().getShape().size(), 1);

            lowerEnds[candidate.concat.getDimension()] = candidate.lhsSize;

            upperStarts[candidate.concat.getDimension()] =
                upperEnds[candidate.concat.getDimension()] - candidate.rhsSize;

            Value ops[3] = {
                rewriter.create<stablehlo::SliceOp>(candidate.concat.getLoc(),
                                                    newArg, lowerStarts,
                                                    lowerEnds, strides),
                newArg,
                rewriter.create<stablehlo::SliceOp>(candidate.concat.getLoc(),
                                                    newArg, upperStarts,
                                                    upperEnds, strides),

            };
            newArg = rewriter.create<stablehlo::ConcatenateOp>(
                candidate.concat.getLoc(), ops,
                candidate.concat.getDimension());
            break;
          }
        }
        condMapper.map(oldArg, newArg);
      }

      for (auto &op : oldCondBlock.getOperations()) {
        rewriter.clone(op, condMapper);
      }
    }

    // Finally, replace all uses of the old while op with the new one
    rewriter.replaceOp(whileOp, results);

    return success();
  }
};

// Replace while op iteration variables which are not updated with their
// upcoming value
struct WhileSimplify : public OpRewritePattern<stablehlo::WhileOp> {
  using OpRewritePattern::OpRewritePattern;
  bool hoist_all;
  WhileSimplify(bool hoist_all, MLIRContext *context,
                PatternBenefit benefit = 1,
                ArrayRef<StringRef> generatedNames = {})
      : OpRewritePattern(context, benefit, generatedNames),
        hoist_all(hoist_all) {}

  LogicalResult matchAndRewrite(stablehlo::WhileOp op,
                                PatternRewriter &rewriter) const override {
    SmallVector<unsigned> operands;

    Block *cond = &op.getCond().front(), *body = &op.getBody().front();
    Operation *bodyTerm = body->getTerminator();

    int deleted = 0;
    for (auto &opOperand : op->getOpOperands()) {
      Value inputValue = opOperand.get();

      auto i = opOperand.getOperandNumber() - deleted;
      Value bodyArg = body->getArgument(i);
      Value condArg = cond->getArgument(i);

      bool canHoist = inputValue.getDefiningOp<stablehlo::ConstantOp>();
      if (auto BA = dyn_cast<BlockArgument>(inputValue)) {
        canHoist |= isa<FunctionOpInterface>(BA.getOwner()->getParentOp());
      } else if (hoist_all) {
        canHoist = true;
      }

      if (canHoist && bodyArg == bodyTerm->getOperand(i)) {
        // This variable is not updated during iterations
        rewriter.replaceAllUsesWith(bodyArg, inputValue);
        rewriter.replaceAllUsesWith(condArg, inputValue);
        rewriter.modifyOpInPlace(bodyTerm,
                                 [&] { bodyTerm->setOperands(i, 1, {}); });
        rewriter.replaceAllUsesWith(op.getResult(opOperand.getOperandNumber()),
                                    inputValue);

        body->eraseArgument(i);
        cond->eraseArgument(i);

        deleted++;
      } else {
        operands.push_back(opOperand.getOperandNumber());
      }
    }

    if (operands.size() == op->getNumOperands())
      return failure();

    SmallVector<Value> newOperands;
    newOperands.reserve(operands.size());

    for (auto opOperand : operands) {
      newOperands.push_back(op->getOperand(opOperand));
    }

    auto newWhile =
        rewriter.create<stablehlo::WhileOp>(op.getLoc(), newOperands);
    newWhile.getCond().takeBody(op.getCond());
    newWhile.getBody().takeBody(op.getBody());

    // Replace uses for remaining results.
    for (const auto &it : llvm::enumerate(operands)) {
      Value oldRes = op->getResult(it.value());
      Value newRes = newWhile->getResult(it.index());

      rewriter.replaceAllUsesWith(oldRes, newRes);
    }

    rewriter.eraseOp(op);

    return success();
  }
};

struct DynamicGatherOpIsNotDynamic
    : public OpRewritePattern<stablehlo::DynamicGatherOp> {
  using OpRewritePattern<stablehlo::DynamicGatherOp>::OpRewritePattern;

  LogicalResult matchAndRewrite(stablehlo::DynamicGatherOp op,
                                PatternRewriter &rewriter) const override {
    // Check if slice sizes are constant.
    DenseIntElementsAttr sliceSizesAttr;
    if (!matchPattern(op.getSliceSizes(), m_Constant(&sliceSizesAttr))) {
      return failure();
    }

    // dynamic_gather allows non-int64 slice sizes, but we need to convert them
    // to int64 for the gather.
    if (!sliceSizesAttr.getType().getElementType().isInteger(64)) {
      SmallVector<APInt> sliceSizes;
      for (auto size : sliceSizesAttr.getValues<APInt>()) {
        sliceSizes.push_back(size);
      }
      auto newSliceSizesAttr = DenseElementsAttr::get(
          RankedTensorType::get(sliceSizesAttr.getType().getShape(),
                                rewriter.getIntegerType(64)),
          sliceSizes);
      sliceSizesAttr = newSliceSizesAttr.cast<DenseIntElementsAttr>();
    }

    SmallVector<int64_t> sliceSizes;
    for (auto size : sliceSizesAttr.getValues<int64_t>()) {
      sliceSizes.push_back(size);
    }
    auto sliceSizesArrayAttr =
        DenseI64ArrayAttr::get(op.getContext(), sliceSizes);

    rewriter.replaceOpWithNewOp<stablehlo::GatherOp>(
        op, op.getType(), op.getOperand(), op.getStartIndices(),
        stablehlo::GatherDimensionNumbersAttr::get(
            op.getContext(), op.getDimensionNumbers().getOffsetDims(),
            op.getDimensionNumbers().getCollapsedSliceDims(),
            /*operandBatchingDims=*/{},
            /*startIndicesBatchingDims=*/{},
            op.getDimensionNumbers().getStartIndexMap(),
            op.getDimensionNumbers().getIndexVectorDim()),
        sliceSizesArrayAttr);

    return success();
  }
};

/// Check if a `t` is a tensor with zero extents.
static std::optional<RankedTensorType> isZeroExtent(Type t) {
  auto type = t.dyn_cast<RankedTensorType>();
  if (type && type.hasStaticShape() && type.getNumElements() == 0)
    return type;
  return std::nullopt;
}

// Replace instances of zero extent tensors with empty tensors of the same
// type.
struct ZeroExtentTensorCanon final : RewritePattern {
  ZeroExtentTensorCanon(MLIRContext *context,
                        PatternBenefit benefit = PatternBenefit(1))
      : RewritePattern(MatchAnyOpTypeTag(), benefit, context) {}
  LogicalResult matchAndRewrite(Operation *op,
                                PatternRewriter &rewriter) const override {
    auto loc = op->getLoc();

    if (!isa_and_present<mlir::stablehlo::StablehloDialect>(op->getDialect()))
      return rewriter.notifyMatchFailure(op, "not stablehlo");

    // If the result is a zero-extent tensor, replace the whole op with an empty
    // tensor.
    bool didUpdate = false;
    for (auto result : op->getResults()) {
      auto resultType = isZeroExtent(result.getType());
      if (!resultType || result.use_empty())
        continue;
      rewriter.replaceAllUsesWith(result, rewriter.create<tensor::EmptyOp>(
                                              loc, resultType->getShape(),
                                              resultType->getElementType()));
      didUpdate = true;
    }

    // If one of the operands is a zero-extent tensor, replace the operand with
    // an empty tensor.
    for (OpOperand &operand : op->getOpOperands()) {
      auto operandType = isZeroExtent(operand.get().getType());
      if (!operandType || operand.get().getDefiningOp<tensor::EmptyOp>())
        continue;
      Operation *owner = operand.getOwner();
      int operandNum = operand.getOperandNumber();
      auto emptyTensorOp = rewriter.create<tensor::EmptyOp>(
          loc, operandType->getShape(), operandType->getElementType());
      rewriter.modifyOpInPlace(
          owner, [&]() { owner->setOperand(operandNum, emptyTensorOp); });
      didUpdate = true;
    }
    return success(didUpdate);
  }
};

struct ReorderElementwiseAndShapeOp final
    : OpTraitRewritePattern<OpTrait::Elementwise> {
  using OpTraitRewritePattern::OpTraitRewritePattern;

  LogicalResult matchAndRewrite(Operation *op,
                                PatternRewriter &rewriter) const override {
    if (op->getOperands().size() != 1)
      return rewriter.notifyMatchFailure(op, "expected to be unary");

    auto definingOp = op->getOperand(0).getDefiningOp();
    if (!definingOp)
      return rewriter.notifyMatchFailure(
          op, "expected to have an op before elementise op");

    if (!isa<mlir::stablehlo::ReshapeOp>(definingOp) &&
        !isa<mlir::stablehlo::TransposeOp>(definingOp) &&
        !isa<mlir::stablehlo::BroadcastOp>(definingOp))
      return rewriter.notifyMatchFailure(
          op, "defining operation of unexpected type");

    // Only reorder if the defining op has no other uses.
    if (!llvm::hasSingleElement(definingOp->getResult(0).getUses()))
      return rewriter.notifyMatchFailure(op, "operation has more than one use");

    Value input = definingOp->getOperand(0);
    Value result = op->getResult(0);
    auto intermediateType = input.getType().cast<ShapedType>().clone(
        getElementTypeOrSelf(result.getType()));

    // Reorder the operation and rewire the inputs/outputs.
    op->moveBefore(definingOp);
    definingOp->getResult(0).setType(result.getType());
    rewriter.replaceAllUsesWith(result, definingOp->getResult(0));
    result.setType(intermediateType);
    op->setOperands(input);
    definingOp->setOperands(result);
    return success();
  }
};

// c = a + b; d = c - b => d = a
// c = a + b; d = b - c => d = -a
struct NoNanAddSubSimplify final
    : public OpRewritePattern<stablehlo::SubtractOp> {
  using OpRewritePattern<stablehlo::SubtractOp>::OpRewritePattern;

  NoNanAddSubSimplify(bool allowOnFloatingPointMath, MLIRContext *context,
                      PatternBenefit benefit = 1)
      : OpRewritePattern(context, benefit),
        allowOnFloatingPointMath(allowOnFloatingPointMath) {}

  // Apply the pattern only if the output types are integers or if the pattern
  // is allowed on floating point math.
  bool canApplyPattern(bool allowOnFloatingPointMath, Type addOutTy,
                       Type subOutTy) const {
    addOutTy = getElementTypeOrSelf(addOutTy);
    subOutTy = getElementTypeOrSelf(subOutTy);
    if (addOutTy.isInteger() && subOutTy.isInteger())
      return true;
    return allowOnFloatingPointMath;
  }

  LogicalResult matchAndRewrite(stablehlo::SubtractOp op,
                                PatternRewriter &rewriter) const final {
    auto lhs = op.getLhs();
    auto rhs = op.getRhs();
    auto subOutTy = op.getResult().getType();

    // Check if LHS is defined by an AddOp
    if (auto lhsAddOp = lhs.getDefiningOp<stablehlo::AddOp>()) {
      auto addOutTy = lhsAddOp.getResult().getType();
      if (!canApplyPattern(allowOnFloatingPointMath, addOutTy, subOutTy))
        return failure();

      // Case: c = a + b; d = c - b -> d = a
      if (lhsAddOp.getRhs() == rhs) {
        rewriter.replaceOp(op, lhsAddOp.getLhs());
        return success();
      }

      // Case: c = a + b; d = c - a -> d = b
      if (lhsAddOp.getLhs() == rhs) {
        rewriter.replaceOp(op, lhsAddOp.getRhs());
        return success();
      }
    }

    // Check if RHS is defined by an AddOp
    if (auto rhsAddOp = rhs.getDefiningOp<stablehlo::AddOp>()) {
      auto addOutTy = rhsAddOp.getResult().getType();
      if (!canApplyPattern(allowOnFloatingPointMath, addOutTy, subOutTy))
        return failure();

      // Case: c = a + b; d = b - c -> d = -a
      if (rhsAddOp.getLhs() == lhs) {
        rewriter.replaceOpWithNewOp<stablehlo::NegOp>(op, rhsAddOp.getRhs());
        return success();
      }

      // Case: c = a + b; d = a - c -> d = -b
      if (rhsAddOp.getRhs() == lhs) {
        rewriter.replaceOpWithNewOp<stablehlo::NegOp>(op, rhsAddOp.getLhs());
        return success();
      }
    }

    // No simplification pattern matched
    return failure();
  }

private:
  bool allowOnFloatingPointMath = false;
};

// a > b ? a : b or a >= b ? a : b ---> maximum(a, b)
// a < b ? a : b or a <= b ? a : b ---> minimum(a, b)
struct CompareSelectSimplify : public OpRewritePattern<stablehlo::SelectOp> {
  using OpRewritePattern<stablehlo::SelectOp>::OpRewritePattern;

  LogicalResult matchAndRewrite(stablehlo::SelectOp op,
                                PatternRewriter &rewriter) const final {
    auto compOp = op.getPred().getDefiningOp<stablehlo::CompareOp>();
    if (!compOp)
      return failure();

    auto selectlhs = op.getOnTrue();
    auto selectrhs = op.getOnFalse();

    auto complhs = compOp.getLhs();
    auto comprhs = compOp.getRhs();

    if ((compOp.getComparisonDirection() ==
         stablehlo::ComparisonDirection::GT) ||
        (compOp.getComparisonDirection() ==
         stablehlo::ComparisonDirection::GE)) {
      // select(a > b || a >= b, a, b)
      if (complhs == selectlhs && comprhs == selectrhs) {
        rewriter.replaceOpWithNewOp<stablehlo::MaxOp>(op, selectlhs, selectrhs);
        return success();
      }
      // select(a > b || a >= b, b, a)
      if (complhs == selectrhs && comprhs == selectlhs) {
        rewriter.replaceOpWithNewOp<stablehlo::MinOp>(op, selectlhs, selectrhs);
        return success();
      }
    }

    if ((compOp.getComparisonDirection() ==
         stablehlo::ComparisonDirection::LT) ||
        (compOp.getComparisonDirection() ==
         stablehlo::ComparisonDirection::LE)) {
      // select(a < b || a <= b, a, b)
      if (complhs == selectlhs && comprhs == selectrhs) {
        rewriter.replaceOpWithNewOp<stablehlo::MinOp>(op, selectlhs, selectrhs);
        return success();
      }
      // select(a < b || a <= b, b, a)
      if (complhs == selectrhs && comprhs == selectlhs) {
        rewriter.replaceOpWithNewOp<stablehlo::MaxOp>(op, selectlhs, selectrhs);
        return success();
      }
    }

    return failure();
  }
};

// select(!op, lhs, rhs) --> select(op, rhs, lhs)
struct NotSelectSimplify : public OpRewritePattern<stablehlo::SelectOp> {
  using OpRewritePattern<stablehlo::SelectOp>::OpRewritePattern;

  LogicalResult matchAndRewrite(stablehlo::SelectOp op,
                                PatternRewriter &rewriter) const final {
    auto notOp = op.getPred().getDefiningOp<stablehlo::NotOp>();
    if (!notOp)
      return failure();

    rewriter.replaceOpWithNewOp<stablehlo::SelectOp>(
        op, notOp.getOperand(), op.getOnFalse(), op.getOnTrue());
    return success();
  }
};

stablehlo::ComparisonDirection
negatedComparisonDirection(stablehlo::ComparisonDirection direction) {
  switch (direction) {
  case stablehlo::ComparisonDirection::EQ:
    return stablehlo::ComparisonDirection::NE;
  case stablehlo::ComparisonDirection::NE:
    return stablehlo::ComparisonDirection::EQ;
  case stablehlo::ComparisonDirection::GE:
    return stablehlo::ComparisonDirection::LT;
  case stablehlo::ComparisonDirection::GT:
    return stablehlo::ComparisonDirection::LE;
  case stablehlo::ComparisonDirection::LE:
    return stablehlo::ComparisonDirection::GT;
  case stablehlo::ComparisonDirection::LT:
    return stablehlo::ComparisonDirection::GE;
  }
}

struct CommonCompareExpressionRewrite
    : public OpRewritePattern<stablehlo::CompareOp> {
  using OpRewritePattern<stablehlo::CompareOp>::OpRewritePattern;

  LogicalResult matchAndRewrite(stablehlo::CompareOp op,
                                PatternRewriter &rewriter) const final {
    auto lhs = op.getLhs();
    auto rhs = op.getRhs();

    auto negDir = negatedComparisonDirection(op.getComparisonDirection());

    for (int i = 0; i < op.getNumOperands(); ++i) {
      auto opOperand = op.getOperand(i);
      for (auto user : opOperand.getUsers()) {
        auto userCompareOp = dyn_cast<stablehlo::CompareOp>(user);
        if (!userCompareOp || userCompareOp.getComparisonDirection() != negDir)
          continue;

        if (user->getBlock() != op->getBlock())
          continue;

        if (userCompareOp.getLhs() == lhs && userCompareOp.getRhs() == rhs) {
          if (user->isBeforeInBlock(op)) {
            auto negatedCondition = rewriter.create<stablehlo::NotOp>(
                op.getLoc(), userCompareOp.getResult());
            rewriter.replaceOp(op, negatedCondition);
            return success();
          } else {
            auto negatedCondition = rewriter.create<stablehlo::NotOp>(
                userCompareOp.getLoc(), op.getResult());
            rewriter.replaceOp(user, negatedCondition);
            return success();
          }
        }
      }
    }

    return failure();
  }
};

struct ScatterUpdateComputationConstProp
    : public OpRewritePattern<stablehlo::ScatterOp> {
  using OpRewritePattern<stablehlo::ScatterOp>::OpRewritePattern;

  LogicalResult matchAndRewrite(stablehlo::ScatterOp op,
                                PatternRewriter &rewriter) const final {
    if (!op.getUniqueIndices())
      return failure();

    auto &region = op.getUpdateComputation();
    auto &block = region.front();

    // Check all inputs are constant and splat and their values are the same.
    auto [constInput, inputSplatAttr] =
        isConstantSplatValueRange(op.getInputs());

    // Check all updates are constant and splat and their values are the same.
    auto [constUpdate, updateSplatAttr] =
        isConstantSplatValueRange(op.getUpdates());

    if (constInput || constUpdate) {
      bool inputTransformed = false;
      bool updateTransformed = false;
      auto blockArgInput = block.getArgument(0);
      auto blockArgUpdate = block.getArgument(1);

      if (constInput && !blockArgInput.getUses().empty()) {
        inputTransformed = true;
        auto denseAttr = DenseElementsAttr::get(
            blockArgInput.getType().cast<ShapedType>(), inputSplatAttr);
        auto constInputOp =
            rewriter.create<stablehlo::ConstantOp>(op.getLoc(), denseAttr);
        blockArgInput.replaceAllUsesWith(constInputOp);
      }

      if (constUpdate && !blockArgUpdate.getUses().empty()) {
        updateTransformed = true;
        auto denseAttr = DenseElementsAttr::get(
            blockArgUpdate.getType().cast<ShapedType>(), updateSplatAttr);
        auto constUpdateOp =
            rewriter.create<stablehlo::ConstantOp>(op.getLoc(), denseAttr);
        blockArgUpdate.replaceAllUsesWith(constUpdateOp);
      }

      if (!inputTransformed && !updateTransformed)
        return failure();

      auto newOp = rewriter.create<stablehlo::ScatterOp>(
          op.getLoc(), op.getResultTypes(), op.getInputs(),
          op.getScatterIndices(), op.getUpdates(),
          op.getScatterDimensionNumbers(), op.getIndicesAreSorted(),
          op.getUniqueIndices());
      newOp.getUpdateComputation().takeBody(region);
      rewriter.replaceOp(op, newOp);

      return success();
    }

    return failure();
  }

private:
  std::tuple<bool, Attribute>
  isConstantSplatValueRange(ValueRange range) const {
    Attribute splatAttr = nullptr;
    bool isConstant = true;
    for (auto val : range) {
      DenseElementsAttr attr;
      if (matchPattern(val, m_Constant(&attr))) {
        if (attr.isSplat()) {
          if (!splatAttr) {
            splatAttr = attr.getSplatValue<Attribute>();
            continue;
          } else if (splatAttr != attr.getSplatValue<Attribute>()) {
            isConstant = false;
            break;
          }
        } else {
          isConstant = false;
          break;
        }
      } else {
        isConstant = false;
        break;
      }
    }
    return std::make_tuple(isConstant, splatAttr);
  };
};

struct ScatterIndicesAreUnique : public OpRewritePattern<stablehlo::ScatterOp> {
  using OpRewritePattern<stablehlo::ScatterOp>::OpRewritePattern;

  LogicalResult matchAndRewrite(stablehlo::ScatterOp op,
                                PatternRewriter &rewriter) const final {
    if (op.getUniqueIndices())
      return failure(); // already unique, no need to do anything

    auto scatterIndices = op.getScatterIndices();
    Attribute scatterIndicesAttr;
    if (matchPattern(scatterIndices, m_Constant(&scatterIndicesAttr))) {
      auto denseAttr = scatterIndicesAttr.dyn_cast<DenseIntElementsAttr>();

      auto shape = scatterIndices.getType().cast<ShapedType>().getShape();
      if (shape.empty())
        return failure();

      int64_t numTuples = 1;
      for (int64_t i = 0; i < shape.size() - 1; ++i) {
        numTuples *= shape[i];
      }
      int64_t tupleSize = shape.back();

      // Iterate over the scatter indices tensor to extract tuples
      SmallVector<SmallVector<int64_t>> indexTuples;
      auto values = denseAttr.getValues<APInt>();
      auto it = values.begin();
      for (int64_t i = 0; i < numTuples; ++i) {
        SmallVector<int64_t> indexTuple;
        for (int64_t j = 0; j < tupleSize; ++j) {
          if (it == values.end()) {
            return failure(); // Unexpected end of values
          }
          indexTuple.push_back((*it).getSExtValue());
          ++it;
        }
        indexTuples.push_back(indexTuple);
      }

      if (areIndexTuplesUnique(indexTuples)) {
        auto newOp = rewriter.create<stablehlo::ScatterOp>(
            op.getLoc(), op.getResultTypes(), op.getInputs(),
            op.getScatterIndices(), op.getUpdates(),
            op.getScatterDimensionNumbers(), op.getIndicesAreSortedAttr(),
            rewriter.getBoolAttr(true));
        newOp.getUpdateComputation().takeBody(op.getUpdateComputation());
        rewriter.replaceOp(op, newOp);
        return success();
      }
    }

    return failure();
  }

private:
  bool areIndexTuplesUnique(
      const SmallVector<SmallVector<int64_t>> &indexTuples) const {
    bool hasUnique = true;
    for (int64_t i = 0; i < indexTuples.size() && hasUnique; ++i) {
      for (int64_t j = i + 1; j < indexTuples.size() && hasUnique; ++j) {
        if (std::equal(indexTuples[i].begin(), indexTuples[i].end(),
                       indexTuples[j].begin(), indexTuples[j].end())) {
          hasUnique = false;
          break;
        }
      }
    }
    return hasUnique;
  }
};

// This lets us reorder the following
// Case 1: (op x (op (op y x) y)) -> (op (op x y) (op x y))
// Case 2: (op x (op (op x y) y)) -> (op (op x y) (op x y))
// Case 3: (op x (op y (op x y))) -> (op (op x y) (op x y))
// Case 4: (op x (op y (op y x))) -> (op (op x y) (op x y))
template <typename Op>
struct AssociativeBinaryOpReordering : public OpRewritePattern<Op> {
  using OpRewritePattern<Op>::OpRewritePattern;

  LogicalResult matchAndRewrite(Op op, PatternRewriter &rewriter) const final {
    auto lhs = op.getLhs();
    auto rhsOp = op.getRhs().template getDefiningOp<Op>();
    if (!rhsOp)
      return failure();

    auto rhslhs = rhsOp.getLhs();
    auto rhsrhs = rhsOp.getRhs();

    auto rhslhsOp = rhslhs.template getDefiningOp<Op>();
    if (rhslhsOp) {
      auto rhslhslhs = rhslhsOp.getLhs();
      auto rhslhsrhs = rhslhsOp.getRhs();

      // Case 1
      if (lhs == rhslhsrhs && rhslhslhs == rhsrhs) {
        rewriter.replaceOpWithNewOp<Op>(op, rhslhsOp.getResult(),
                                        rhslhsOp.getResult());
        return success();
      }

      // Case 2
      if (lhs == rhslhslhs && rhslhsrhs == rhsrhs) {
        rewriter.replaceOpWithNewOp<Op>(op, rhslhsOp.getResult(),
                                        rhslhsOp.getResult());
        return success();
      }
    }

    auto rhsrhsOp = rhsrhs.template getDefiningOp<Op>();
    if (rhsrhsOp) {
      auto rhsrhslhs = rhsrhsOp.getLhs();
      auto rhsrhsrhs = rhsrhsOp.getRhs();

      // Case 3
      if (lhs == rhsrhslhs && rhslhs == rhsrhsrhs) {
        rewriter.replaceOpWithNewOp<Op>(op, rhsrhsOp.getResult(),
                                        rhsrhsOp.getResult());
        return success();
      }

      // Case 4
      if (lhs == rhsrhsrhs && rhslhs == rhsrhslhs) {
        rewriter.replaceOpWithNewOp<Op>(op, rhsrhsOp.getResult(),
                                        rhsrhsOp.getResult());
        return success();
      }
    }

    return failure();
  }
};

struct ReduceTransposeSimplify : public OpRewritePattern<stablehlo::ReduceOp> {
  using OpRewritePattern<stablehlo::ReduceOp>::OpRewritePattern;

  LogicalResult matchAndRewrite(stablehlo::ReduceOp op,
                                PatternRewriter &rewriter) const override {
    if (op.getInputs().size() != 1) // TODO: support for multiple inputs
      return failure();

    auto input = op.getInputs()[0];
    auto transposeOp = input.getDefiningOp<stablehlo::TransposeOp>();
    if (!transposeOp)
      return failure();

    auto transposeInput = transposeOp.getOperand();
    auto transposeInputType = transposeInput.getType().cast<ShapedType>();
    auto transposePermutation = transposeOp.getPermutation();
    auto reduceDimensions = op.getDimensions();

    SmallVector<int64_t> newReduceDimensions;
    for (auto dim : reduceDimensions) {
      int64_t newDim = transposePermutation[dim];
      newReduceDimensions.push_back(newDim);
    }

    // Calculate result shape after reduction
    SmallVector<int64_t> resultShape;
    for (int64_t i = 0; i < transposeInputType.getRank(); ++i) {
      if (!llvm::is_contained(newReduceDimensions, i)) {
        resultShape.push_back(transposeInputType.getDimSize(i));
      }
    }
    auto elementType = op.getType(0).cast<ShapedType>().getElementType();
    auto newResultType = RankedTensorType::get(resultShape, elementType);

    // Create a new reduce operation with the adjusted dimensions
    auto newReduceOp = rewriter.create<stablehlo::ReduceOp>(
        op.getLoc(), TypeRange(newResultType), ValueRange(transposeInput),
        op.getInitValues(), newReduceDimensions);
    newReduceOp.getRegion().takeBody(op.getRegion());

    // Map non-reduced dimensions
    SmallVector<bool> isReduced(transposeInputType.getRank(), false);
    for (auto dim : newReduceDimensions) {
      isReduced[dim] = true;
    }

    // Count the number of reduced dimensions before the transpose dim
    SmallVector<int64_t> reducedDimsBeforeTranspose(
        transposePermutation.size());
    reducedDimsBeforeTranspose[0] = isReduced[0];
    for (int64_t i = 1; i < transposePermutation.size(); ++i) {
      reducedDimsBeforeTranspose[i] =
          reducedDimsBeforeTranspose[i - 1] + isReduced[i];
    }

    // Create final permutation
    // original permutation - reduced dimensions before transposed dim
    SmallVector<int64_t> finalPermutation(transposePermutation.size() -
                                          newReduceDimensions.size());
    int64_t j = 0;
    for (int64_t i = 0; i < transposePermutation.size(); ++i) {
      if (!isReduced[transposePermutation[i]]) {
        finalPermutation[j] =
            transposePermutation[i] -
            reducedDimsBeforeTranspose[transposePermutation[i]];
        ++j;
      }
    }

    rewriter.replaceOpWithNewOp<stablehlo::TransposeOp>(
        op, newReduceOp.getResult(0), finalPermutation);
    return success();
  }
};

// (mul (sign x) (abs x)) -> x
// (mul (abs x) (sign x)) -> x
struct SignAbsSimplify : public OpRewritePattern<stablehlo::MulOp> {
  using OpRewritePattern<stablehlo::MulOp>::OpRewritePattern;

  LogicalResult matchAndRewrite(stablehlo::MulOp op,
                                PatternRewriter &rewriter) const override {
    auto lhs = op.getOperand(0);
    auto rhs = op.getOperand(1);

    auto lhsSignOp = lhs.getDefiningOp<stablehlo::SignOp>();
    if (lhsSignOp) {
      auto rhsAbsOp = rhs.getDefiningOp<stablehlo::AbsOp>();
      if (!rhsAbsOp)
        return failure();

      if (lhsSignOp.getOperand() != rhsAbsOp.getOperand())
        return failure();

      rewriter.replaceOp(op, lhsSignOp.getOperand());
      return success();
    }

    auto rhsSignOp = rhs.getDefiningOp<stablehlo::SignOp>();
    if (rhsSignOp) {
      auto lhsAbsOp = lhs.getDefiningOp<stablehlo::AbsOp>();
      if (!lhsAbsOp)
        return failure();

      if (rhsSignOp.getOperand() != lhsAbsOp.getOperand())
        return failure();

      rewriter.replaceOp(op, rhsSignOp.getOperand());
      return success();
    }

    return failure();
  }
};

bool opResultIsAlwaysNonNegative(Operation *op);

template <typename T>
bool opResultNonNegativeIfAllElementsNonNegative(Operation *op) {
  if (!op)
    return false;

  auto specificOp = dyn_cast<T>(op);
  if (!specificOp)
    return false;

  auto lhsOp = specificOp.getLhs().getDefiningOp();
  auto rhsOp = specificOp.getRhs().getDefiningOp();

  if (lhsOp && rhsOp) {
    bool lhsNonNeg = opResultIsAlwaysNonNegative(lhsOp);
    bool rhsNonNeg = opResultIsAlwaysNonNegative(rhsOp);

    if (lhsNonNeg && rhsNonNeg)
      return true;
  }

  return false;
}

bool isConstantNonNegative(stablehlo::ConstantOp constOp) {
  Attribute attr = constOp.getValue();

  if (auto denseAttr = dyn_cast<DenseElementsAttr>(attr)) {
    // For floating point values
    if (denseAttr.getElementType().isF32() ||
        denseAttr.getElementType().isF64()) {
      for (auto element : denseAttr.getValues<APFloat>()) {
        if (element.isNegative())
          return false;
      }
      return true;
    }

    // For integer values
    if (denseAttr.getElementType().isIntOrIndex()) {
      for (auto element : denseAttr.getValues<APInt>()) {
        if (element.isNegative())
          return false;
      }
      return true;
    }
  }

  // Default: can't guarantee all elements are non-negative
  return false;
}

bool opResultIsAlwaysNonNegative(Operation *op) {
  if (!op)
    return false;

  if (isa<stablehlo::AbsOp, stablehlo::SqrtOp, stablehlo::ExpOp,
          stablehlo::IotaOp, stablehlo::AndOp, stablehlo::OrOp>(op))
    return true;

  if (auto constOp = dyn_cast<stablehlo::ConstantOp>(op)) {
    // Constant is non-negative if all its elements are non-negative
    return isConstantNonNegative(constOp);
  }

  // Any non-negative operation that produces a non-negative result
  if (auto maxOp = dyn_cast<stablehlo::MaxOp>(op)) {
    for (auto operand : maxOp.getOperands()) {
      if (auto operandOp = operand.getDefiningOp()) {
        if (opResultIsAlwaysNonNegative(operandOp))
          return true;
      }
    }
  }

  // All non-negative operations that produce a non-negative result
  if (isa<stablehlo::MinOp, stablehlo::AddOp, stablehlo::MulOp>(op)) {
    if (opResultNonNegativeIfAllElementsNonNegative<stablehlo::MinOp>(op) ||
        opResultNonNegativeIfAllElementsNonNegative<stablehlo::AddOp>(op) ||
        opResultNonNegativeIfAllElementsNonNegative<stablehlo::MulOp>(op))
      return true;
  }

  // (mul a a) is always non-negative
  if (auto mulOp = dyn_cast<stablehlo::MulOp>(op)) {
    auto lhsOp = mulOp.getLhs().getDefiningOp();
    auto rhsOp = mulOp.getRhs().getDefiningOp();

    if (lhsOp == rhsOp)
      return true;
  }

  if (auto clampOp = dyn_cast<stablehlo::ClampOp>(op)) {
    // Clamp is non-negative if the min operand is non-negative

    if (auto minOp = clampOp.getMin().getDefiningOp()) {
      if (opResultIsAlwaysNonNegative(minOp))
        return true;
    }
  }

  // TODO: For NegOp we need a check for if the operand is guaranteed to be
  // non-positive

  // TODO: Mul of 2 negative values is non-negative

  if (auto selectOp = dyn_cast<stablehlo::SelectOp>(op)) {
    // Select produces non-negative results if both branches produce
    // non-negative results
    auto trueOp = selectOp.getOnTrue().getDefiningOp();
    auto falseOp = selectOp.getOnFalse().getDefiningOp();

    if (trueOp && falseOp) {
      return opResultIsAlwaysNonNegative(trueOp) &&
             opResultIsAlwaysNonNegative(falseOp);
    }
  }

  // These operations preserve values, so result is non-negative if operand is
  // non-negative
  if (isa<stablehlo::ReshapeOp, stablehlo::TransposeOp>(op)) {
    if (auto defOp = op->getOperand(0).getDefiningOp())
      return opResultIsAlwaysNonNegative(defOp);
  }

  // Default: can't guarantee non-negative result
  return false;
}

struct AbsPositiveSimplify : public OpRewritePattern<stablehlo::AbsOp> {
  using OpRewritePattern<stablehlo::AbsOp>::OpRewritePattern;

  LogicalResult matchAndRewrite(stablehlo::AbsOp op,
                                PatternRewriter &rewriter) const override {

    auto operand = op.getOperand();
    if (isa<ComplexType>(operand.getType().getElementType()))
      return failure();

    if (opResultIsAlwaysNonNegative(operand.getDefiningOp())) {
      rewriter.replaceOp(op, op.getOperand());
      return success();
    }
    return failure();
  }
};

static SmallVector<int64_t>
findReshapeInsertionDims(RankedTensorType inputType,
                         RankedTensorType outputType) {
  SmallVector<int64_t> insertionDims;
  size_t inputDimIndex = 0;

  for (size_t i = 0; i < outputType.getRank(); ++i) {
    auto dim = outputType.getShape()[i];
    if (inputDimIndex < inputType.getRank() &&
        dim == inputType.getShape()[inputDimIndex]) {
      ++inputDimIndex;
    } else if (dim == 1 && (inputDimIndex >= inputType.getShape().size() ||
                            dim != inputType.getShape()[inputDimIndex])) {
      // Singleton dimension inserted by reshape.
      insertionDims.push_back(i);
    } else {
      // Reshape modifies existing dimensions, which we don't handle here.
      return {};
    }
  }

  return insertionDims;
}

struct TransposeReshapeToBroadcast final
    : OpRewritePattern<stablehlo::TransposeOp> {
  using OpRewritePattern::OpRewritePattern;

  LogicalResult matchAndRewrite(stablehlo::TransposeOp op,
                                PatternRewriter &rewriter) const override {
    auto reshapeOp = op.getOperand().getDefiningOp<stablehlo::ReshapeOp>();
    if (!reshapeOp)
      return failure();

    RankedTensorType reshapeOpInputType = reshapeOp.getOperand().getType();
    RankedTensorType reshapeOpOutputType = reshapeOp.getResult().getType();

    SmallVector<int64_t> insertionDims =
        findReshapeInsertionDims(reshapeOpInputType, reshapeOpOutputType);

    if (insertionDims.size() != 1) // TODO: support more than one insertion dim
      return failure();

    int64_t insertionDim = insertionDims[0];

    auto permutation = op.getPermutation();
    if (permutation.size() != reshapeOpOutputType.getRank())
      return failure();

    SmallVector<int64_t> broadcastDimensions;
    for (int64_t i = 0; i < reshapeOpInputType.getRank(); ++i) {
      int64_t findIdx = i;
      if (i >= insertionDim)
        ++findIdx;

      auto it = llvm::find(permutation, findIdx);
      if (it == permutation.end()) {
        return failure(); // The index was not found in the permutation
      }
      int64_t outputIdx = std::distance(permutation.begin(), it);
      broadcastDimensions.push_back(outputIdx);
    }

    // Create a single broadcast_in_dim operation to replace the reshape +
    // transpose sequence.
    rewriter.replaceOpWithNewOp<stablehlo::BroadcastInDimOp>(
        op, op.getResult().getType(), reshapeOp.getOperand(),
        rewriter.getDenseI64ArrayAttr(broadcastDimensions));

    return success();
  }
};

struct BroadcastInDimIsReshape final
    : OpRewritePattern<mlir::stablehlo::BroadcastInDimOp> {
  using OpRewritePattern<mlir::stablehlo::BroadcastInDimOp>::OpRewritePattern;

  LogicalResult matchAndRewrite(mlir::stablehlo::BroadcastInDimOp op,
                                PatternRewriter &rewriter) const override {
    auto input = op.getOperand();
    auto outputType = op.getType();
    auto inputType = input.getType();
    auto broadcastDims = op.getBroadcastDimensions();

    size_t inputSize = 1;
    for (auto sz : inputType.getShape())
      inputSize *= sz;
    size_t outputSize = 1;
    for (auto sz : outputType.getShape())
      outputSize *= sz;

    if (inputSize != outputSize)
      return failure();

    SmallVector<int64_t> nonSingletonDims;

    for (size_t i = 0; i < broadcastDims.size(); ++i) {
      int64_t dimIdx = broadcastDims[i];
      if (inputType.getRank() > i && inputType.getDimSize(i) != 1) {
        nonSingletonDims.push_back(dimIdx);
      }
    }

    for (int i = 1, s = nonSingletonDims.size(); i < s; ++i) {
      if (nonSingletonDims[i - 1] > nonSingletonDims[i])
        return failure();
    }

    for (size_t i = 0; i < outputType.getRank(); ++i) {
      int64_t dimIdx = outputType.getDimSize(i);
      if (dimIdx == 1)
        continue;
      auto it = llvm::find(broadcastDims, dimIdx);
      if (it == broadcastDims.end()) {
        return failure();
      }
    }

    rewriter.replaceOpWithNewOp<stablehlo::ReshapeOp>(op, outputType, input);
    return success();
  }
};

<<<<<<< HEAD
// 
// %0 = stablehlo.slice %arg1 [1:1092] : (tensor<1095xf64>) -> tensor<1091xf64>
// %1 = stablehlo.slice %arg1 [0:1091] : (tensor<1095xf64>) -> tensor<1091xf64>
// %2 = stablehlo.slice %arg1 [2:1093] : (tensor<1095xf64>) -> tensor<1091xf64>
// %3 = stablehlo.add %1, %0 : tensor<1091xf64>
// %4 = stablehlo.add %3, %2 : tensor<1091xf64>
// %5 = stablehlo.slice %arg0 [0:1] : (tensor<1092xf64>) -> tensor<1xf64>
// %6 = stablehlo.concatenate %5, %4, dim = 0 : (tensor<1xf64>, tensor<1091xf64>) -> tensor<1092xf64>
//
struct ReplaceSlidingWindowSumWithConvPattern final
    : OpRewritePattern<mlir::stablehlo::ConcatenateOp> {
  using OpRewritePattern<mlir::stablehlo::ConcatenateOp>::OpRewritePattern;

  LogicalResult matchAndRewrite(stablehlo::ConcatenateOp concat,
                                mlir::PatternRewriter &rewriter) const override {
    // Match concatenation along dimension 0 with exactly 2 operands
    if (concat.getDimension() != 0 || concat.getOperands().size() != 2)
      return failure();

    // Match first operand as a slice (prefix slice)
    auto prefixSlice = concat.getOperands()[0].getDefiningOp<stablehlo::SliceOp>();
    if (!prefixSlice)
      return failure();

    // Match second operand as add operation
    Value sumResult = concat.getOperands()[1];
    auto addOp = sumResult.getDefiningOp<stablehlo::AddOp>();
    if (!addOp)
      return failure();

    // Match first operand of add as another add operation
    auto firstAddOp = addOp.getOperands()[0].getDefiningOp<stablehlo::AddOp>();
    if (!firstAddOp)
      return failure();

    // Match the three slice operations that feed into the add operations
    auto middleSlice = firstAddOp.getLhs().getDefiningOp<stablehlo::SliceOp>();
    auto leftSlice = firstAddOp.getRhs().getDefiningOp<stablehlo::SliceOp>();
    auto rightSlice = addOp.getRhs().getDefiningOp<stablehlo::SliceOp>();
    
    if (!leftSlice || !middleSlice || !rightSlice)
      return failure();
    
    // Verify all slices come from the same input tensor
    Value baseTensor = leftSlice.getOperand();
    if (middleSlice.getOperand() != baseTensor || 
        rightSlice.getOperand() != baseTensor)
      return failure();
    
    SmallVector<int64_t> starts;
    starts.push_back(leftSlice.getStartIndices()[0]);
    starts.push_back(middleSlice.getStartIndices()[0]);
    starts.push_back(rightSlice.getStartIndices()[0]);

    if (starts.size() != 3) return failure();

    std::sort(starts.begin(), starts.end());
    if (starts[0] + 1 != starts[1] || starts[1] + 1 != starts[2])
      return failure();

    // The kernel size is 3 for this specific pattern
    const int64_t kernelSize = 3;

    // Get the base tensor type
    auto baseType = baseTensor.getType().cast<RankedTensorType>();
    int64_t inputLength = baseType.getDimSize(0);
    auto elementType = baseType.getElementType();
    
    // Reshape base tensor to [1, N, 1, 1] for convolution
    auto convInputType = RankedTensorType::get({1, inputLength, 1}, elementType);
    Value reshapedInput = rewriter.create<stablehlo::ReshapeOp>(
        concat.getLoc(), convInputType, baseTensor);
    
    // Create kernel [1, 1, 1] of shape [1, 3, 1]
    SmallVector<APFloat> kernelValues;
    if (elementType.isF64()) {
        kernelValues.assign(kernelSize, APFloat(1.0));
    } else {
        kernelValues.assign(kernelSize, APFloat(1.0f));
    }
    
    auto kernelType = RankedTensorType::get({1, kernelSize, 1}, elementType);
    auto kernelAttr = DenseElementsAttr::get(kernelType, kernelValues);
    Value kernel = rewriter.create<stablehlo::ConstantOp>(
        concat.getLoc(), kernelType, kernelAttr);
    
    // Calculate output length for the convolution
    int64_t outputLen = inputLength - kernelSize + 1;
    auto convOutType = RankedTensorType::get({1, outputLen, 1}, elementType);
    
    // Create convolution dimension numbers
    auto convDims = stablehlo::ConvDimensionNumbersAttr::get(
        rewriter.getContext(),
        /*input_batch_dimension=*/0,
        /*input_feature_dimension=*/2,
        /*input_spatial_dimensions=*/{1},
        /*kernel_input_feature_dimension=*/2,
        /*kernel_output_feature_dimension=*/0,
        /*kernel_spatial_dimensions=*/{1},
        /*output_batch_dimension=*/0,
        /*output_feature_dimension=*/2,
        /*output_spatial_dimensions=*/{1});
    
    // Create the convolution operation
    Value conv = rewriter.create<stablehlo::ConvolutionOp>(
        concat.getLoc(), convOutType, reshapedInput, kernel,
        /*window_strides=*/nullptr,
        /*padding=*/nullptr,
        /*lhs_dilation=*/nullptr,
        /*rhs_dilation=*/nullptr,
        /*window_reversal=*/nullptr,
        /*conv_dimension_numbers=*/convDims,
        /*feature_group_count=*/rewriter.getI64IntegerAttr(1),
        /*batch_group_count=*/rewriter.getI64IntegerAttr(1),
        /*precision_config=*/nullptr);
    llvm::errs() << conv << "\n";
    
    // Reshape the convolution result back to 1D
    Value flattened = rewriter.create<stablehlo::ReshapeOp>(
        concat.getLoc(),
        RankedTensorType::get({outputLen}, elementType),
        conv);
    
    // Create the final result by concatenating the prefix slice with the convolution result
    rewriter.replaceOpWithNewOp<stablehlo::ConcatenateOp>(
        concat, concat.getType(),
        ValueRange{prefixSlice.getResult(), flattened},
        /*dimension=*/0);
    
=======
struct ConstPadConcatToConcat : public OpRewritePattern<stablehlo::PadOp> {
  using OpRewritePattern<stablehlo::PadOp>::OpRewritePattern;

  LogicalResult matchAndRewrite(stablehlo::PadOp padOp,
                                PatternRewriter &rewriter) const override {
    auto concatOp =
        padOp.getOperand().getDefiningOp<stablehlo::ConcatenateOp>();
    if (!concatOp)
      return failure();

    if (!concatOp->hasOneUse())
      return failure();

    DenseElementsAttr padConst;
    if (!matchPattern(padOp.getPaddingValue(), m_Constant(&padConst)))
      return failure();

    // Ensure interior padding is all zero.
    for (int64_t ip : padOp.getInteriorPadding())
      if (ip != 0)
        return failure();

    // Count how many dimensions have nonzero pad.
    int nonZeroPads = 0;
    int padDim = -1;
    for (int i = 0, e = padOp.getEdgePaddingLow().size(); i < e; ++i) {
      int64_t low = padOp.getEdgePaddingLow()[i];
      int64_t high = padOp.getEdgePaddingHigh()[i];
      if (low != 0 || high != 0) {
        ++nonZeroPads;
        padDim = i;
      }
    }
    // Only handle the case with a single padded dimension.
    if (nonZeroPads != 1)
      return failure();

    // Ensure the padded dimension (padDim) matches the concatenate op's
    // dimension.
    if (padDim != concatOp.getDimension())
      return failure();

    // For simplicity, require padding on only one side.
    bool padAtLow = (padOp.getEdgePaddingLow()[padDim] > 0);
    bool padAtHigh = (padOp.getEdgePaddingHigh()[padDim] > 0);
    if (padAtLow && padAtHigh)
      return failure();

    // Create a constant tensor to replace the pad.
    // Its shape is the same as the output except in padDim where its size
    // equals the pad amount.
    auto outShape = padOp.getType().getShape();
    int64_t padAmount = padAtLow ? padOp.getEdgePaddingLow()[padDim]
                                 : padOp.getEdgePaddingHigh()[padDim];
    SmallVector<int64_t> constShape(outShape.begin(), outShape.end());
    constShape[padDim] = padAmount;
    auto elemType = padOp.getType().getElementType();
    auto constTensorType = RankedTensorType::get(constShape, elemType);
    // Use the pad constant (splat) to create the constant tensor.
    auto newSplattedConstOp = rewriter.create<stablehlo::ConstantOp>(
        padOp.getLoc(), constTensorType, padConst.resizeSplat(constTensorType));

    // Now, instead of padding the concatenation result, we insert the pad
    // slice via a new concatenate.
    auto origOperands = concatOp.getOperands();
    SmallVector<Value, 4> newOperands(origOperands.begin(), origOperands.end());
    if (padAtLow) {
      // Insert the pad slice at the beginning.
      newOperands.insert(newOperands.begin(), newSplattedConstOp);
    } else {
      // Insert the pad slice at the end.
      newOperands.push_back(newSplattedConstOp);
    }

    rewriter.replaceOpWithNewOp<stablehlo::ConcatenateOp>(
        padOp, padOp.getResult().getType(), newOperands,
        concatOp.getDimension());
>>>>>>> 2594e678
    return success();
  }
};

///////////////  End Imported from stablehlo

// clang-format off
namespace mlir {
namespace enzyme {
#include "src/enzyme_ad/jax/Passes/StablehloOptPatterns.cpp.inc"
}; // namespace enzyme
}; // namespace mlir

#include "src/enzyme_ad/jax/Passes/EnzymeHLOPatterns.cpp.inc"
   // clang-format on

void mlir::transform::addPadDotGeneral(RewritePatternSet &patterns,
                                       bool postPad, MLIRContext &context,
                                       PatternBenefit benefit) {
  patterns.insert<PadDotGeneral>(postPad, &context, benefit);
}

void mlir::transform::addIotaSimplify(RewritePatternSet &patterns,
                                      int64_t maxConstantExpansion,
                                      MLIRContext &context,
                                      PatternBenefit benefit) {
  patterns.insert<IotaSimplify>(maxConstantExpansion, &context, benefit);
}

void mlir::transform::addWhileSimplify(RewritePatternSet &patterns,
                                       bool hoistAll, MLIRContext &context,
                                       PatternBenefit benefit) {
  patterns.insert<WhileSimplify>(hoistAll, &context, benefit);
}

void mlir::transform::addSliceLICM(RewritePatternSet &patterns,
                                   bool single_user, MLIRContext &context,
                                   PatternBenefit benefit) {
  patterns.insert<LICM<stablehlo::SliceOp>>(single_user, &context, benefit);
}

void mlir::transform::addDUSLICM(RewritePatternSet &patterns, bool single_user,
                                 MLIRContext &context, PatternBenefit benefit) {
  patterns.insert<LICM<stablehlo::DynamicUpdateSliceOp>>(single_user, &context,
                                                         benefit);
}

void mlir::transform::addPadLICM(RewritePatternSet &patterns, bool single_user,
                                 MLIRContext &context, PatternBenefit benefit) {
  patterns.insert<LICM<stablehlo::PadOp>>(single_user, &context, benefit);
}

void mlir::transform::addElementwiseLICM(RewritePatternSet &patterns,
                                         bool single_user, MLIRContext &context,
                                         PatternBenefit benefit) {
  patterns.insert<LICMElementwise>(single_user, &context, benefit);
}

void mlir::transform::addConcatenateLICM(RewritePatternSet &patterns,
                                         bool single_user, MLIRContext &context,
                                         PatternBenefit benefit) {
  patterns.insert<LICM<stablehlo::ConcatenateOp>>(single_user, &context,
                                                  benefit);
}

void mlir::transform::addBroadcastInDimLICM(RewritePatternSet &patterns,
                                            bool single_user,
                                            MLIRContext &context,
                                            PatternBenefit benefit) {
  patterns.insert<LICM<stablehlo::BroadcastInDimOp>>(single_user, &context,
                                                     benefit);
}

void mlir::transform::addReshapeLICM(RewritePatternSet &patterns,
                                     bool single_user, MLIRContext &context,
                                     PatternBenefit benefit) {
  patterns.insert<LICM<stablehlo::ReshapeOp>>(single_user, &context, benefit);
}

void mlir::transform::addTransposeLICM(RewritePatternSet &patterns,
                                       bool single_user, MLIRContext &context,
                                       PatternBenefit benefit) {
  patterns.insert<LICM<stablehlo::TransposeOp>>(single_user, &context, benefit);
}

void mlir::transform::addNoNanAddSubSimplify(RewritePatternSet &patterns,
                                             bool allowOnFloatingPointMath,
                                             MLIRContext &context,
                                             PatternBenefit benefit) {
  patterns.insert<NoNanAddSubSimplify>(allowOnFloatingPointMath, &context,
                                       benefit);
}

void mlir::transform::addBroadcastInDimSimplify(RewritePatternSet &patterns,
                                                int64_t maxConstantExpansion,
                                                MLIRContext &context,
                                                PatternBenefit benefit) {
  patterns.insert<BroadcastInDimSimplify>(maxConstantExpansion, &context,
                                          benefit);
}

void mlir::transform::addSelectOpCanon(RewritePatternSet &patterns,
                                       int64_t maxConstantExpansion,
                                       MLIRContext &context,
                                       PatternBenefit benefit) {
  patterns.insert<SelectOpCanon>(maxConstantExpansion, &context, benefit);
}

void mlir::transform::addConcatenateOpCanon(RewritePatternSet &patterns,
                                            int64_t maxConstantExpansion,
                                            MLIRContext &context,
                                            PatternBenefit benefit) {
  patterns.insert<ConcatenateOpCanon>(maxConstantExpansion, &context, benefit);
}

namespace {

struct EnzymeHLOOptPass
    : public enzyme::impl::EnzymeHLOOptPassBase<EnzymeHLOOptPass> {
  using EnzymeHLOOptPassBase::EnzymeHLOOptPassBase;

  void runOnOperation() override {
    auto context = getOperation()->getContext();

    RewritePatternSet patterns(context);
    mlir::enzyme::populateWithGenerated(patterns);

    patterns
        .add<AddSimplify, SubSimplify, AndSimplify, MaxSimplify, MinSimplify,
             OrSimplify, NegateSimplify, MulSimplify, DivSimplify, RemSimplify,
             PowSimplify, SqrtSimplify, CosSimplify, SinSimplify, NoopSlice,
             NoopReverse, SliceSlice, PadSimplify, ShiftRightLogicalSimplify,
             NegativePadToSlice, TanhSimplify, ExpSimplify, SliceSimplify,
             ConvertSimplify, TransposeSimplify, DotGeneralSimplify,
             DynamicSliceToStatic, DynamicUpdateSliceElim, ReduceToReshape,
             BroadcastToReshape, GatherSimplify, ReshapeEmptyBroadcast,
             BroadcastReshape, ConstPropThroughBarrier,
             ReplaceNegAddWithSubtract, SignAbsSimplify, AbsPositiveSimplify,
             TransposeReshapeToBroadcast>(context, PatternBenefit(65000));
    patterns.add<IotaSimplify, BroadcastInDimSimplify>(
        max_constant_expansion, context, PatternBenefit(65000));

    patterns.add<ConvertConcat, DynamicUpdateToConcat, SliceOfDynamicUpdate,
                 SliceElementwise, SliceReshapeElementwise, SlicePad,
                 SliceReshapePad, DotReshapeDot, ConcatConstProp,
                 DynamicUpdateSliceConstProp, NotConstProp, IsFiniteConstProp,
                 LogConstProp, LogPlusConstProp, ChloInfConstProp,
                 GammaConstProp, ConcatFuse, ConcatToBroadcast, PadPad,
                 PadReshapePad, ConcatPushBinop<stablehlo::AddOp>,
                 ConcatPushBinop<stablehlo::MulOp>, ScatterToDynamicUpdateSlice,
                 ReduceConcat, ConcatSlice, SliceConcat, SliceReshapeConcat,
                 BinBroadcastSplat<stablehlo::AddOp>,
                 BinBroadcastSplat<stablehlo::SubtractOp>,
                 BinBroadcastSplat<stablehlo::DivOp>,
                 BinBroadcastSplat<stablehlo::MulOp>>(context);

    patterns.add<BinaryOpTransposeSimplify<stablehlo::AddOp>,
                 BinaryOpTransposeSimplify<stablehlo::SubtractOp>,
                 BinaryOpTransposeSimplify<stablehlo::MulOp>,
                 BinaryOpTransposeSimplify<stablehlo::DivOp>,
                 BinaryOpTransposeSimplify<stablehlo::MinOp>,
                 BinaryOpTransposeSimplify<stablehlo::MaxOp>,
                 BinaryOpTransposeSimplify<stablehlo::AndOp>,
                 BinaryOpTransposeSimplify<stablehlo::OrOp>,
                 BinaryOpTransposeSimplify<stablehlo::XorOp>,
                 BinaryOpTransposeSimplify<stablehlo::PowOp>,
                 BinaryOpTransposeSimplify<stablehlo::RemOp>,
                 TransposeUnaryTransposeSimplify<stablehlo::AbsOp>,
                 TransposeUnaryTransposeSimplify<stablehlo::CeilOp>,
                 TransposeUnaryTransposeSimplify<stablehlo::ConvertOp>,
                 TransposeUnaryTransposeSimplify<stablehlo::CosineOp>,
                 TransposeUnaryTransposeSimplify<stablehlo::ExpOp>,
                 TransposeUnaryTransposeSimplify<stablehlo::Expm1Op>,
                 TransposeUnaryTransposeSimplify<stablehlo::LogOp>,
                 TransposeUnaryTransposeSimplify<stablehlo::Log1pOp>,
                 TransposeUnaryTransposeSimplify<stablehlo::NegOp>,
                 TransposeUnaryTransposeSimplify<stablehlo::RsqrtOp>,
                 TransposeUnaryTransposeSimplify<stablehlo::SignOp>,
                 TransposeUnaryTransposeSimplify<stablehlo::SineOp>,
                 TransposeUnaryTransposeSimplify<stablehlo::SqrtOp>,
                 TransposeUnaryTransposeSimplify<stablehlo::TanhOp>,
                 AssociativeBinaryOpReordering<stablehlo::AddOp>,
                 AssociativeBinaryOpReordering<stablehlo::MulOp>,
                 AssociativeBinaryOpReordering<stablehlo::MinOp>,
                 AssociativeBinaryOpReordering<stablehlo::MaxOp>,
                 AssociativeBinaryOpReordering<stablehlo::AndOp>,
                 AssociativeBinaryOpReordering<stablehlo::OrOp>>(context);

    patterns
        .add<BinopPadToConcat<stablehlo::AddOp>,
             BinopPadToConcat<stablehlo::MulOp>, ConcatPad, PadReduceWindow>(
            context);

    if (passses & 512) {
      patterns.add<TransposeDotReorder, DotTranspose, ConvolutionTranspose,
                   TransposeConvolution, EinsumTranspose, TransposeEinsum,
                   ConvertConvertFloat, ConcatToPad, ConcatAppendingReshape,
                   ReshapeIota, DUSDUS, DUSDUSConcat, DUSConcat, DUSPad,
                   SliceDUSToConcat, ReplaceSlidingWindowSumWithConvPattern>(context);
      patterns.add<LICM<stablehlo::DynamicUpdateSliceOp>>(false, context);
    }

    if (passses & 1024)
      patterns.add<FullReduceReshapeOrTranspose>(context);

    if (passses & 1)
      patterns.add<SliceTranspose, SliceReshapeTranspose, SliceBroadcast,
                   SliceReduceWindow>(context);

    if (passses & 2)
      patterns.add<ReducePad, BroadcastPad>(context);
    if (passses & 4)
      patterns.add<MulZeroPad, DivZeroPad, ZeroProductReshapePad>(context);
    if (passses & 8)
      patterns.add<BinopConstReshapePad, BinopConstPad<stablehlo::AddOp>,
                   BinopConstPad<stablehlo::SubtractOp>,
                   BinopConstPad<stablehlo::MulOp>,
                   BinopConstPad<stablehlo::DivOp>>(context);

    if (passses & 16)
      patterns.add<
          BinopBinopPadPad<stablehlo::AddOp>, AddPadPadToConcat,
          BinopBinopPadPad<stablehlo::MulOp>, BinopPadPad<stablehlo::AddOp>,
          BinopPadPad<stablehlo::SubtractOp>, BinopPadPad<stablehlo::MulOp>,
          BinopPadPad<stablehlo::DivOp>, BinopPadPad<stablehlo::MinOp>,
          BinopPadPad<stablehlo::MaxOp>>(context);

    if (passses & 32)
      patterns
          .add<UnaryPadPush<stablehlo::ConvertOp>,
               UnaryPadPush<stablehlo::TanhOp>, UnaryPadPush<stablehlo::ExpOp>>(
              context);

    if (passses & 64)
      patterns.add<TransposePad>(context);

    if (passses & 128)
      patterns.add<ReshapePad>(context);

    if (cse) {
      patterns.add<CSE<stablehlo::BroadcastInDimOp>, CSE<stablehlo::SliceOp>,
                   CSE<stablehlo::TransposeOp>, CSE<stablehlo::ConvertOp>,
                   CSE<stablehlo::PadOp>, CSE<stablehlo::DotGeneralOp>,
                   CSE<stablehlo::ReshapeOp>, CSE<stablehlo::MulOp>,
                   CSE<stablehlo::DivOp>, CSE<stablehlo::AddOp>,
                   CSE<stablehlo::SubtractOp>, CSE<stablehlo::MinOp>,
                   CSE<stablehlo::ConcatenateOp>, CSE<stablehlo::MaxOp>,
                   CSE<stablehlo::NegOp>>(context, PatternBenefit(65000));
    }

    if (passses & 256)
      patterns.add<TransposeConvert>(context);

    if (passses & 2048)
      patterns.add<TransposeTranspose>(context);

    if (passses & (2048 * 2))
      patterns.add<BroadcastReduce, SliceDotGeneral, SliceReshapeDotGeneral>(
          context);

    if (passses & (2048 * 4)) {
      patterns.add<PadDotGeneral>(false, context);
      patterns.add<DotReshapePad>(context);
    }
    if (passses & (2048 * 8))
      patterns.add<SliceReshape>(context);

    if (passses & (2048 * 16)) {
      patterns.add<PadDotGeneral>(true, context);
      patterns.add<DotReshapePad>(context);
    }

    if (passses & (2048 * 32)) {
      patterns.add<TransposeWhile, TransposeSlice, TransposeElementwise,
                   TransposeConcat, TransposeDUS, TransposeIota,
                   TransposeReduceWindow, TransposeReduce>(context);
    }

    if (passses & (2048 * 64)) {
      // add reshape push up cases here
      patterns.add<ReshapeElementwise, ReshapeOfConcatToConcatOfReshape,
                   ReshapeDUS, ReshapeSlice, ReshapePad, ReshapeReduceWindow>(
          context);
    }

    if (passses & (2048 * 128)) {
      // Conflicts with ConcatPad
      patterns.add<ConstPadConcatToConcat>(context);
    }

    if (all_finite)
      patterns.add<AllFinite>(context);
    if (no_nan || all_finite) {
      patterns.add<NoNan, NoNanSelfSubSimplify>(context);
    }
    patterns.add<NoNanAddSubSimplify>((no_nan || all_finite), context);

    // clang-format off
    patterns.add<
        WhileOpInductionReplacement,
        BroadcastInDimOpCanon,
        ChainedDynamicBroadcastInDimCanonicalization,
        CompareOpCanon,
        CompareExt,
        ConjComplexNegate,
        ConvertOpCanon,
        DivideSqrtToMultiplyRsqrt,
        DynamicBroadcastInDimAllDimsNonExpanding,
        DynamicBroadcastInDimOpNotActuallyDynamic,
        DynamicGatherOpIsNotDynamic,
        DynamicReshapeOpCanon,
        EmptyReduceOpCanon,
        GatherOpCanon,
        GetDimensionSizeOpCanon,
        GetTupleElementOpCanon,
        IfRemoveUnused,
        IfInline,
        IfToSelect,
        IfPredPropagation,
        ImagOpCanon,
        MergeConsecutiveReshapes,
        NoopReduceOpCanon,
        RealOpCanon,
        ReorderElementwiseAndShapeOp,
        ReshapeOpCanon,
        SelectCompIotaConstSimplify,
        SelectOpUsedWithinIf,
        TransposeBroadcastInDimToBroadcastInDim,
        BroadcastInDimTransposeToBroadcastInDim,
        TransposeIsReshape,
        BroadcastInDimIsReshape,
        WhileDeadResults,
        ZeroExtentTensorCanon,
        CompareSelectSimplify,
        NotSelectSimplify,
        CommonCompareExpressionRewrite,
        ScatterUpdateComputationConstProp,
        ScatterIndicesAreUnique,
        ReduceTransposeSimplify,
        BroadcastIotaSimplify
      >(context);

    patterns.add<WhileSimplify>(false, context);

    // clang-format on
    patterns.add<SelectOpCanon>(max_constant_expansion, context,
                                PatternBenefit(65000));
    patterns.add<ConcatenateOpCanon>(max_constant_expansion, context,
                                     PatternBenefit(65000));

    GreedyRewriteConfig config;
    config.maxIterations = max_iterations;
    config.useTopDownTraversal = top_down;
    if (failed(applyPatternsAndFoldGreedily(getOperation(), std::move(patterns),
                                            config))) {
      signalPassFailure();
    }
  }
};

} // end anonymous namespace<|MERGE_RESOLUTION|>--- conflicted
+++ resolved
@@ -11808,7 +11808,6 @@
   }
 };
 
-<<<<<<< HEAD
 // 
 // %0 = stablehlo.slice %arg1 [1:1092] : (tensor<1095xf64>) -> tensor<1091xf64>
 // %1 = stablehlo.slice %arg1 [0:1091] : (tensor<1095xf64>) -> tensor<1091xf64>
@@ -11936,9 +11935,11 @@
     rewriter.replaceOpWithNewOp<stablehlo::ConcatenateOp>(
         concat, concat.getType(),
         ValueRange{prefixSlice.getResult(), flattened},
-        /*dimension=*/0);
-    
-=======
+        /*dimension=*/0);  
+    return success();
+  }
+};
+
 struct ConstPadConcatToConcat : public OpRewritePattern<stablehlo::PadOp> {
   using OpRewritePattern<stablehlo::PadOp>::OpRewritePattern;
 
@@ -12016,7 +12017,6 @@
     rewriter.replaceOpWithNewOp<stablehlo::ConcatenateOp>(
         padOp, padOp.getResult().getType(), newOperands,
         concatOp.getDimension());
->>>>>>> 2594e678
     return success();
   }
 };
