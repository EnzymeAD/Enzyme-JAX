--- conflicted
+++ resolved
@@ -10157,15 +10157,12 @@
 
     if (passses & (2048 * 64)) {
       // add reshape push up cases here
-<<<<<<< HEAD
       patterns.add<ReshapeElementwise>(context);
       patterns.add<ReshapeSlice>(context);
       patterns.add<ReshapeElementwise, ReshapeOfConcatToConcatOfReshape>(
           context);
-=======
       patterns.add<ReshapeElementwise, ReshapeOfConcatToConcatOfReshape,
                    ReshapeDUS>(context);
->>>>>>> dced0b68
     }
 
     if (all_finite)
