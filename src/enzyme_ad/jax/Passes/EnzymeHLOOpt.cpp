//===- EnzymeWrapPass.cpp - Replace calls with their derivatives ------------ //
//
// Part of the LLVM Project, under the Apache License v2.0 with LLVM Exceptions.
// See https://llvm.org/LICENSE.txt for license information.
// SPDX-License-Identifier: Apache-2.0 WITH LLVM-exception
//
//===----------------------------------------------------------------------===//
//
// This file implements a pass to create wrapper functions which differentiate
// ops.
//===----------------------------------------------------------------------===//

#include "mlir/Analysis/SliceAnalysis.h"
#include "mlir/Analysis/TopologicalSortUtils.h"
#include "mlir/Dialect/CommonFolders.h"
#include "mlir/Dialect/Func/IR/FuncOps.h"
#include "mlir/Dialect/Tensor/IR/Tensor.h"
#include "mlir/IR/Builders.h"
#include "mlir/IR/IRMapping.h"
#include "mlir/IR/Matchers.h"
#include "mlir/IR/PatternMatch.h"
#include "mlir/Pass/PassManager.h"
#include "mlir/Transforms/GreedyPatternRewriteDriver.h"
#include "src/enzyme_ad/jax/Passes/EnzymeHLOPatterns.h"
#include "src/enzyme_ad/jax/Passes/Passes.h"
#include "stablehlo/dialect/ChloOps.h"
#include "stablehlo/dialect/StablehloOps.h"
#include "stablehlo/dialect/TypeInference.h"
#include "stablehlo/reference/Ops.h"
#include "stablehlo/transforms/ChloDecompositionUtils.h"
#include "stablehlo/transforms/PassUtils.h"
#include "stablehlo/transforms/Passes.h"
#include "xla/mlir_hlo/mhlo/IR/hlo_ops.h"

#include "llvm/ADT/MapVector.h"
#include <iterator>

namespace mlir {
namespace enzyme {
#define GEN_PASS_DEF_ENZYMEHLOOPTPASS
#include "src/enzyme_ad/jax/Passes/Passes.h.inc"
} // namespace enzyme
} // namespace mlir

using namespace mlir;
using namespace mlir::enzyme;

template <typename T> Attribute makeAttr(mlir::Type elemType, T val) {
  if (auto TT = dyn_cast<RankedTensorType>(elemType))
    return SplatElementsAttr::get(
        TT, ArrayRef(makeAttr<T>(TT.getElementType(), val)));
  if (isa<FloatType>(elemType))
    return FloatAttr::get(elemType, val);
  else
    return IntegerAttr::get(elemType, val);
}

// Check if any of the pad sizes are negative
bool anyPadSizesNegative(stablehlo::PadOp pad) {
  for (auto &&[low, high, inner] :
       llvm::zip(pad.getEdgePaddingLow(), pad.getEdgePaddingHigh(),
                 pad.getInteriorPadding())) {
    if (low < 0 || high < 0 || inner < 0)
      return true;
  }
  return false;
}

namespace {

class ReshapeDimMapping {
public:
  void addMapping(int64_t left, int64_t right) {
    mapping.push_back(std::make_pair(left, right));
  }

  SmallVector<int64_t> getMappingFromResultDim(int64_t dim) const {
    SmallVector<int64_t> result;
    for (auto &[left, right] : mapping) {
      if (left == dim)
        result.push_back(right);
    }
    return result;
  }

  SmallVector<int64_t> getMappingFromOperandDim(int64_t dim) const {
    SmallVector<int64_t> result;
    for (auto &[left, right] : mapping) {
      if (right == dim)
        result.push_back(left);
    }
    return result;
  }

  bool isOnlySplitting() const {
    llvm::SmallDenseSet<int64_t> keys;
    for (auto &[left, right] : mapping) {
      if (!std::get<1>(keys.insert(left)))
        return false;
    }
    return true;
  }

  void dump() const {
    for (auto &[left, right] : mapping) {
      llvm::outs() << left << " -> " << right << "\n";
    }
  }

private:
  // Left is result dim, right is operand dim.
  SmallVector<std::pair<int64_t, int64_t>> mapping;
};

// Analyze if a reshape is clearly merging or splitting dimensions.
std::optional<ReshapeDimMapping>
tryFindReshapeDimMapping(stablehlo::ReshapeOp op) {
  ReshapeDimMapping mapping;
  int64_t lhsPos = 0;
  int64_t rhsPos = 0;
  auto rhsShape = op.getOperand().getType().cast<TensorType>().getShape();
  auto lhsShape = op.getResult().getType().cast<TensorType>().getShape();
  while (lhsPos < lhsShape.size() && rhsPos < rhsShape.size()) {
    if (lhsShape[lhsPos] == rhsShape[rhsPos]) {
      // Nice 1-to-1 mapping.
      mapping.addMapping(lhsPos, rhsPos);
    } else if (lhsShape[lhsPos] < rhsShape[rhsPos]) {
      // Potential many-to-one mapping.
      int64_t product = lhsShape[lhsPos];
      mapping.addMapping(lhsPos, rhsPos);
      while (product < rhsShape[rhsPos]) {
        if (++lhsPos >= lhsShape.size())
          break;
        product *= lhsShape[lhsPos];
        mapping.addMapping(lhsPos, rhsPos);
      }
      if (product != rhsShape[rhsPos])
        return std::nullopt;
    } else {
      // Potential one-to-many mapping.
      assert(lhsShape[lhsPos] > rhsShape[rhsPos]);
      int64_t product = rhsShape[rhsPos];
      mapping.addMapping(lhsPos, rhsPos);
      while (product < lhsShape[lhsPos]) {
        if (++rhsPos >= rhsShape.size())
          break;
        product *= rhsShape[rhsPos];
        mapping.addMapping(lhsPos, rhsPos);
      }
      if (product != lhsShape[lhsPos])
        return std::nullopt;
    }
    ++lhsPos;
    ++rhsPos;
  };
  return mapping;
}

struct NoopSlice final : OpRewritePattern<mlir::stablehlo::SliceOp> {
  using OpRewritePattern::OpRewritePattern;

  LogicalResult matchAndRewrite(mlir::stablehlo::SliceOp op,
                                PatternRewriter &rewriter) const override {
    auto type = dyn_cast<RankedTensorType>(op.getType());
    if (!type)
      return failure();
    for (auto sz : type.getShape())
      if (sz < 0)
        return failure();
    if (op.getOperand().getType() == type) {
      rewriter.replaceOp(op, op.getOperand());
      return success();
    }
    return failure();
  }
};

void sliceSliceHelper(stablehlo::SliceOp prev, SmallVector<int64_t> &starts,
                      SmallVector<int64_t> &limits,
                      SmallVector<int64_t> &strides) {
  assert(starts.size() == prev.getType().getShape().size());
  assert(limits.size() == prev.getType().getShape().size());
  assert(strides.size() == prev.getType().getShape().size());

  for (auto &&[pstart, pend, pstep, nstart, nend, nstep, size] : llvm::zip(
           prev.getStartIndices(), prev.getLimitIndices(), prev.getStrides(),
           starts, limits, strides, prev.getOperand().getType().getShape())) {

    auto start2 = pstart + pstep * nstart;
    auto step2 = pstep * nstep;
    auto end2 = pstart + pstep * nstart + pstep * (nend - nstart);
    if (start2 > size)
      start2 = size;
    if (end2 > size)
      end2 = size;
    nstart = start2;
    nstep = step2;
    nend = end2;
  }
}

struct SliceSlice final : OpRewritePattern<mlir::stablehlo::SliceOp> {
  using OpRewritePattern::OpRewritePattern;

  LogicalResult matchAndRewrite(mlir::stablehlo::SliceOp op,
                                PatternRewriter &rewriter) const override {
    auto type = dyn_cast<RankedTensorType>(op.getType());
    if (!type)
      return failure();

    auto prev = op.getOperand().getDefiningOp<stablehlo::SliceOp>();
    if (!prev)
      return failure();

    SmallVector<int64_t> start(op.getStartIndices().begin(),
                               op.getStartIndices().end());
    SmallVector<int64_t> end(op.getLimitIndices().begin(),
                             op.getLimitIndices().end());
    SmallVector<int64_t> step(op.getStrides().begin(), op.getStrides().end());

    sliceSliceHelper(prev, start, end, step);
    auto resTy = op.getType();
    auto res = rewriter.replaceOpWithNewOp<stablehlo::SliceOp>(
        op, prev.getOperand(), start, end, step);
    assert(res.getType() == resTy);
    (void)res;
    (void)resTy;
    return success();
  }
};

struct DynamicSliceToStatic final
    : OpRewritePattern<mlir::stablehlo::DynamicSliceOp> {
  using OpRewritePattern::OpRewritePattern;

  LogicalResult matchAndRewrite(mlir::stablehlo::DynamicSliceOp op,
                                PatternRewriter &rewriter) const override {
    auto type = dyn_cast<RankedTensorType>(op.getType());
    if (!type)
      return failure();

    SmallVector<int64_t> starts;
    SmallVector<int64_t> ends;
    SmallVector<int64_t> steps;
    for (auto &&[start, size, shape] :
         llvm::zip(op.getStartIndices(), op.getSliceSizes(),
                   op.getOperand().getType().getShape())) {

      DenseIntElementsAttr startattr;
      if (!matchPattern(start, m_Constant(&startattr))) {
        return failure();
      }
      int64_t startv = (*startattr.begin()).getSExtValue();
      if (startv < 0)
        return failure();
      if (startv + size > shape)
        return failure();
      starts.push_back(startv);
      ends.push_back(startv + size);
      steps.push_back(1);
    }
    rewriter.replaceOpWithNewOp<stablehlo::SliceOp>(
        op, op.getType(), op.getOperand(), starts, ends, steps);
    return success();
  }
};

struct DynamicUpdateSliceElim final
    : OpRewritePattern<mlir::stablehlo::DynamicUpdateSliceOp> {
  using OpRewritePattern::OpRewritePattern;

  LogicalResult matchAndRewrite(mlir::stablehlo::DynamicUpdateSliceOp op,
                                PatternRewriter &rewriter) const override {
    auto type = dyn_cast<RankedTensorType>(op.getType());
    if (!type)
      return failure();

    if (op.getUpdate().getType() != type)
      return failure();

    for (auto start : op.getStartIndices()) {
      DenseIntElementsAttr startattr;
      if (!matchPattern(start, m_Constant(&startattr))) {
        return failure();
      }
      int64_t startv = (*startattr.begin()).getSExtValue();
      if (startv != 0)
        return failure();
    }
    rewriter.replaceOp(op, op.getUpdate());
    return success();
  }
};

struct TransposeDUS final : OpRewritePattern<mlir::stablehlo::TransposeOp> {
  using OpRewritePattern::OpRewritePattern;

  LogicalResult matchAndRewrite(mlir::stablehlo::TransposeOp op,
                                PatternRewriter &rewriter) const override {
    // Check if the input to Transpose is a DynamicUpdateSlice
    auto dus = op.getOperand().getDefiningOp<stablehlo::DynamicUpdateSliceOp>();
    if (!dus)
      return failure();

    SmallVector<int64_t> permutation;
    for (auto perm : op.getPermutation()) {
      permutation.push_back(perm);
    }

    auto loc = op.getLoc();
    auto transposedOperand = rewriter.create<stablehlo::TransposeOp>(
        loc, dus.getOperand(), op.getPermutation());
    auto transposedUpdate = rewriter.create<stablehlo::TransposeOp>(
        loc, dus.getUpdate(), op.getPermutation());

    SmallVector<Value> permutedStartIndices;
    permutedStartIndices.resize(dus.getStartIndices().size());
    for (size_t i = 0; i < permutation.size(); ++i) {
      permutedStartIndices[permutation[i]] = dus.getStartIndices()[i];
    }

    auto newDus = rewriter.create<stablehlo::DynamicUpdateSliceOp>(
        loc, op.getType(), transposedOperand, transposedUpdate,
        permutedStartIndices);

    rewriter.replaceOp(op, newDus);
    return success();
  }
};

struct DUSDUS final : OpRewritePattern<mlir::stablehlo::DynamicUpdateSliceOp> {
  using OpRewritePattern::OpRewritePattern;

  LogicalResult matchAndRewrite(mlir::stablehlo::DynamicUpdateSliceOp dus,
                                PatternRewriter &rewriter) const override {
    auto dus2 =
        dus.getOperand().getDefiningOp<stablehlo::DynamicUpdateSliceOp>();

    if (!dus2)
      return failure();

    if (dus.getUpdate().getType() != dus2.getUpdate().getType())
      return failure();

    for (auto &&[start1, start2] :
         llvm::zip_equal(dus.getStartIndices(), dus2.getStartIndices())) {
      if (start1 != start2)
        return failure();
    }
    rewriter.modifyOpInPlace(
        dus, [&]() { dus.getOperandMutable().set(dus2.getOperand()); });
    return success();
  }
};

struct DUSDUSConcat final
    : OpRewritePattern<mlir::stablehlo::DynamicUpdateSliceOp> {
  using OpRewritePattern::OpRewritePattern;

  LogicalResult matchAndRewrite(mlir::stablehlo::DynamicUpdateSliceOp dus,
                                PatternRewriter &rewriter) const override {
    auto dus2 =
        dus.getOperand().getDefiningOp<stablehlo::DynamicUpdateSliceOp>();

    if (!dus2)
      return failure();

    RankedTensorType tys[2];
    stablehlo::DynamicUpdateSliceOp duses[2] = {dus, dus2};
    for (auto en : llvm::enumerate(duses)) {
      auto ty = dyn_cast<RankedTensorType>(en.value().getUpdate().getType());
      if (!ty)
        return failure();
      tys[en.index()] = ty;
    }

    if (dus.getOperand().getType() != dus2.getOperand().getType())
      return failure();

    ssize_t diffidx = -1;
    for (size_t i = 0; i < dus.getStartIndices().size(); i++) {
      if (dus.getStartIndices()[i] == dus2.getStartIndices()[i])
        continue;
      if (diffidx != -1) {
        return failure();
      }
      diffidx = i;
    }

    if (diffidx == -1) {
      for (size_t i = 0; i < dus.getStartIndices().size(); i++) {
        if (tys[0].getShape()[i] == tys[1].getShape()[i])
          continue;
        if (diffidx != -1) {
          return failure();
        }
        diffidx = i;
      }
    }

    if (diffidx == -1) {
      return failure();
    }

    // Sizes must be the same except for the differing index
    for (size_t i = 0; i < dus.getStartIndices().size(); i++) {
      if (i == diffidx)
        continue;
      if (tys[0].getShape()[i] != tys[1].getShape()[i])
        return failure();
    }

    int64_t idxs[2];

    for (auto en : llvm::enumerate(duses)) {
      auto val = en.value().getStartIndices()[diffidx];
      DenseIntElementsAttr startattr;
      if (!matchPattern(val, m_Constant(&startattr))) {
        return failure();
      }
      int64_t ival = (*startattr.begin()).getSExtValue();
      idxs[en.index()] = ival;
    }

    if (idxs[1] == idxs[0] + tys[0].getShape()[diffidx]) {
      Value operands[2] = {dus.getUpdate(), dus2.getUpdate()};
      auto concat = rewriter.create<stablehlo::ConcatenateOp>(
          dus.getLoc(), operands, diffidx);
      rewriter.replaceOpWithNewOp<stablehlo::DynamicUpdateSliceOp>(
          dus, dus2.getOperand(), concat, dus.getStartIndices());
      return success();
    } else if (idxs[0] == idxs[1] + tys[1].getShape()[diffidx]) {
      Value operands[2] = {dus2.getUpdate(), dus.getUpdate()};
      auto concat = rewriter.create<stablehlo::ConcatenateOp>(
          dus.getLoc(), operands, diffidx);
      rewriter.replaceOpWithNewOp<stablehlo::DynamicUpdateSliceOp>(
          dus, dus2.getOperand(), concat, dus2.getStartIndices());
      return success();
    } else if (idxs[1] >= idxs[0] && idxs[1] + tys[1].getShape()[diffidx] <=
                                         idxs[0] + tys[0].getShape()[diffidx]) {
      // the previous update (in dus1) was completely overwritten [e.g. dus0
      // starts before and end later]
      rewriter.modifyOpInPlace(
          dus, [&]() { dus.getOperandMutable().set(dus2.getOperand()); });
      return success();
    } else if (idxs[0] >= idxs[1] && idxs[0] + tys[0].getShape()[diffidx] <=
                                         idxs[1] + tys[1].getShape()[diffidx]) {
      // the new update is entirely within the space of the old update

      auto itype = dus.getStartIndices()[diffidx].getType();
      auto c0 = rewriter.create<stablehlo::ConstantOp>(
          dus.getLoc(), itype, makeAttr(itype, 0).cast<ElementsAttr>());
      auto cidx = rewriter.create<stablehlo::ConstantOp>(
          dus.getLoc(), itype,
          makeAttr(itype, idxs[0] - idxs[1]).cast<ElementsAttr>());

      SmallVector<Value> idxs(dus.getStartIndices().size());
      for (size_t i = 0; i < dus.getStartIndices().size(); i++)
        idxs[i] = c0;
      idxs[diffidx] = cidx;

      auto within_dus = rewriter.create<stablehlo::DynamicUpdateSliceOp>(
          dus2.getLoc(), dus2.getUpdate(), dus.getUpdate(), idxs);
      rewriter.replaceOpWithNewOp<stablehlo::DynamicUpdateSliceOp>(
          dus, dus2.getOperand(), within_dus, dus2.getStartIndices());
      return success();
    }
    return failure();
  }
};

struct DynamicUpdateToConcat final
    : OpRewritePattern<mlir::stablehlo::DynamicUpdateSliceOp> {
  using OpRewritePattern::OpRewritePattern;

  LogicalResult matchAndRewrite(mlir::stablehlo::DynamicUpdateSliceOp op,
                                PatternRewriter &rewriter) const override {
    auto type = dyn_cast<RankedTensorType>(op.getType());
    if (!type)
      return failure();

    SmallVector<size_t> mismatches;
    size_t idx = 0;
    for (auto &&[start, update_size, res_size] :
         llvm::zip(op.getStartIndices(), op.getUpdate().getType().getShape(),
                   op.getType().getShape())) {
      DenseIntElementsAttr startattr;
      if (!matchPattern(start, m_Constant(&startattr))) {
        return failure();
      }
      int64_t startv = (*startattr.begin()).getSExtValue();
      if (startv < 0)
        return failure();

      if (startv + update_size > res_size)
        return failure();

      if (startv == 0 && update_size == res_size) {
        idx++;
        continue;
      }
      mismatches.push_back(idx);
      idx++;
    }

    if (mismatches.size() != 1)
      return failure();
    auto dim = mismatches[0];

    DenseIntElementsAttr startattr;
    if (!matchPattern(op.getStartIndices()[dim], m_Constant(&startattr))) {
      return failure();
    }
    int64_t startv = (*startattr.begin()).getSExtValue();

    SmallVector<Value> toConcat;

    if (startv != 0) {
      SmallVector<int64_t> starts(op.getType().getShape().size(), 0);
      SmallVector<int64_t> ends(op.getType().getShape().begin(),
                                op.getType().getShape().end());
      SmallVector<int64_t> steps(op.getType().getShape().size(), 1);
      ends[dim] = startv;
      toConcat.push_back(rewriter.create<stablehlo::SliceOp>(
          op.getLoc(), op.getOperand(), starts, ends, steps));
    }
    toConcat.push_back(op.getUpdate());
    auto update_size = op.getUpdate().getType().getShape()[dim];
    auto res_size = op.getType().getShape()[dim];
    if (startv + update_size != res_size) {
      SmallVector<int64_t> starts(op.getType().getShape().size(), 0);
      SmallVector<int64_t> ends(op.getType().getShape().begin(),
                                op.getType().getShape().end());
      SmallVector<int64_t> steps(op.getType().getShape().size(), 1);
      starts[dim] = startv + update_size;
      toConcat.push_back(rewriter.create<stablehlo::SliceOp>(
          op.getLoc(), op.getOperand(), starts, ends, steps));
    }

    rewriter.replaceOpWithNewOp<stablehlo::ConcatenateOp>(op, op.getType(),
                                                          toConcat, dim);
    return success();
  }
};

struct SliceOfDynamicUpdate final : OpRewritePattern<mlir::stablehlo::SliceOp> {
  using OpRewritePattern::OpRewritePattern;

  LogicalResult matchAndRewrite(mlir::stablehlo::SliceOp op,
                                PatternRewriter &rewriter) const override {
    auto type = dyn_cast<RankedTensorType>(op.getType());
    if (!type)
      return failure();

    auto dyn = op.getOperand().getDefiningOp<stablehlo::DynamicUpdateSliceOp>();
    if (!dyn)
      return failure();

    // Try to use the updated value
    {
      SmallVector<int64_t> start;
      SmallVector<int64_t> end;
      SmallVector<int64_t> step;

      bool legal = true;
      for (auto &&[nstart, nend, nstep, update_start, update_size] : llvm::zip(
               op.getStartIndices(), op.getLimitIndices(), op.getStrides(),
               dyn.getStartIndices(), dyn.getUpdate().getType().getShape())) {
        DenseIntElementsAttr startattr;
        if (!matchPattern(update_start, m_Constant(&startattr))) {
          legal = false;
          break;
        }
        int64_t startv = (*startattr.begin()).getSExtValue();
        if (startv < 0) {
          legal = false;
          break;
        }

        // see if the slice is exclusively inside the update.

        // slice starts below insertion
        if (nstart < startv) {
          legal = false;
          break;
        }

        // slice ends after insertion
        if (nend > startv + update_size) {
          legal = false;
          break;
        }

        start.push_back(nstart - startv);
        end.push_back(nend - startv);
        step.push_back(nstep);
      }

      if (legal) {
        rewriter.replaceOpWithNewOp<stablehlo::SliceOp>(op, dyn.getUpdate(),
                                                        start, end, step);
        return success();
      }
    }

    // Try proving that there can be no overlap
    {
      bool no_overlap = false;

      for (auto &&[nstart, nend, nstep, update_start, update_size] : llvm::zip(
               op.getStartIndices(), op.getLimitIndices(), op.getStrides(),
               dyn.getStartIndices(), dyn.getUpdate().getType().getShape())) {
        DenseIntElementsAttr startattr;
        if (!matchPattern(update_start, m_Constant(&startattr))) {
          continue;
        }

        int64_t startv = (*startattr.begin()).getSExtValue();
        // slice ends below insertion
        if (nend <= startv) {
          no_overlap = true;
          break;
        }

        // slice starts after insertion end
        if (nstart >= startv + update_size) {
          no_overlap = true;
          break;
        }
      }

      if (no_overlap) {
        rewriter.replaceOpWithNewOp<stablehlo::SliceOp>(
            op, dyn.getOperand(), op.getStartIndices(), op.getLimitIndices(),
            op.getStrides());
        return success();
      }
    }

    return failure();
  }
};

// slice(broadcast x) -> broadcast(slice x)
struct SliceBroadcast final : OpRewritePattern<mlir::stablehlo::SliceOp> {
  using OpRewritePattern::OpRewritePattern;

  LogicalResult matchAndRewrite(mlir::stablehlo::SliceOp op,
                                PatternRewriter &rewriter) const override {
    auto type = dyn_cast<RankedTensorType>(op.getType());
    if (!type)
      return failure();

    auto bcast = op.getOperand().getDefiningOp<stablehlo::BroadcastInDimOp>();
    if (!bcast)
      return failure();

    if (!llvm::hasSingleElement(bcast->getUsers()))
      return failure();

    SmallVector<int64_t> nbcast_idx;

    auto preShape = bcast.getOperand().getType().cast<RankedTensorType>();
    SmallVector<int64_t> in_start(preShape.getShape().size(), 0);
    SmallVector<int64_t> in_end(preShape.getShape().begin(),
                                preShape.getShape().end());
    SmallVector<int64_t> in_stride(preShape.getShape().size(), 1);

    bool innerSlice = false;

    size_t outidx = 0;
    for (auto &&[start, end, step, indim, outdim] :
         llvm::zip(op.getStartIndices(), op.getLimitIndices(), op.getStrides(),
                   bcast.getType().getShape(), op.getType().getShape())) {
      ssize_t idx = -1;
      for (auto en : llvm::enumerate(bcast.getBroadcastDimensions())) {
        if (en.value() == outidx) {
          idx = en.index();
          break;
        }
      }

      nbcast_idx.push_back(outdim);
      if (idx == -1) {
        // being broadcast just resize the outshape
      } else {
        auto preShapeIdx = preShape.getShape()[idx];

        // slice the inner shape
        if (preShapeIdx == indim) {
          in_start[idx] = start;
          in_end[idx] = end;
          in_stride[idx] = step;
          innerSlice = true;
        } else if (preShapeIdx != 1) {
          return failure();
        }
      }

      outidx++;
    }

    if (innerSlice && !llvm::hasSingleElement(bcast->getUsers()))
      return failure();

    Value tobcast = bcast.getOperand();
    if (innerSlice)
      tobcast = rewriter.create<stablehlo::SliceOp>(
          op.getLoc(), tobcast, in_start, in_end, in_stride);

    rewriter.replaceOpWithNewOp<stablehlo::BroadcastInDimOp>(
        op, op.getType(), tobcast, bcast.getBroadcastDimensions());
    return success();
  }
};

SmallVector<int64_t> invertPermutation(ArrayRef<int64_t> perm) {
  SmallVector<int64_t> res(perm.size(), 0);
  for (auto en : llvm::enumerate(perm)) {
    res[en.value()] = en.index();
  }
  return res;
}

stablehlo::SliceOp sliceTransposeHelper(stablehlo::TransposeOp transpose,
                                        PatternRewriter &rewriter,
                                        ArrayRef<int64_t> starts,
                                        ArrayRef<int64_t> limits,
                                        ArrayRef<int64_t> strides) {
  SmallVector<int64_t> start;
  SmallVector<int64_t> end;
  SmallVector<int64_t> step;
  for (auto ind : invertPermutation(transpose.getPermutation())) {
    start.push_back(starts[ind]);
    end.push_back(limits[ind]);
    step.push_back(strides[ind]);
  }

  return rewriter.create<stablehlo::SliceOp>(
      transpose.getLoc(), transpose.getOperand(), start, end, step);
}

// slice(transpose x) -> transpose(slice x)
struct SliceTranspose final : OpRewritePattern<mlir::stablehlo::SliceOp> {
  using OpRewritePattern::OpRewritePattern;

  LogicalResult matchAndRewrite(mlir::stablehlo::SliceOp op,
                                PatternRewriter &rewriter) const override {
    auto type = dyn_cast<RankedTensorType>(op.getType());
    if (!type)
      return failure();

    auto transpose = op.getOperand().getDefiningOp<stablehlo::TransposeOp>();
    if (!transpose || !llvm::hasSingleElement(transpose->getUsers()))
      return failure();

    auto newslice =
        sliceTransposeHelper(transpose, rewriter, op.getStartIndices(),
                             op.getLimitIndices(), op.getStrides());
    rewriter.replaceOpWithNewOp<stablehlo::TransposeOp>(
        op, newslice, transpose.getPermutation());
    return success();
  }
};

// slice(reduce_window x, last_idx) -> reduce x
struct SliceReduceWindow : public OpRewritePattern<mlir::stablehlo::SliceOp> {
  using OpRewritePattern<mlir::stablehlo::SliceOp>::OpRewritePattern;

  LogicalResult matchAndRewrite(mlir::stablehlo::SliceOp op,
                                PatternRewriter &rewriter) const final {
    auto reduceWindow =
        op.getOperand().getDefiningOp<stablehlo::ReduceWindowOp>();
    if (!reduceWindow)
      return failure();

    if (!reduceWindow->hasOneUse())
      return failure();

    // Check window parameters indicate full reduction along one dimension
    auto windowDims = reduceWindow.getWindowDimensions();
    auto windowStrides = reduceWindow.getWindowStrides();
    auto windowDilations = reduceWindow.getWindowDilations();
    auto baseDilations = reduceWindow.getBaseDilations();

    if (!reduceWindow.getPadding())
      return failure();
    auto padding = reduceWindow.getPadding()->getValues<int64_t>();

    // Check if the window strides are all 1 or unspecified
    if (windowStrides && !llvm::all_of(*windowStrides, [](int64_t stride) {
          return stride == 1;
        }))
      return failure();

    // Check if the window dilations are all 1 or unspecified
    if (windowDilations &&
        !llvm::all_of(*windowDilations,
                      [](int64_t dilation) { return dilation == 1; }))
      return failure();

    // Check if the base dilations are all 1 or unspecified
    if (baseDilations && !llvm::all_of(*baseDilations, [](int64_t dilation) {
          return dilation == 1;
        }))
      return failure();

    // Find which dimension has window size > 1 (the reduction dimension)
    int64_t reductionDim = -1;
    auto inputType =
        reduceWindow.getInputs()[0].getType().dyn_cast<ShapedType>();
    if (!inputType || !inputType.hasStaticShape())
      return failure();
    ArrayRef<int64_t> inputShape = inputType.getShape();
    for (unsigned i = 0; i < windowDims.size(); ++i) {
      if (windowDims[i] == inputShape[i]) {
        if (reductionDim != -1)
          return failure();
        reductionDim = i;
      }
    }
    if (reductionDim == -1)
      return failure();

    // Check that padding covers exactly (window_size-1) elements before in
    // reduction dim
    // FIXME: do other padding values have to be 0?
    for (unsigned i = 0; i < windowDims.size(); ++i) {
      if (i == reductionDim) {
        if (padding[2 * i] != windowDims[i] - 1)
          return failure();
      }
    }

    // Check this is a slice taking the last element in reduction dim
    auto sliceStarts = op.getStartIndices();
    auto sliceLimits = op.getLimitIndices();
    auto sliceStrides = op.getStrides();

    for (int64_t i = 0; i < sliceStarts.size(); ++i) {
      if (!sliceStrides.empty() && sliceStrides[i] != 1)
        return failure();

      if (i == reductionDim) {
        if (sliceStarts[i] != windowDims[i] - 1 ||
            sliceLimits[i] != windowDims[i])
          return failure();
      } else {
        if (sliceStarts[i] != 0 || sliceLimits[i] != inputShape[i])
          return failure();
      }
    }

    // Replace with direct reduce
    auto input = reduceWindow.getInputs()[0];
    auto initVal = reduceWindow.getInitValues()[0];
    // Compute the result type for the new ReduceOp by removing the reduction
    // dimension
    SmallVector<int64_t> resultShape;
    for (size_t i = 0; i < inputShape.size(); ++i) {
      if (static_cast<int64_t>(i) != reductionDim) {
        resultShape.push_back(inputShape[i]);
      }
    }
    Type resultType =
        RankedTensorType::get(resultShape, inputType.getElementType());

    rewriter.setInsertionPoint(reduceWindow);

    auto reduceOp = rewriter.create<stablehlo::ReduceOp>(
        reduceWindow.getLoc(), TypeRange(resultType), input, initVal,
        rewriter.getDenseI64ArrayAttr({reductionDim}));

    // Clone the reduction body
    rewriter.inlineRegionBefore(reduceWindow.getBody(), reduceOp.getBody(),
                                reduceOp.getBody().end());

    // Create a reshape to match the slice output shape
    Value result = rewriter.create<stablehlo::ReshapeOp>(
        op.getLoc(), op.getResult().getType(), reduceOp.getResult(0));

    // Replace the slice with the reduce result
    rewriter.replaceOp(op, result);
    rewriter.eraseOp(reduceWindow);

    return success();
  }
};

// transpose(slice x) -> slice(transpose x)
struct TransposeSlice final : OpRewritePattern<mlir::stablehlo::TransposeOp> {
  using OpRewritePattern::OpRewritePattern;

  LogicalResult matchAndRewrite(mlir::stablehlo::TransposeOp op,
                                PatternRewriter &rewriter) const override {
    auto type = dyn_cast<RankedTensorType>(op.getType());
    if (!type)
      return failure();

    auto slice = op.getOperand().getDefiningOp<stablehlo::SliceOp>();
    // if (!slice || !llvm::hasSingleElement(slice->getUsers()))
    if (!slice)
      return failure();

    // First create transpose of the slice's operand
    auto newTranspose = rewriter.create<stablehlo::TransposeOp>(
        op.getLoc(), slice.getOperand(), op.getPermutation());

    // We need to compute the result type for the new slice
    auto resultType = op.getType();

    // Extract the original permutation, start indices, limit indices, and
    // strides
    SmallVector<int64_t> permutation;
    for (auto val : op.getPermutation()) {
      permutation.push_back(static_cast<int64_t>(val));
    }

    // Get the original indices
    SmallVector<int64_t> startIndices;
    SmallVector<int64_t> limitIndices;
    SmallVector<int64_t> strides;

    // Convert DenseI64ArrayAttr to SmallVector<int64_t>
    for (auto [start, stop, stride] :
         llvm::zip(slice.getStartIndices(), slice.getLimitIndices(),
                   slice.getStrides())) {
      startIndices.push_back(start);
      limitIndices.push_back(stop);
      strides.push_back(stride);
    }

    // Permute the indices
    SmallVector<int64_t> permutedStartIndices(permutation.size());
    SmallVector<int64_t> permutedLimitIndices(permutation.size());
    SmallVector<int64_t> permutedStrides(permutation.size());

    for (size_t i = 0; i < permutation.size(); ++i) {
      size_t permIndex = permutation[i];
      permutedStartIndices[i] = startIndices[permIndex];
      permutedLimitIndices[i] = limitIndices[permIndex];
      permutedStrides[i] = strides[permIndex];
    }

    // Create the new slice operation with permuted indices
    auto newSlice = rewriter.create<stablehlo::SliceOp>(
        op.getLoc(), resultType, newTranspose,
        rewriter.getDenseI64ArrayAttr(permutedStartIndices),
        rewriter.getDenseI64ArrayAttr(permutedLimitIndices),
        rewriter.getDenseI64ArrayAttr(permutedStrides));

    rewriter.replaceOp(op, newSlice);
    return success();
  }
};

struct SliceElementwise final : OpRewritePattern<mlir::stablehlo::SliceOp> {
  using OpRewritePattern::OpRewritePattern;

  LogicalResult matchAndRewrite(mlir::stablehlo::SliceOp op,
                                PatternRewriter &rewriter) const override {
    auto elem = op.getOperand().getDefiningOp();
    if (!elem)
      return failure();
    if (!elem->hasTrait<mlir::OpTrait::Elementwise>())
      return failure();
    if (llvm::hasSingleElement(elem->getUsers())) {
      SmallVector<Value> ops;
      for (auto v : elem->getOperands()) {
        ops.push_back(rewriter.create<stablehlo::SliceOp>(
            op.getLoc(), v, op.getStartIndices(), op.getLimitIndices(),
            op.getStrides()));
      }
      auto nex = rewriter.create(
          elem->getLoc(), elem->getName().getIdentifier(), ValueRange(ops),
          TypeRange(op->getResult(0).getType()), elem->getAttrs(), {}, {});
      rewriter.replaceOp(op, nex);
      return success();
    }

    SmallVector<int64_t> starts(op.getStartIndices().begin(),
                                op.getStartIndices().end());
    SmallVector<int64_t> stops(op.getLimitIndices().begin(),
                               op.getLimitIndices().end());
    SmallVector<int64_t> ints(op.getStrides().begin(), op.getStrides().end());
    SmallVector<stablehlo::SliceOp> todo;
    SmallVector<int64_t> sizes;
    for (auto u : elem->getUsers()) {
      auto sop = dyn_cast<stablehlo::SliceOp>(u);
      if (!sop)
        return failure();
      for (auto en : llvm::enumerate(sop.getType().getShape())) {
        auto start = sop.getStartIndices()[en.index()];
        auto stop = sop.getLimitIndices()[en.index()];
        auto stride = sop.getStrides()[en.index()];
        if (start < starts[en.index()])
          starts[en.index()] = start;
        if (stop > stops[en.index()])
          stops[en.index()] = stop;
        if (stride != ints[en.index()])
          ints[en.index()] = 1;
      }
      todo.push_back(sop);
    }
    bool changed = false;
    for (auto en : llvm::enumerate(op.getOperand().getType().getShape())) {
      if (starts[en.index()] != 0) {
        changed = true;
      }
      if (stops[en.index()] < en.value()) {
        changed = true;
      }
      if (ints[en.index()] != 1) {
        changed = true;
      }
      sizes.push_back((stops[en.index()] - starts[en.index()]) /
                      ints[en.index()]);
    }
    if (!changed)
      return failure();
    rewriter.setInsertionPoint(elem);
    SmallVector<Value> ops;
    for (auto v : elem->getOperands()) {
      ops.push_back(rewriter.create<stablehlo::SliceOp>(op.getLoc(), v, starts,
                                                        stops, ints));
    }
    auto nex = rewriter.create(
        elem->getLoc(), elem->getName().getIdentifier(), ValueRange(ops),
        TypeRange(RankedTensorType::get(
            sizes, op.getOperand().getType().getElementType())),
        elem->getAttrs(), {}, {});

    for (auto sl : todo) {
      SmallVector<int64_t> sstarts;
      SmallVector<int64_t> sstops;
      SmallVector<int64_t> sints;

      for (auto &&[start, stop, stride, ostart, ostop, ostride] :
           llvm::zip(sl.getStartIndices(), sl.getLimitIndices(),
                     sl.getStrides(), starts, stops, ints)) {
        if (stride == ostride) {
          sstarts.push_back(start - ostart);
          sstops.push_back((stop - ostart) / stride);
          sints.push_back(1);
        } else {
          assert(ostride == 1);
          sstarts.push_back(start - ostart);
          sstops.push_back(stop - ostart);
          sints.push_back(stride);
        }
      }
      rewriter.replaceOpWithNewOp<stablehlo::SliceOp>(sl, nex->getResult(0),
                                                      sstarts, sstops, sints);
    }
    return success();
  }
};

LogicalResult slicePadHelper(
    stablehlo::PadOp pad, ArrayRef<int64_t> starts, ArrayRef<int64_t> limits,
    ArrayRef<int64_t> strides, SmallVectorImpl<int64_t> &start,
    SmallVectorImpl<int64_t> &end, SmallVectorImpl<int64_t> &step,
    SmallVectorImpl<int64_t> &lpads, SmallVectorImpl<int64_t> &hpads,
    SmallVectorImpl<int64_t> &interiors, bool &broadcastres, bool &needspad) {
  assert(start.size() == 0);
  assert(end.size() == 0);
  assert(step.size() == 0);
  assert(lpads.size() == 0);
  assert(hpads.size() == 0);
  assert(interiors.size() == 0);
  assert(!broadcastres);
  assert(!needspad);
  assert(starts.size() == pad.getOperand().getType().getShape().size());
  assert(limits.size() == pad.getOperand().getType().getShape().size());
  assert(strides.size() == pad.getOperand().getType().getShape().size());

  if (anyPadSizesNegative(pad))
    return failure();

  for (auto &&[nstart, nend, nstep, lpad, hpad, interior, inshape, outshape] :
       llvm::zip(starts, limits, strides, pad.getEdgePaddingLow(),
                 pad.getEdgePaddingHigh(), pad.getInteriorPadding(),
                 pad.getOperand().getType().getShape(),
                 pad.getType().getShape())) {
    if (nstep != 1)
      return failure();
    if (interior != 0)
      return failure();

    // slice goes from [nstart, nend]
    // pad result is [0..lpad][lpad...outshape-hpad][outshape-hpad...outshape]

    // start of slice starts after end of value being padded
    if (nstart >= outshape - hpad) {
      broadcastres = true;
      return success();
    }
    // slice ends before the start of value being padded
    if (nend <= lpad) {
      broadcastres = true;
      return success();
    }
    if (nstart - lpad < 0) {
      start.push_back(0);
      lpads.push_back(lpad - nstart);
      needspad = true;
    } else {
      start.push_back(nstart - lpad);
      lpads.push_back(0);
    }
    if (nend - lpad > inshape) {
      end.push_back(inshape);
      hpads.push_back(nend - lpad - inshape);
      needspad = true;
    } else {
      end.push_back(nend - lpad);
      hpads.push_back(0);
    }

    step.push_back(1);
    interiors.push_back(0);
  }
  return success();
}

// slice(pad x) -> pad(slice x)
struct SlicePad final : OpRewritePattern<mlir::stablehlo::SliceOp> {
  using OpRewritePattern::OpRewritePattern;

  LogicalResult matchAndRewrite(mlir::stablehlo::SliceOp op,
                                PatternRewriter &rewriter) const override {
    auto type = dyn_cast<RankedTensorType>(op.getType());
    if (!type)
      return failure();

    auto pad = op.getOperand().getDefiningOp<stablehlo::PadOp>();
    if (!pad)
      return failure();

    SmallVector<int64_t> start;
    SmallVector<int64_t> end;
    SmallVector<int64_t> step;

    SmallVector<int64_t> lpads;
    SmallVector<int64_t> hpads;
    SmallVector<int64_t> interiors;

    bool needspad = false;
    bool broadcastres = false;
    if (!slicePadHelper(pad, op.getStartIndices(), op.getLimitIndices(),
                        op.getStrides(), start, end, step, lpads, hpads,
                        interiors, broadcastres, needspad)
             .succeeded())
      return failure();

    if (broadcastres) {
      rewriter.replaceOpWithNewOp<stablehlo::BroadcastInDimOp>(
          op, op.getType(), pad.getPaddingValue(),
          rewriter.getDenseI64ArrayAttr({}));
      return success();
    }

    if (needspad) {
      auto nslice = rewriter.create<stablehlo::SliceOp>(
          op.getLoc(), pad.getOperand(), start, end, step);
      rewriter.replaceOpWithNewOp<stablehlo::PadOp>(
          op, nslice, pad.getPaddingValue(), lpads, hpads, interiors);
    } else {
      rewriter.replaceOpWithNewOp<stablehlo::SliceOp>(op, pad.getOperand(),
                                                      start, end, step);
    }
    return success();
  }
};

// From
// https://github.com/openxla/stablehlo/blob/5d1a9c892500c2e9fecbfedfa66ffe84ff1caf7b/stablehlo/dialect/StablehloOps.cpp#L1498C1-L1532C1
bool hasSameOperandAndResultTypes(Operation &op) {
  Type expected;
  if (op.getNumResults() != 0)
    expected = op.getResult(0).getType();
  if (op.getNumOperands() != 0)
    expected = op.getOperand(0).getType();
  if (!expected)
    return false;

  auto typeMatch = [&](Type actual) { return actual == expected; };
  return llvm::all_of(op.getOperandTypes(), typeMatch) &&
         llvm::all_of(op.getResultTypes(), typeMatch);
}

static bool isEligibleForCompactPrint(stablehlo::ReduceOp op) {
  // Check E1.
  auto &block = op.getBody().front();
  if (!hasSingleElement(block.without_terminator()))
    return false;

  Operation &innerOp = *block.begin();

  // Check E2.
  if (innerOp.getDialect() != op->getDialect())
    return false;

  if (innerOp.getNumOperands() != 2 ||
      !innerOp.hasTrait<mlir::OpTrait::OneResult>() ||
      !hasSameOperandAndResultTypes(innerOp) ||
      !innerOp.hasTrait<mlir::hlo::OpTrait::IsCommutative>() ||
      !innerOp.hasTrait<mlir::OpTrait::ZeroRegions>())
    return false;

  // Check E3.
  if (op.getInputs().empty())
    return false;

  auto elemType =
      op.getInputs()[0].getType().cast<ShapedType>().getElementType();
  auto expectedInnerOpType = RankedTensorType::get(/*shape=*/{}, elemType);
  if (innerOp.getOperands()[0].getType() != expectedInnerOpType)
    return false;

  // Check E4.
  if (!llvm::equal(block.getArguments(), innerOp.getOperands()))
    return false;

  // Check E5.
  auto retOp = dyn_cast<stablehlo::ReturnOp>(block.getTerminator());
  if (!retOp)
    return false;

  return llvm::equal(innerOp.getResults(), retOp.getOperands());
}

struct ReduceToReshape final : OpRewritePattern<mlir::stablehlo::ReduceOp> {
  using OpRewritePattern::OpRewritePattern;

  LogicalResult matchAndRewrite(mlir::stablehlo::ReduceOp op,
                                PatternRewriter &rewriter) const override {
    if (op.getInputs().size() != 1)
      return failure();
    if (!isEligibleForCompactPrint(op))
      return failure();
    auto inpTy = op.getInputs()[0].getType().cast<RankedTensorType>();
    for (auto idx : op.getDimensions()) {
      if (inpTy.getShape()[idx] != 1)
        return failure();
    }

    auto reshaped = rewriter.create<stablehlo::ReshapeOp>(
        op.getLoc(), op.getResult(0).getType(), op.getInputs()[0]);

    Operation &innerOp = op.getBody().front().front();

    auto bcast = rewriter.create<stablehlo::BroadcastInDimOp>(
        op.getLoc(), reshaped.getType(), op.getInitValues()[0],
        rewriter.getDenseI64ArrayAttr({}));
    Value vals[2] = {bcast, reshaped};
    auto res = rewriter.create(
        op.getLoc(), innerOp.getName().getIdentifier(), ValueRange(vals),
        TypeRange(op->getResult(0).getType()), innerOp.getAttrs(), {}, {});

    rewriter.replaceOp(op, res);
    return success();
  }
};

struct ReducePad : public OpRewritePattern<mlir::stablehlo::ReduceOp> {
  using OpRewritePattern<mlir::stablehlo::ReduceOp>::OpRewritePattern;

  LogicalResult matchAndRewrite(mlir::stablehlo::ReduceOp op,
                                PatternRewriter &rewriter) const final {
    if (op.getInputs().size() != 1 || op.getInitValues().size() != 1) {
      return rewriter.notifyMatchFailure(
          op, "only single-operand single-init reduce is supported");
    }
    // TODO: min/max can also be an option since they are dropped
    if (!isa<stablehlo::AddOp>(op.getRegion().getBlocks().front().front())) {
      return rewriter.notifyMatchFailure(op, "only add is currently supported");
    }

    Value input = op.getInputs()[0];
    auto pad = input.getDefiningOp<mlir::stablehlo::PadOp>();
    if (!pad) {
      return rewriter.notifyMatchFailure(op, "input source is not a pad op");
    }
    if (anyPadSizesNegative(pad))
      return failure();

    if (!matchPattern(pad.getPaddingValue(), m_AnyZeroFloat()))
      return failure();

    SmallVector<int64_t> shape;

    SmallVector<int64_t> low;
    SmallVector<int64_t> high;
    SmallVector<int64_t> inner;
    bool needsPostPad = false;
    for (auto en : llvm::enumerate(
             pad.getOperand().getType().cast<RankedTensorType>().getShape())) {
      if (llvm::is_contained(op.getDimensions(), en.index()))
        continue;
      shape.push_back(en.value());
      low.push_back(pad.getEdgePaddingLow()[en.index()]);
      high.push_back(pad.getEdgePaddingHigh()[en.index()]);
      inner.push_back(pad.getInteriorPadding()[en.index()]);
      needsPostPad = true;
    }

    auto newReduction = rewriter.create<stablehlo::ReduceOp>(
        op.getLoc(),
        TypeRange(RankedTensorType::get(
            shape,
            op->getResultTypes()[0].cast<RankedTensorType>().getElementType())),
        ValueRange(pad.getOperand()), op.getInitValues(), op.getDimensions());
    newReduction.getRegion().takeBody(op.getRegion());

    Value res = newReduction->getResult(0);
    if (needsPostPad) {
      auto ctype = RankedTensorType::get(
          {}, res.getType().cast<RankedTensorType>().getElementType());
      res = rewriter.create<stablehlo::PadOp>(
          op.getLoc(), res,
          rewriter.create<stablehlo::ConstantOp>(
              op.getLoc(), ctype, makeAttr(ctype, 0).cast<ElementsAttr>()),
          low, high, inner);
    }

    rewriter.replaceOp(op, res);
    return success();
  }
};

struct ConvertConcat final : OpRewritePattern<mlir::stablehlo::ConvertOp> {
  using OpRewritePattern::OpRewritePattern;

  LogicalResult matchAndRewrite(mlir::stablehlo::ConvertOp op,
                                PatternRewriter &rewriter) const override {
    auto concat = op.getOperand().getDefiningOp<stablehlo::ConcatenateOp>();
    if (!concat)
      return failure();

    SmallVector<Value> newvals;
    for (auto v : concat.getOperands()) {
      newvals.push_back(rewriter.create<stablehlo::ConvertOp>(
          op.getLoc(),
          RankedTensorType::get(v.getType().cast<RankedTensorType>().getShape(),
                                op.getType().getElementType()),
          v));
    }
    rewriter.replaceOpWithNewOp<stablehlo::ConcatenateOp>(
        op, newvals, concat.getDimension());
    return success();
  }
};

struct ConvertConvertFloat final
    : OpRewritePattern<mlir::stablehlo::ConvertOp> {
  using OpRewritePattern::OpRewritePattern;

  LogicalResult matchAndRewrite(mlir::stablehlo::ConvertOp op,
                                PatternRewriter &rewriter) const override {
    auto conv0 = op.getOperand().getDefiningOp<stablehlo::ConvertOp>();
    if (!conv0)
      return failure();

    auto prev = conv0.getOperand();
    if (prev.getType().getElementType().isa<FloatType>() &&
        op.getType().getElementType().isa<FloatType>() &&
        conv0.getType().getElementType().isa<FloatType>()) {
      if (prev.getType() == op.getType()) {
        rewriter.replaceOp(op, prev);
        return success();
      }
      rewriter.replaceOpWithNewOp<stablehlo::ConvertOp>(op, op.getType(), prev);
      return success();
    }
    return failure();
  }
};

struct ReduceConcat final : OpRewritePattern<mlir::stablehlo::ReduceOp> {
  using OpRewritePattern::OpRewritePattern;

  LogicalResult matchAndRewrite(mlir::stablehlo::ReduceOp op,
                                PatternRewriter &rewriter) const override {
    if (op.getInputs().size() != 1)
      return failure();

    auto concat = op.getInputs()[0].getDefiningOp<stablehlo::ConcatenateOp>();
    if (!concat)
      return failure();

    auto dim = concat.getDimension();

    if (!llvm::is_contained(op.getDimensions(), dim))
      return failure();

    if (!isEligibleForCompactPrint(op))
      return failure();

    Value prev = op.getInitValues()[0];

    Operation &innerOp = op.getBody().front().front();

    Value identity = nullptr;
    if (isa<stablehlo::AddOp>(&innerOp)) {
      identity = rewriter.create<stablehlo::ConstantOp>(
          op.getLoc(), prev.getType(),
          cast<ElementsAttr>(makeAttr(prev.getType(), 0)));
    } else if (isa<stablehlo::MaxOp>(&innerOp) ||
               isa<stablehlo::MinOp>(&innerOp))
      identity = prev;
    else {
      return failure();
    }

    if (prev.getType() != op.getResultTypes()[0]) {
      prev = rewriter.create<stablehlo::BroadcastInDimOp>(
          op.getLoc(), op.getResultTypes()[0], prev, ArrayRef<int64_t>());
    }

    for (auto v : concat.getOperands()) {
      IRMapping map;
      map.map(op.getInitValues()[0], identity);
      map.map(op.getInputs()[0], v);
      auto next = rewriter.clone(*op, map)->getResult(0);
      map.map(innerOp.getOperand(0), prev);
      map.map(innerOp.getOperand(1), next);
      Value vals[] = {prev, next};
      prev =
          rewriter
              .create(innerOp.getLoc(), innerOp.getName().getIdentifier(), vals,
                      TypeRange(prev.getType()), innerOp.getAttrs(), {}, {})
              ->getResult(0);
    }

    assert(op.getResultTypes()[0] == prev.getType());
    rewriter.replaceOp(op, prev);
    return success();
  }
};

struct FullReduceReshapeOrTranspose final
    : OpRewritePattern<mlir::stablehlo::ReduceOp> {
  using OpRewritePattern::OpRewritePattern;

  LogicalResult matchAndRewrite(mlir::stablehlo::ReduceOp op,
                                PatternRewriter &rewriter) const override {
    if (op.getInputs().size() != 1)
      return failure();

    auto inpTy = op.getInputs()[0].getType().cast<RankedTensorType>();
    if (op.getDimensions().size() != inpTy.getShape().size())
      return failure();

    RankedTensorType changeType = nullptr;
    SmallVector<Operation *> reshapeOrTransposes;
    llvm::MapVector<Operation *, int> toclone;
    {
      SmallVector<Value> todo = {op.getInputs()[0]};
      while (todo.size()) {
        auto cur = todo.pop_back_val();
        auto curOp = cur.getDefiningOp();
        if (!curOp)
          return failure();
        if (auto rs = dyn_cast<stablehlo::ReshapeOp>(curOp)) {
          if (changeType != nullptr) {
            if (rs.getOperand().getType() != changeType)
              return failure();
          } else {
            changeType = rs.getOperand().getType();
          }
          reshapeOrTransposes.push_back(rs);
          continue;
        }
        if (auto rs = dyn_cast<stablehlo::TransposeOp>(curOp)) {
          if (changeType != nullptr) {
            if (rs.getOperand().getType() != changeType)
              return failure();
          } else {
            changeType = rs.getOperand().getType();
          }
          reshapeOrTransposes.push_back(rs);
          continue;
        }
        if (!curOp->hasTrait<mlir::OpTrait::Elementwise>())
          return failure();
        if (!isMemoryEffectFree(curOp))
          return failure();
        for (auto op : curOp->getOperands())
          todo.push_back(op);
        toclone[curOp] = curOp->getNumOperands();
      }
    }

    IRMapping map;
    SmallVector<Operation *> todo;
    for (auto reshape : reshapeOrTransposes) {
      map.map(reshape->getResult(0), reshape->getOperand(0));
      for (auto u : reshape->getResult(0).getUsers()) {
        if (toclone.contains(u)) {
          toclone[u]--;
          if (toclone[u] == 0) {
            todo.push_back(u);
            toclone.erase(u);
          }
        }
      }
    }
    for (auto pair : toclone) {
      for (auto u : pair.first->getResult(0).getUsers()) {
        if (u == op)
          continue;
        if (llvm::is_contained(reshapeOrTransposes, u))
          continue;
        if (toclone.contains(u))
          continue;
        return failure();
      }
    }
    while (todo.size()) {
      auto cur = todo.pop_back_val();

      SmallVector<Value> vals;
      for (auto op : cur->getOperands())
        vals.push_back(map.lookup(op));

      auto changeType2 = RankedTensorType::get(changeType.getShape(),
                                               cur->getResult(0)
                                                   .getType()
                                                   .cast<RankedTensorType>()
                                                   .getElementType());
      auto res =
          rewriter.create(cur->getLoc(), cur->getName().getIdentifier(), vals,
                          TypeRange(changeType2), cur->getAttrs(), {}, {});

      map.map(cur->getResult(0), res->getResult(0));

      for (auto u : cur->getResult(0).getUsers()) {
        if (toclone.contains(u)) {
          toclone[u]--;
          if (toclone[u] == 0) {
            todo.push_back(u);
            toclone.erase(u);
          }
        }
      }
    }

    SmallVector<int64_t> newReduceDimensions;
    for (size_t i = 0, end = changeType.getShape().size(); i < end; i++)
      newReduceDimensions.push_back(i);

    auto newReduction = rewriter.create<stablehlo::ReduceOp>(
        op.getLoc(), op->getResultTypes(), map.lookup(op.getInputs()[0]),
        op.getInitValues(), newReduceDimensions);
    newReduction.getRegion().takeBody(op.getRegion());
    rewriter.replaceOp(op, newReduction);
    return success();
  }
};

LogicalResult sliceConcatHelper(stablehlo::ConcatenateOp concat,
                                PatternRewriter &rewriter,
                                ArrayRef<int64_t> starts,
                                ArrayRef<int64_t> limits,
                                ArrayRef<int64_t> strides,
                                SmallVectorImpl<Value> &postConcat) {
  auto dim = concat.getDimension();

  if (strides[dim] != 1)
    return failure();

  assert(postConcat.size() == 0);
  size_t curdim = 0;
  for (auto v : concat.getInputs()) {
    auto ty = v.getType().cast<RankedTensorType>();
    auto nextdim = ty.getShape()[dim];
    if (starts[dim] >= curdim + nextdim) {
      curdim += nextdim;
      continue;
    }
    if (limits[dim] <= curdim) {
      curdim += nextdim;
      continue;
    }
    SmallVector<int64_t> nstart(starts.begin(), starts.end());
    SmallVector<int64_t> nend(limits.begin(), limits.end());
    nstart[dim] -= curdim;
    if (nstart[dim] < 0)
      nstart[dim] = 0;
    nend[dim] -= curdim;
    if (nend[dim] > nextdim)
      nend[dim] = nextdim;
    auto subslice = rewriter.create<stablehlo::SliceOp>(concat.getLoc(), v,
                                                        nstart, nend, strides);
    postConcat.push_back(subslice);
    curdim += nextdim;
  }
  return success();
}

struct ConcatSlice final : OpRewritePattern<mlir::stablehlo::ConcatenateOp> {
  using OpRewritePattern::OpRewritePattern;

  LogicalResult matchAndRewrite(mlir::stablehlo::ConcatenateOp op,
                                PatternRewriter &rewriter) const override {
    auto dim = op.getDimension();

    SmallVector<Value> newOperands;

    for (int i = 0, e = op->getNumOperands(); i < e; ++i) {
      auto operand = op->getOperand(i);
      auto slice = operand.getDefiningOp<stablehlo::SliceOp>();

      if (!slice) {
        newOperands.push_back(operand);
        continue;
      }

      stablehlo::SliceOp otherSlice;
      while (i + 1 < e &&
             (otherSlice =
                  op->getOperand(i + 1).getDefiningOp<stablehlo::SliceOp>())) {
        if (otherSlice.getOperand() != slice.getOperand())
          break;

        bool canMerge = true;

        // Check that both slices are contiguous only in dim
        ArrayRef<int64_t> sliceStarts = slice.getStartIndices(),
                          otherSliceStarts = otherSlice.getStartIndices(),
                          sliceLimits = slice.getLimitIndices(),
                          otherSliceLimits = otherSlice.getLimitIndices(),
                          sliceStrides = slice.getStrides(),
                          otherSliceStrides = otherSlice.getStrides();

        for (int d = 0, ndims = sliceStarts.size(); d < ndims; ++d) {
          if (d == dim) {
            canMerge &= sliceLimits[d] == otherSliceStarts[d] &&
                        sliceStrides[d] == otherSliceStrides[d];
          } else {
            canMerge &= sliceStarts[d] == otherSliceStarts[d] &&
                        sliceLimits[d] == otherSliceLimits[d] &&
                        sliceStrides[d] == otherSliceStrides[d];
          }
        }

        if (canMerge) {
          slice = rewriter.create<stablehlo::SliceOp>(
              slice->getLoc(), slice.getOperand(), sliceStarts,
              otherSliceLimits, sliceStrides);
          i++;
        } else
          break;
      }

      newOperands.push_back(slice.getResult());
    }

    if (newOperands.size() == op->getNumOperands())
      return failure();

    rewriter.replaceOpWithNewOp<stablehlo::ConcatenateOp>(op, newOperands, dim);
    return success();
  }
};

struct SliceConcat final : OpRewritePattern<mlir::stablehlo::SliceOp> {
  using OpRewritePattern::OpRewritePattern;

  LogicalResult matchAndRewrite(mlir::stablehlo::SliceOp op,
                                PatternRewriter &rewriter) const override {
    auto type = dyn_cast<RankedTensorType>(op.getType());
    if (!type)
      return failure();

    auto concat = op.getOperand().getDefiningOp<stablehlo::ConcatenateOp>();
    if (!concat)
      return failure();

    auto dim = concat.getDimension();

    SmallVector<Value> postConcat;
    if (!sliceConcatHelper(concat, rewriter, op.getStartIndices(),
                           op.getLimitIndices(), op.getStrides(), postConcat)
             .succeeded())
      return failure();

    rewriter.replaceOpWithNewOp<stablehlo::ConcatenateOp>(op, postConcat, dim);
    return success();
  }
};

DenseElementsAttr fromTensor(stablehlo::Tensor tensor) {
  return mlir::stablehlo::makeDenseElementsAttr(tensor);
}

/*
%22 = stablehlo.dot_general %21, %16, contracting_dims = [1] x [0], precision =
[DEFAULT, DEFAULT] : (tensor<288x288xf32>, tensor<288xf32>) -> tensor<288xf32>
%27 = stablehlo.reshape %22 : (tensor<288xf32>) -> tensor<144x2xf32>
%28 = stablehlo.dot_general %6, %27, batching_dims = [0] x [0], contracting_dims
= [2] x [1], precision = [DEFAULT, DEFAULT] : (tensor<144x2x2xf32>,
tensor<144x2xf32>) -> tensor<144x2xf32>

should become

%a21 = stablehlo.reshape %21 : (tensor<288xf32>) -> tensor<144x2xf32>

%22 = stablehlo.dot_general %a21, %16, batching_dims = [1] x [],
contracting_dims = [2] x [0], precision = [DEFAULT, DEFAULT] :
(tensor<144x2x288xf32>, tensor<288xf32>) -> tensor<2x144xf32>

%28 = stablehlo.dot_general %6, %22, batching_dims = [0] x [1], contracting_dims
= [2] x [0], precision = [DEFAULT, DEFAULT] : (tensor<144x2x2xf32>,
tensor<144x2xf32>) -> tensor<144x2xf32>

TODO
*/

struct DotReshapeDot final : OpRewritePattern<mlir::stablehlo::DotGeneralOp> {
  using OpRewritePattern::OpRewritePattern;

  LogicalResult matchAndRewrite(mlir::stablehlo::DotGeneralOp op,
                                PatternRewriter &rewriter) const override {
    auto type = dyn_cast<RankedTensorType>(op.getType());
    if (!type)
      return failure();

    return failure();
  }
};

struct PadSimplify final : OpRewritePattern<mlir::stablehlo::PadOp> {
  using OpRewritePattern::OpRewritePattern;

  LogicalResult matchAndRewrite(mlir::stablehlo::PadOp op,
                                PatternRewriter &rewriter) const override {

    if (matchPattern(op.getOperand(), m_AnyZeroFloat())) {
      if (matchPattern(op.getPaddingValue(), m_AnyZeroFloat())) {
        rewriter.replaceOpWithNewOp<stablehlo::ConstantOp>(
            op, op.getType(), cast<ElementsAttr>(makeAttr(op.getType(), 0)));
        return success();
      }
    }

    {
      DenseElementsAttr inp;
      matchPattern(op.getOperand(), m_Constant(&inp));
      DenseElementsAttr pv;
      matchPattern(op.getPaddingValue(), m_Constant(&pv));
      if (inp && pv) {
        auto ten = mlir::stablehlo::constantOp(inp);
        auto out = fromTensor(mlir::stablehlo::padOp(
            mlir::stablehlo::constantOp(inp), mlir::stablehlo::constantOp(pv),
            stablehlo::Sizes(op.getEdgePaddingLow()),
            stablehlo::Sizes(op.getInteriorPadding()), op.getType()));

        rewriter.replaceOpWithNewOp<stablehlo::ConstantOp>(op, op.getType(),
                                                           out);
        return success();
      }
    }

    for (auto &&[low, high, inner] :
         llvm::zip(op.getEdgePaddingLow(), op.getEdgePaddingHigh(),
                   op.getInteriorPadding())) {
      if (low != 0)
        return failure();
      if (high != 0)
        return failure();
      if (inner != 0)
        return failure();
    }
    rewriter.replaceOp(op, op.getOperand());
    return success();
  }
};

struct ShiftRightLogicalSimplify final
    : OpRewritePattern<mlir::stablehlo::ShiftRightLogicalOp> {
  using OpRewritePattern::OpRewritePattern;

  LogicalResult matchAndRewrite(mlir::stablehlo::ShiftRightLogicalOp op,
                                PatternRewriter &rewriter) const override {

    DenseElementsAttr lhs;
    matchPattern(op.getLhs(), m_Constant(&lhs));
    DenseElementsAttr rhs;
    matchPattern(op.getRhs(), m_Constant(&rhs));
    if (lhs && rhs) {
      auto out = fromTensor(mlir::stablehlo::shiftRightLogicalOp(
          mlir::stablehlo::constantOp(lhs), mlir::stablehlo::constantOp(rhs),
          op.getType()));

      rewriter.replaceOpWithNewOp<stablehlo::ConstantOp>(op, op.getType(), out);
      return success();
    }
    return failure();
  }
};

struct WhileDeadResults final : OpRewritePattern<mlir::stablehlo::WhileOp> {
  using OpRewritePattern::OpRewritePattern;

  bool isLoopResultDead(OpResult result) const {
    // Not dead if the result is in use.
    if (!result.use_empty())
      return false;

    // Or if the corresponding argument is being used in computing the
    // condition.
    auto whileOp = cast<mlir::stablehlo::WhileOp>(result.getOwner());
    Value condArgument =
        whileOp.getCond().getArgument(result.getResultNumber());
    SetVector<Operation *> forwardSlice;
    getForwardSlice(condArgument, &forwardSlice);
    if (!llvm::all_of(forwardSlice, mlir::isPure))
      return false;
    if (forwardSlice.contains(whileOp.getCond().front().getTerminator()))
      return false;

    // Or in computing another result. We first do a fast-path check of having
    // the argument not influencing the terminator operation, before going into
    // finer-grain analysis.
    //
    // TODO: it is possible that this argument does influence another terminator
    // operand, but that operand in turn corresponds to a dead value, but
    // handling that would require more complex logic of detecting dead cycles
    // of value chains.
    forwardSlice.clear();
    assert(llvm::hasSingleElement(whileOp.getBody()));
    Value bodyArgument =
        whileOp.getBody().getArgument(result.getResultNumber());
    getForwardSlice(bodyArgument, &forwardSlice);
    if (!llvm::all_of(forwardSlice, mlir::isPure))
      return false;

    Operation *bodyTerminator = whileOp.getBody().front().getTerminator();
    if (!forwardSlice.contains(bodyTerminator))
      return true;

    for (OpOperand &terminatorOperand : bodyTerminator->getOpOperands()) {
      if (terminatorOperand.getOperandNumber() == result.getResultNumber())
        continue;

      SetVector<Operation *> backwardSlice;
      BackwardSliceOptions options;
      options.omitBlockArguments = true;
      getBackwardSlice(terminatorOperand.get(), &backwardSlice, options);
      for (Operation *op : backwardSlice) {
        if (llvm::is_contained(op->getOperands(), bodyArgument))
          return false;
      }
    }
    return true;
  }

  void replaceTerminator(PatternRewriter &rewriter, Region &region,
                         ArrayRef<int64_t> deadResults) const {
    Operation *terminator = region.front().getTerminator();
    SmallVector<Value> terminatorOperands;
    for (auto &&[i, operand] : llvm::enumerate(terminator->getOperands())) {
      if (!llvm::is_contained(deadResults, i))
        terminatorOperands.push_back(operand);
    }
    OpBuilder::InsertionGuard guard(rewriter);
    rewriter.setInsertionPoint(terminator);
    rewriter.replaceOpWithNewOp<mlir::stablehlo::ReturnOp>(
        terminator, TypeRange(), terminatorOperands, terminator->getAttrs());
  }

  LogicalResult matchAndRewrite(mlir::stablehlo::WhileOp op,
                                PatternRewriter &rewriter) const override {
    SmallVector<int64_t> deadResults;
    for (OpResult result : op.getResults()) {
      if (!isLoopResultDead(result))
        continue;

      deadResults.push_back(result.getResultNumber());
    }
    if (deadResults.empty())
      return failure();

    SetVector<Operation *> condSlice, bodySlice;
    for (int64_t i : deadResults) {
      getForwardSlice(op.getCond().getArgument(i), &condSlice);
      getForwardSlice(op.getBody().getArgument(i), &bodySlice);
    }
    condSlice.remove(op.getCond().front().getTerminator());
    bodySlice.remove(op.getBody().front().getTerminator());
    replaceTerminator(rewriter, op.getCond(), deadResults);
    replaceTerminator(rewriter, op.getBody(), deadResults);

    condSlice = mlir::topologicalSort(condSlice);
    bodySlice = mlir::topologicalSort(bodySlice);
    for (Operation *erasable : llvm::reverse(condSlice))
      rewriter.eraseOp(erasable);
    for (Operation *erasable : llvm::reverse(bodySlice))
      rewriter.eraseOp(erasable);

    SmallVector<Value> operands;
    SmallVector<Type> resultTypes;
    SmallVector<Location> condBlockArgLocs, bodyBlockArgsLocs;
    for (auto &&[i, operand, resultType] :
         llvm::enumerate(op->getOperands(), op.getResultTypes())) {
      if (llvm::is_contained(deadResults, i))
        continue;

      operands.push_back(operand);
      resultTypes.push_back(resultType);
      condBlockArgLocs.push_back(op.getCond().getArgument(i).getLoc());
      bodyBlockArgsLocs.push_back(op.getBody().getArgument(i).getLoc());
    }

    auto updated = rewriter.create<mlir::stablehlo::WhileOp>(
        op->getLoc(), resultTypes, operands, op->getAttrs());
    SmallVector<Value> resultReplacements;
    for (int64_t old = 0, upd = 0, end = op->getNumResults(); old < end;
         ++old) {
      if (llvm::is_contained(deadResults, old)) {
        resultReplacements.push_back(nullptr);
        continue;
      }
      resultReplacements.push_back(updated->getResult(upd));
      ++upd;
    }

    for (int64_t i : llvm::reverse(deadResults))
      op.getCond().eraseArgument(i);
    rewriter.inlineRegionBefore(op.getCond(), updated.getCond(),
                                updated.getCond().begin());

    for (int64_t i : llvm::reverse(deadResults))
      op.getBody().eraseArgument(i);
    rewriter.inlineRegionBefore(op.getBody(), updated.getBody(),
                                updated.getBody().begin());

    rewriter.replaceOp(op, resultReplacements);
    return success();
  }
};

struct NegativePadToSlice final : OpRewritePattern<mlir::stablehlo::PadOp> {
  using OpRewritePattern::OpRewritePattern;

  LogicalResult matchAndRewrite(mlir::stablehlo::PadOp op,
                                PatternRewriter &rewriter) const override {
    SmallVector<int64_t> starts;
    SmallVector<int64_t> limits;
    SmallVector<int64_t> strides;

    bool negative = false;
    for (auto &&[low, high, inner, dim] : llvm::zip(
             op.getEdgePaddingLow(), op.getEdgePaddingHigh(),
             op.getInteriorPadding(), op.getOperand().getType().getShape())) {
      if (low > 0)
        return failure();
      if (high > 0)
        return failure();
      if (inner != 0)
        return failure();
      if (low < 0 || high < 0)
        negative = true;

      starts.push_back(-low);
      limits.push_back(dim + high);
      strides.push_back(1);
    }
    if (!negative)
      return failure();
    rewriter.replaceOpWithNewOp<stablehlo::SliceOp>(op, op.getOperand(), starts,
                                                    limits, strides);
    return success();
  }
};

/*

    %1192 = stablehlo.pad %1189, %cst_0, low = [0], high = [1], interior = [0] :
   (tensor<1xf32>, tensor<f32>) -> tensor<2xf32> %1193 = arith.addf %1191, %1192
   : tensor<2xf32>

*/
template <typename T> struct BinopPadToConcat final : OpRewritePattern<T> {
  using OpRewritePattern<T>::OpRewritePattern;

  LogicalResult matchAndRewrite(T op,
                                PatternRewriter &rewriter) const override {
    auto type = dyn_cast<RankedTensorType>(op.getType());
    if (!type)
      return failure();

    for (int i = 0; i < 2; i++) {
      if (auto lhs =
              op->getOperand(i).template getDefiningOp<stablehlo::PadOp>()) {
        if (anyPadSizesNegative(lhs))
          continue;
        auto rhs = op->getOperand(1 - i);

        bool match = false;
        if (isa<stablehlo::AddOp>(op)) {
          match = matchPattern(lhs.getPaddingValue(), m_AnyZeroFloat());
        } else if (isa<stablehlo::MulOp>(op)) {
          match = matchPattern(lhs.getPaddingValue(), m_OneFloat()) ||
                  matchPattern(lhs.getPaddingValue(), m_AnyZeroFloat());
        }
        if (!match) {
          SmallVector<Operation *> ops = {op};
          bool legal = true;
          while (!ops.empty()) {
            auto cur = ops.pop_back_val();
            if (isa<stablehlo::SliceOp>(cur))
              continue;
            if (isa<stablehlo::AddOp, stablehlo::MulOp>(cur)) {
              for (auto u : cur->getResult(0).getUsers()) {
                ops.push_back(u);
              }
              continue;
            }
            legal = false;
            break;
          }
          if (!legal)
            return failure();
        }

        bool legal = true;
        for (auto step : lhs.getInteriorPadding()) {
          if (step != 0) {
            legal = true;
            break;
          }
        }
        if (!legal)
          continue;

        ssize_t padidx = -1;

        SmallVector<size_t> idxs;
        for (auto &&[low, high, dim] :
             llvm::zip(lhs.getEdgePaddingLow(), lhs.getEdgePaddingHigh(),
                       type.getShape())) {
          padidx++;
          if (low == 0 && high == 0)
            continue;
          if (low < 0 || high < 0)
            return failure();
          idxs.push_back(padidx);
        }

        if (idxs.size() == 1) {
          auto idx = idxs[0];

          SmallVector<int64_t> strides(type.getShape().size(), 1);
          SmallVector<int64_t> starts(type.getShape().size(), 0);
          SmallVector<int64_t> limits(type.getShape().begin(),
                                      type.getShape().end());

          SmallVector<Value, 1> vals;

          if (lhs.getEdgePaddingLow()[idx] != 0) {
            starts[idx] = 0;
            limits[idx] = lhs.getEdgePaddingLow()[idx];
            Value prevSlice = rewriter.create<stablehlo::SliceOp>(
                op.getLoc(), rhs, starts, limits, strides);

            if (isa<stablehlo::AddOp>(op) &&
                matchPattern(lhs.getPaddingValue(), m_AnyZeroFloat())) {
              // If adding we're adding 0, no need to do extra work
            } else if (isa<stablehlo::MulOp>(op) &&
                       matchPattern(lhs.getPaddingValue(), m_AnyZeroFloat())) {
              // If multiplying by 0, broadcast the zero
              prevSlice = rewriter.create<stablehlo::BroadcastInDimOp>(
                  op.getLoc(), prevSlice.getType(), lhs.getPaddingValue(),
                  ArrayRef<int64_t>());
            } else if (isa<stablehlo::MulOp>(op) &&
                       matchPattern(lhs.getPaddingValue(), m_OneFloat())) {
              // If multiplying by 1, no need to do extra work
            } else
              prevSlice = rewriter.create<T>(
                  op.getLoc(), prevSlice,
                  rewriter.create<stablehlo::BroadcastInDimOp>(
                      op.getLoc(), prevSlice.getType(), lhs.getPaddingValue(),
                      ArrayRef<int64_t>()));
            vals.push_back(prevSlice);
          }

          starts[idx] = lhs.getEdgePaddingLow()[idx];
          limits[idx] = type.getShape()[idx] - lhs.getEdgePaddingHigh()[idx];

          auto midSlice = rewriter.create<stablehlo::SliceOp>(
              op.getLoc(), rhs, starts, limits, strides);
          auto mid =
              rewriter.create<T>(op.getLoc(), midSlice, lhs.getOperand());
          vals.push_back(mid);

          if (lhs.getEdgePaddingHigh()[idx] != 0) {
            starts[idx] = type.getShape()[idx] - lhs.getEdgePaddingHigh()[idx];
            limits[idx] = type.getShape()[idx];
            Value postSlice = rewriter.create<stablehlo::SliceOp>(
                op.getLoc(), rhs, starts, limits, strides);

            if (isa<stablehlo::AddOp>(op) &&
                matchPattern(lhs.getPaddingValue(), m_AnyZeroFloat())) {
              // If adding we're adding 0, no need to do extra work
            } else if (isa<stablehlo::MulOp>(op) &&
                       matchPattern(lhs.getPaddingValue(), m_AnyZeroFloat())) {
              // If multiplying by 0, broadcast the zero
              postSlice = rewriter.create<stablehlo::BroadcastInDimOp>(
                  op.getLoc(), postSlice.getType(), lhs.getPaddingValue(),
                  ArrayRef<int64_t>());
            } else if (isa<stablehlo::MulOp>(op) &&
                       matchPattern(lhs.getPaddingValue(), m_OneFloat())) {
              // If multiplying by 1, no need to do extra work
            } else
              postSlice = rewriter.create<T>(
                  op.getLoc(), postSlice,
                  rewriter.create<stablehlo::BroadcastInDimOp>(
                      op.getLoc(), postSlice.getType(), lhs.getPaddingValue(),
                      ArrayRef<int64_t>()));
            vals.push_back(postSlice);
          }

          rewriter.replaceOpWithNewOp<stablehlo::ConcatenateOp>(op, vals, idx);
          return success();
        }
      }
    }

    return failure();
  }
};

struct ReshapeIota final : OpRewritePattern<mlir::stablehlo::ReshapeOp> {
  using OpRewritePattern::OpRewritePattern;

  LogicalResult matchAndRewrite(mlir::stablehlo::ReshapeOp op,
                                PatternRewriter &rewriter) const override {
    auto iota = op.getOperand().getDefiningOp<stablehlo::IotaOp>();
    if (!iota)
      return failure();

    size_t curiotaidx = 0;
    size_t iotadim = 0;
    for (auto en : llvm::enumerate(op.getType().getShape())) {
      if (en.value() == 1)
        continue;

      if (curiotaidx == iota.getType().getShape().size())
        return failure();
      auto ival = iota.getType().getShape()[curiotaidx];
      while (ival == 1 && curiotaidx < iota.getType().getShape().size()) {
        if (curiotaidx == iota.getIotaDimension()) {
          return failure();
        }
        curiotaidx++;
        ival = iota.getType().getShape()[curiotaidx];
      }
      if (en.value() == ival) {
        if (curiotaidx == iota.getIotaDimension()) {
          iotadim = en.index();
        }
        curiotaidx++;
        continue;
      }
      return failure();
    }
    rewriter.replaceOpWithNewOp<stablehlo::IotaOp>(op, op.getType(), iotadim);
    return success();
  }
};

LogicalResult reshapePadHelper(stablehlo::ReshapeOp op,
                               PatternRewriter &rewriter) {
  auto pad = op.getOperand().getDefiningOp<stablehlo::PadOp>();
  if (!pad)
    return failure();
  if (anyPadSizesNegative(pad))
    return failure();
  size_t curiotaidx = 0;
  SmallVector<int64_t> lows;
  SmallVector<int64_t> highs;
  SmallVector<int64_t> interiors;

  SmallVector<int64_t> inner_shape;
  for (auto en : llvm::enumerate(op.getType().getShape())) {
    if (en.value() == 1) {
      lows.push_back(0);
      highs.push_back(0);
      interiors.push_back(0);
      inner_shape.push_back(1);
      continue;
    }

    if (curiotaidx == pad.getType().getShape().size())
      return failure();

    auto ival = pad.getType().getShape()[curiotaidx];
    while (ival == 1 && curiotaidx < pad.getType().getShape().size()) {
      assert(pad.getEdgePaddingLow()[curiotaidx] == 0);
      assert(pad.getEdgePaddingHigh()[curiotaidx] == 0);
      assert(pad.getInteriorPadding()[curiotaidx] == 0);
      curiotaidx++;
      ival = pad.getType().getShape()[curiotaidx];
    }
    if (en.value() == ival) {
      lows.push_back(pad.getEdgePaddingLow()[curiotaidx]);
      highs.push_back(pad.getEdgePaddingHigh()[curiotaidx]);
      interiors.push_back(pad.getInteriorPadding()[curiotaidx]);
      inner_shape.push_back(pad.getOperand().getType().getShape()[curiotaidx]);
      curiotaidx++;
      continue;
    }
    return failure();
  }
  auto inner = rewriter.create<stablehlo::ReshapeOp>(
      op.getLoc(),
      RankedTensorType::get(inner_shape, op.getType().getElementType()),
      pad.getOperand());
  rewriter.replaceOpWithNewOp<stablehlo::PadOp>(
      op, inner, pad.getPaddingValue(), lows, highs, interiors);
  return success();
}
struct ReshapePad final : OpRewritePattern<mlir::stablehlo::ReshapeOp> {
  using OpRewritePattern::OpRewritePattern;

  LogicalResult matchAndRewrite(mlir::stablehlo::ReshapeOp op,
                                PatternRewriter &rewriter) const override {
    auto pad = op.getOperand().getDefiningOp<stablehlo::PadOp>();
    if (!pad)
      return failure();
    if (!llvm::hasSingleElement(pad->getUsers()))
      return failure();

    if (!reshapePadHelper(op, rewriter).succeeded())
      return failure();
    return success();
  }
};

struct DotReshapePad final : OpRewritePattern<mlir::stablehlo::ReshapeOp> {
  using OpRewritePattern::OpRewritePattern;

  LogicalResult matchAndRewrite(mlir::stablehlo::ReshapeOp op,
                                PatternRewriter &rewriter) const override {
    auto pad = op.getOperand().getDefiningOp<stablehlo::PadOp>();
    if (!pad)
      return failure();

    if (!llvm::hasSingleElement(pad->getUsers()))
      return failure();

    for (auto u : op->getUsers())
      if (!isa<stablehlo::DotGeneralOp>(u))
        return failure();

    if (!reshapePadHelper(op, rewriter).succeeded())
      return failure();
    return success();
  }
};

struct ZeroProductReshapePad final
    : OpRewritePattern<mlir::stablehlo::ReshapeOp> {
  using OpRewritePattern::OpRewritePattern;

  LogicalResult matchAndRewrite(mlir::stablehlo::ReshapeOp op,
                                PatternRewriter &rewriter) const override {
    auto pad = op.getOperand().getDefiningOp<stablehlo::PadOp>();
    if (!pad)
      return failure();

    if (!llvm::hasSingleElement(pad->getUsers()))
      return failure();

    if (!matchPattern(pad.getPaddingValue(), m_AnyZeroFloat()))
      return failure();

    for (auto u : op->getUsers()) {
      if (!isa<stablehlo::MulOp>(u) && !isa<stablehlo::DivOp>(u))
        return failure();
    }
    if (!reshapePadHelper(op, rewriter).succeeded())
      return failure();
    return success();
  }
};

struct PadReshapePad final : OpRewritePattern<mlir::stablehlo::ReshapeOp> {
  using OpRewritePattern::OpRewritePattern;

  LogicalResult matchAndRewrite(mlir::stablehlo::ReshapeOp op,
                                PatternRewriter &rewriter) const override {
    auto pad = op.getOperand().getDefiningOp<stablehlo::PadOp>();
    if (!pad)
      return failure();

    if (!llvm::hasSingleElement(pad->getUsers()))
      return failure();

    for (auto u : op->getUsers()) {
      auto pad2 = dyn_cast<stablehlo::PadOp>(u);
      if (!pad2)
        return failure();
      if (pad2.getPaddingValue() != pad.getPaddingValue())
        return failure();
    }
    if (!reshapePadHelper(op, rewriter).succeeded())
      return failure();
    return success();
  }
};

struct BinopConstReshapePad final
    : OpRewritePattern<mlir::stablehlo::ReshapeOp> {
  using OpRewritePattern::OpRewritePattern;

  LogicalResult matchAndRewrite(mlir::stablehlo::ReshapeOp op,
                                PatternRewriter &rewriter) const override {
    auto pad = op.getOperand().getDefiningOp<stablehlo::PadOp>();
    if (!pad)
      return failure();

    if (!llvm::hasSingleElement(pad->getUsers()))
      return failure();

    for (auto u : op->getUsers()) {
      if (isa<stablehlo::AddOp>(u) || isa<stablehlo::SubtractOp>(u) ||
          isa<stablehlo::MulOp>(u) || isa<stablehlo::DivOp>(u)) {
        bool hasConst = false;
        for (auto op : u->getOperands())
          hasConst |= op.getDefiningOp<stablehlo::ConstantOp>() != nullptr;
        if (hasConst)
          continue;
      }
      return failure();
    }
    if (!reshapePadHelper(op, rewriter).succeeded())
      return failure();
    return success();
  }
};

struct ConcatAppendingReshape final
    : OpRewritePattern<mlir::stablehlo::ConcatenateOp> {
  using OpRewritePattern::OpRewritePattern;

  LogicalResult matchAndRewrite(mlir::stablehlo::ConcatenateOp op,
                                PatternRewriter &rewriter) const override {
    if (op->getNumOperands() != 2)
      return failure();

    SmallVector<Value> lhs;

    SmallVector<Type> converts;

    size_t frontSize = 0;
    for (auto v : op.getOperands()) {
      if (auto t = v.getDefiningOp<stablehlo::ConvertOp>()) {
        v = t.getOperand();
        converts.push_back(
            v.getType().cast<RankedTensorType>().getElementType());
      } else
        converts.push_back(nullptr);
      if (auto t = v.getDefiningOp<stablehlo::ReshapeOp>()) {
        lhs.push_back(t->getOperand(0));

        auto prevshape = t.getOperand().getType().getShape();
        auto postshape = t.getType().getShape();
        if (prevshape.size() == 0)
          return failure();
        if (prevshape.size() + 1 != postshape.size())
          return failure();
        if (postshape[0] != 1)
          return failure();

        frontSize += prevshape[0];

        for (auto en : llvm::enumerate(prevshape)) {
          if (en.value() != postshape[1 + en.index()])
            return failure();
        }

      } else
        return failure();
    }

    Type typeconvert = converts[0];
    for (auto c : converts)
      if (c != typeconvert)
        return failure();

    RankedTensorType nextType = op.getType();
    auto nextDim = op.getDimension();
    if (nextDim == 0) {
      SmallVector<int64_t> nextShape(nextType.getShape().begin() + 1,
                                     nextType.getShape().end());

      nextShape[0] = frontSize;
      nextType = RankedTensorType::get(
          nextShape, typeconvert ? typeconvert : nextType.getElementType());
      nextDim = 0;
    } else {
      nextType = RankedTensorType::get(nextType.getShape().drop_front(),
                                       typeconvert ? typeconvert
                                                   : nextType.getElementType());
      nextDim--;
    }
    auto lhs2 = rewriter.create<stablehlo::ConcatenateOp>(op.getLoc(), nextType,
                                                          lhs, nextDim);

    Value res2 = rewriter.create<stablehlo::ReshapeOp>(
        op.getLoc(),
        RankedTensorType::get(op.getType().getShape(),
                              nextType.getElementType()),
        lhs2);

    if (typeconvert)
      res2 = rewriter.create<stablehlo::ConvertOp>(op.getLoc(), op.getType(),
                                                   res2);

    rewriter.replaceOp(op, res2);
    return success();
  }
};

template <typename T> struct UnaryPadPush final : OpRewritePattern<T> {
  using OpRewritePattern<T>::OpRewritePattern;

  LogicalResult matchAndRewrite(T op,
                                PatternRewriter &rewriter) const override {
    auto pad = op->getOperand(0).template getDefiningOp<stablehlo::PadOp>();
    if (!pad)
      return failure();
    if (anyPadSizesNegative(pad))
      return failure();

    auto padval = pad.getPaddingValue();
    auto padval2 = rewriter.create<T>(
        op.getLoc(), RankedTensorType::get({}, op.getType().getElementType()),
        padval);

    auto val = pad.getOperand();
    auto val2 = rewriter.create<T>(
        op.getLoc(),
        RankedTensorType::get(
            val.getType().template cast<RankedTensorType>().getShape(),
            op.getType().getElementType()),
        val);

    rewriter.replaceOpWithNewOp<stablehlo::PadOp>(
        op, val2, padval2, pad.getEdgePaddingLow(), pad.getEdgePaddingHigh(),
        pad.getInteriorPadding());
    return success();
  }
};

struct TransposePad final : OpRewritePattern<stablehlo::TransposeOp> {
  using OpRewritePattern::OpRewritePattern;

  LogicalResult matchAndRewrite(stablehlo::TransposeOp op,
                                PatternRewriter &rewriter) const override {
    auto pad = op->getOperand(0).template getDefiningOp<stablehlo::PadOp>();
    if (!pad)
      return failure();
    if (anyPadSizesNegative(pad))
      return failure();

    if (!llvm::hasSingleElement(pad->getUsers()))
      return failure();

    auto padval = pad.getPaddingValue();

    auto val = pad.getOperand();
    auto val2 = rewriter.create<stablehlo::TransposeOp>(op.getLoc(), val,
                                                        op.getPermutation());

    SmallVector<int64_t> low;
    SmallVector<int64_t> high;
    SmallVector<int64_t> inner;
    for (auto idx : op.getPermutation()) {
      low.push_back(pad.getEdgePaddingLow()[idx]);
      high.push_back(pad.getEdgePaddingHigh()[idx]);
      inner.push_back(pad.getInteriorPadding()[idx]);
    }

    rewriter.replaceOpWithNewOp<stablehlo::PadOp>(op, val2, padval, low, high,
                                                  inner);
    return success();
  }
};

template <typename T>
struct ConcatPushBinop final
    : OpRewritePattern<mlir::stablehlo::ConcatenateOp> {
  using OpRewritePattern::OpRewritePattern;

  LogicalResult matchAndRewrite(mlir::stablehlo::ConcatenateOp op,
                                PatternRewriter &rewriter) const override {
    if (op->getNumOperands() != 2)
      return failure();

    SmallVector<Value> lhs;
    SmallVector<Value> rhs;

    SmallVector<Type> converts;

    for (auto v : op.getOperands()) {
      if (auto t = v.getDefiningOp<stablehlo::ConvertOp>()) {
        converts.push_back(
            t.getType().cast<RankedTensorType>().getElementType());
        v = t.getOperand();
      } else
        converts.push_back(nullptr);
      if (auto t = v.getDefiningOp<T>()) {
        lhs.push_back(t->getOperand(0));
        rhs.push_back(t->getOperand(1));
      } else
        return failure();
    }

    Type typeconvert = converts[0];
    for (auto c : converts)
      if (c != typeconvert)
        return failure();

    auto lhs2 = rewriter.create<stablehlo::ConcatenateOp>(op.getLoc(), lhs,
                                                          op.getDimension());
    auto rhs2 = rewriter.create<stablehlo::ConcatenateOp>(op.getLoc(), rhs,
                                                          op.getDimension());

    Value res2 = rewriter.create<T>(op.getLoc(), lhs2, rhs2);

    if (typeconvert)
      res2 = rewriter.create<stablehlo::ConvertOp>(
          op.getLoc(),
          RankedTensorType::get(
              res2.getType().cast<RankedTensorType>().getShape(), typeconvert),
          res2);

    rewriter.replaceOp(op, res2);
    return success();
  }
};

struct ConcatFuse final : OpRewritePattern<mlir::stablehlo::ConcatenateOp> {
  using OpRewritePattern::OpRewritePattern;

  LogicalResult matchAndRewrite(mlir::stablehlo::ConcatenateOp op,
                                PatternRewriter &rewriter) const override {
    if (op->getNumOperands() == 1 &&
        op->getOperand(0).getType() == op.getType()) {
      rewriter.replaceOp(op, op->getOperand(0));
      return success();
    }
    SmallVector<Value> vals;
    bool changed = false;
    for (auto v : op->getOperands()) {
      if (auto c2 = v.getDefiningOp<stablehlo::ConcatenateOp>()) {
        if (c2.getDimension() == op.getDimension()) {
          for (auto v2 : c2->getOperands())
            vals.push_back(v2);
          changed = true;
          continue;
        }
      }
      if (v.getType().cast<RankedTensorType>().getShape()[op.getDimension()] ==
          0) {
        changed = true;
        continue;
      }
      vals.push_back(v);
    }
    if (!changed)
      return failure();
    rewriter.replaceOpWithNewOp<stablehlo::ConcatenateOp>(
        op, op.getType(), vals, op.getDimensionAttr());
    return success();
  }
};

struct ConcatToBroadcast final
    : OpRewritePattern<mlir::stablehlo::ConcatenateOp> {
  using OpRewritePattern::OpRewritePattern;

  LogicalResult matchAndRewrite(mlir::stablehlo::ConcatenateOp op,
                                PatternRewriter &rewriter) const override {
    if (op->getNumOperands() <= 1)
      return failure();
    for (auto opv : op->getOperands())
      if (opv != op->getOperand(0))
        return failure();
    SmallVector<int64_t> bcast;
    if (op->getOperand(0)
            .getType()
            .cast<RankedTensorType>()
            .getShape()[op.getDimension()] != 1)
      return failure();
    for (auto en : llvm::enumerate(op.getType().getShape())) {
      bcast.push_back(en.index());
    }
    auto bcast2 = rewriter.getDenseI64ArrayAttr(bcast);
    rewriter.replaceOpWithNewOp<stablehlo::BroadcastInDimOp>(
        op, op.getType(), op->getOperand(0), bcast2);
    return success();
  }
};

struct GammaConstProp final : OpRewritePattern<mlir::chlo::LgammaOp> {
  using OpRewritePattern::OpRewritePattern;

  LogicalResult matchAndRewrite(mlir::chlo::LgammaOp op,
                                PatternRewriter &rewriter) const override {
    // return if not constant
    DenseElementsAttr inputAttr;
    if (!matchPattern(op.getOperand(), m_Constant(&inputAttr)))
      return failure();
    Value result = mlir::stablehlo::materializeLgamma(rewriter, op.getLoc(),
                                                      op->getOperands());
    rewriter.replaceOp(op, result);

    return success();
  }
};

struct DynamicUpdateSliceConstProp final
    : OpRewritePattern<mlir::stablehlo::DynamicUpdateSliceOp> {
  using OpRewritePattern::OpRewritePattern;

  LogicalResult matchAndRewrite(mlir::stablehlo::DynamicUpdateSliceOp op,
                                PatternRewriter &rewriter) const override {
    auto startIndices = op.getStartIndices();

    bool legal = true;

    DenseElementsAttr operandConstant;
    DenseElementsAttr updateConstant;

    SmallVector<DenseElementsAttr> constants(startIndices.size(),
                                             DenseElementsAttr());
    for (auto &operand : op->getOpOperands()) {
      if (operand.getOperandNumber() == 0)
        legal &= matchPattern(operand.get(), m_Constant(&operandConstant));
      else if (operand.getOperandNumber() == 1)
        legal &= matchPattern(operand.get(), m_Constant(&updateConstant));
      else
        legal &= matchPattern(
            operand.get(),
            m_Constant(&constants[operand.getOperandNumber() - 2]));
    }

    if (!legal)
      return failure();

    if (operandConstant.isSplat() && updateConstant.isSplat() &&
        ((isa<FloatType>(op.getType().getElementType()) &&
          operandConstant.getSplatValue<llvm::APFloat>() ==
              updateConstant.getSplatValue<llvm::APFloat>()) ||
         (isa<IntegerType>(op.getType().getElementType()) &&
          operandConstant.getSplatValue<llvm::APInt>() ==
              updateConstant.getSplatValue<llvm::APInt>()))) {
      rewriter.replaceAllUsesWith(op.getResult(), op.getOperand());
      return success();
    }

    stablehlo::Tensor operandTen = mlir::stablehlo::constantOp(operandConstant);
    stablehlo::Tensor updateTen = mlir::stablehlo::constantOp(updateConstant);
    SmallVector<stablehlo::Tensor> inps;
    for (auto &c : constants)
      inps.push_back(mlir::stablehlo::constantOp(c));

    auto out = mlir::stablehlo::dynamicUpdateSliceOp(operandTen, updateTen,
                                                     inps, op.getType());
    rewriter.replaceOpWithNewOp<stablehlo::ConstantOp>(op, op.getType(),
                                                       fromTensor(out));

    return success();
  }
};

template <auto f>
LogicalResult unaryConstProp(Operation *op, PatternRewriter &rewriter) {
  // return if not constant
  DenseElementsAttr inputAttr;
  if (!matchPattern(op->getOperand(0), m_Constant(&inputAttr)))
    return failure();

  stablehlo::Tensor inputTen;
  RankedTensorType ty = cast<RankedTensorType>(op->getResultTypes()[0]);

  // only const prop if the constant has a single user to prevent create many
  // constants
  if (!inputAttr.isSplat() &&
      !llvm::hasSingleElement(op->getResult(0).getUsers()))
    return failure();

  if (inputAttr.isSplat()) {
    ty = RankedTensorType::get(
        {}, cast<ShapedType>(op->getResultTypes()[0]).getElementType());
    auto inputTy = RankedTensorType::get(
        {}, cast<ShapedType>(op->getOperand(0).getType()).getElementType());
    inputTen = stablehlo::makeTensor(inputAttr.resizeSplat(inputTy));
  } else {
    inputTen = mlir::stablehlo::constantOp(inputAttr);
  }
  // get the resultType
  auto resultType = ty.cast<ShapedType>();

  // Convert constant to tensor, compute log, then convert back to attribute
  auto out = fromTensor(f(inputTen, resultType));

  if (inputAttr.isSplat()) {
    out = out.resizeSplat(cast<ShapedType>(op->getResultTypes()[0]));
  }
  // Replace with new constant op containing the computed result
  rewriter.replaceOpWithNewOp<stablehlo::ConstantOp>(
      op, op->getResultTypes()[0], out);

  return success();
}

struct NotConstProp final : OpRewritePattern<mlir::stablehlo::NotOp> {
  using OpRewritePattern::OpRewritePattern;

  LogicalResult matchAndRewrite(mlir::stablehlo::NotOp op,
                                PatternRewriter &rewriter) const override {
    return unaryConstProp<mlir::stablehlo::notOp>(op, rewriter);
  }
};

struct IsFiniteConstProp final : OpRewritePattern<mlir::stablehlo::IsFiniteOp> {
  using OpRewritePattern::OpRewritePattern;

  LogicalResult matchAndRewrite(mlir::stablehlo::IsFiniteOp op,
                                PatternRewriter &rewriter) const override {
    return unaryConstProp<mlir::stablehlo::isFiniteOp>(op, rewriter);
  }
};

struct LogConstProp final : OpRewritePattern<mlir::stablehlo::LogOp> {
  using OpRewritePattern::OpRewritePattern;

  LogicalResult matchAndRewrite(mlir::stablehlo::LogOp op,
                                PatternRewriter &rewriter) const override {
    return unaryConstProp<mlir::stablehlo::logOp>(op, rewriter);
  }
};

struct LogPlusConstProp final : OpRewritePattern<mlir::stablehlo::Log1pOp> {

  using OpRewritePattern::OpRewritePattern;

  LogicalResult matchAndRewrite(mlir::stablehlo::Log1pOp op,
                                PatternRewriter &rewriter) const override {
    return unaryConstProp<stablehlo::log1pOp>(op, rewriter);
  }
};

struct ChloInfConstProp final : OpRewritePattern<mlir::chlo::IsInfOp> {
  using OpRewritePattern::OpRewritePattern;

  LogicalResult matchAndRewrite(mlir::chlo::IsInfOp op,
                                PatternRewriter &rewriter) const override {

    // return if not constant
    DenseElementsAttr inputAttr;
    if (!matchPattern(op.getOperand(), m_Constant(&inputAttr)))
      return failure();

    DenseElementsAttr outAttr;
    auto resultTy = cast<ShapedType>(op->getResultTypes()[0]);

    // handle splat separately
    if (inputAttr.isSplat()) {
      llvm::APInt resVals;
      if (matchPattern(op.getOperand(), m_PosInfFloat()) ||
          matchPattern(op.getOperand(), m_NegInfFloat())) {
        // true
        resVals = llvm::APInt(1, 1);
      } else {
        // false
        resVals = llvm::APInt(1, 0);
      }

      outAttr = DenseElementsAttr::get(resultTy, resVals);
    } else {
      SmallVector<APInt> resVals;
      resVals.reserve(inputAttr.getNumElements());

      // iterate over every element in inputAttr and run check.
      for (APFloat val : inputAttr.getValues<APFloat>()) {
        bool isInf = val.isInfinity();
        resVals.push_back(APInt(1, isInf ? 1 : 0));
      }

      outAttr = DenseElementsAttr::get(resultTy, resVals);
    }

    // replace op with the bool const op
    rewriter.replaceOpWithNewOp<mlir::stablehlo::ConstantOp>(
        op, op->getResultTypes()[0], outAttr);

    return success();
  }
};

struct ConcatConstProp final
    : OpRewritePattern<mlir::stablehlo::ConcatenateOp> {
  using OpRewritePattern::OpRewritePattern;

  LogicalResult matchAndRewrite(mlir::stablehlo::ConcatenateOp op,
                                PatternRewriter &rewriter) const override {
    auto type = dyn_cast<RankedTensorType>(op.getType());
    if (!type)
      return failure();

    if (op->getNumOperands() == 1) {
      rewriter.replaceOp(op, op->getOperand(0));
      return success();
    }

    {
      SmallVector<Value> subconcat;
      bool changed = false;
      for (auto v : op->getOperands()) {
        if (auto c2 = v.getDefiningOp<stablehlo::ConcatenateOp>())
          if (c2.getDimension() == op.getDimension()) {
            for (auto v2 : c2->getOperands())
              subconcat.push_back(v2);
            changed = true;
            continue;
          }
        subconcat.push_back(v);
      }
      if (changed) {
        rewriter.replaceOpWithNewOp<stablehlo::ConcatenateOp>(
            op, subconcat, op.getDimension());
        return success();
      }
    }

    SmallVector<DenseElementsAttr> constants;
    constants.assign(op->getNumOperands(), DenseElementsAttr());
    bool legal = true;
    for (unsigned i = 0, e = op->getNumOperands(); i != e; ++i) {
      matchPattern(op->getOperand(i), m_Constant(&constants[i]));
      if (!constants[i])
        legal = false;
    }

    if (legal) {

      SmallVector<stablehlo::Tensor> inps;
      for (auto &c : constants)
        inps.push_back(mlir::stablehlo::constantOp(c));
      auto out =
          mlir::stablehlo::concatenateOp(inps, op.getDimension(), op.getType());
      rewriter.replaceOpWithNewOp<stablehlo::ConstantOp>(op, op.getType(),
                                                         fromTensor(out));
      return success();
    }
    return failure();
  }
};

struct ReshapeEmptyBroadcast final
    : OpRewritePattern<mlir::stablehlo::ReshapeOp> {
  using OpRewritePattern::OpRewritePattern;

  LogicalResult matchAndRewrite(mlir::stablehlo::ReshapeOp op,
                                PatternRewriter &rewriter) const override {
    auto bcast = op.getOperand().getDefiningOp<stablehlo::BroadcastInDimOp>();
    if (!bcast)
      return failure();
    if (bcast.getBroadcastDimensions().size() != 0)
      return failure();
    rewriter.replaceOpWithNewOp<stablehlo::BroadcastInDimOp>(
        op, op.getType(), bcast.getOperand(), bcast.getBroadcastDimensions());
    return success();
  }
};

struct BroadcastReshape final
    : OpRewritePattern<mlir::stablehlo::BroadcastInDimOp> {
  using OpRewritePattern::OpRewritePattern;

  LogicalResult matchAndRewrite(mlir::stablehlo::BroadcastInDimOp op,
                                PatternRewriter &rewriter) const override {
    auto reshape = op.getOperand().getDefiningOp<stablehlo::ReshapeOp>();
    if (!reshape)
      return failure();
    auto type = dyn_cast<RankedTensorType>(op.getType());
    if (!type)
      return failure();

    SmallVector<int64_t> dims;

    size_t pre_reshape_idx = 0;
    size_t postidx = 0;

    SmallVector<int64_t> oneOutIdxs;
    for (auto en : llvm::enumerate(op.getType().getShape()))
      if (en.value() == 1)
        oneOutIdxs.push_back(en.index());

    for (auto en : llvm::enumerate(reshape.getType().getShape())) {
      if (en.value() == 1) {
        continue;
      }

      if (pre_reshape_idx == reshape.getOperand().getType().getShape().size())
        return failure();
      auto ival = reshape.getOperand().getType().getShape()[pre_reshape_idx];
      while (ival == 1 &&
             pre_reshape_idx + 1 <
                 reshape.getOperand().getType().getShape().size()) {
        if (postidx == oneOutIdxs.size())
          return failure();
        dims.push_back(oneOutIdxs[postidx]);
        postidx++;
        pre_reshape_idx++;
        ival = reshape.getOperand().getType().getShape()[pre_reshape_idx];
      }
      if (en.value() == ival) {
        dims.push_back(op.getBroadcastDimensions()[en.index()]);
        pre_reshape_idx++;
        continue;
      }
      return failure();
    }
    while (pre_reshape_idx !=
           reshape.getOperand().getType().getShape().size()) {
      auto ival = reshape.getOperand().getType().getShape()[pre_reshape_idx];
      assert(ival == 1);
      (void)ival;

      size_t nextdim = 0;
      if (postidx == oneOutIdxs.size()) {
        return failure();
      } else {
        nextdim = oneOutIdxs[postidx];
        postidx++;
      }
      dims.push_back(nextdim);
      pre_reshape_idx++;
    }
    assert(dims.size() == reshape.getOperand().getType().getShape().size());
    rewriter.replaceOpWithNewOp<stablehlo::BroadcastInDimOp>(
        op, op.getType(), reshape.getOperand(), dims);
    return success();
  }
};

struct BroadcastToReshape final
    : OpRewritePattern<mlir::stablehlo::BroadcastInDimOp> {
  using OpRewritePattern::OpRewritePattern;

  LogicalResult matchAndRewrite(mlir::stablehlo::BroadcastInDimOp op,
                                PatternRewriter &rewriter) const override {
    auto type = dyn_cast<RankedTensorType>(op.getType());
    if (!type)
      return failure();
    assert(op.getBroadcastDimensions().size() ==
           op.getOperand().getType().getShape().size());

    // Ensure these are sorted
    for (auto en : llvm::enumerate(op.getBroadcastDimensions())) {
      if (en.index() == 0)
        continue;
      if (op.getBroadcastDimensions()[en.index() - 1] >= en.value()) {
        return failure();
      }
    }

    // Check that no new data is added
    for (auto en : llvm::enumerate(op.getType().getShape())) {
      ssize_t idx = -1;
      for (auto en2 : llvm::enumerate(op.getBroadcastDimensions())) {
        if (en2.value() == en.index())
          idx = en2.index();
      }
      if (idx != -1) {
        if (en.value() != op.getOperand().getType().getShape()[idx]) {
          return failure();
        }
        continue;
      }
      if (en.value() != 1)
        return failure();
    }

    // replace with reshape
    rewriter.replaceOpWithNewOp<stablehlo::ReshapeOp>(op, op.getType(),
                                                      op.getOperand());
    return success();
  }
};

struct BroadcastPad final
    : OpRewritePattern<mlir::stablehlo::BroadcastInDimOp> {
  using OpRewritePattern::OpRewritePattern;

  LogicalResult matchAndRewrite(mlir::stablehlo::BroadcastInDimOp op,
                                PatternRewriter &rewriter) const override {

    auto pad = op.getOperand().getDefiningOp<mlir::stablehlo::PadOp>();
    if (!pad)
      return failure();

    if (!llvm::hasSingleElement(pad->getUsers()))
      return failure();

    SmallVector<int64_t> paddingLow;
    SmallVector<int64_t> paddingHigh;
    SmallVector<int64_t> paddingInt;

    // broadcast dim map idx from pad output -> which broadcast output

    SmallVector<int64_t> midShape;

    for (auto en : llvm::enumerate(op.getType().getShape())) {
      // which pad in/output dim
      ssize_t origIdx = -1;
      for (auto en2 : llvm::enumerate(op.getBroadcastDimensions())) {
        if (en2.value() == en.index()) {
          origIdx = en2.index();
          break;
        }
      }

      if (origIdx == -1) {
        paddingLow.push_back(0);
        paddingHigh.push_back(0);
        paddingInt.push_back(0);
        midShape.push_back(en.value());
      } else {
        if (pad.getType().getShape()[origIdx] == en.value()) {
          paddingLow.push_back(pad.getEdgePaddingLow()[origIdx]);
          paddingHigh.push_back(pad.getEdgePaddingHigh()[origIdx]);
          paddingInt.push_back(pad.getInteriorPadding()[origIdx]);
          midShape.push_back(pad.getOperand().getType().getShape()[origIdx]);
        } else {
          if (pad.getEdgePaddingLow()[origIdx] != 0)
            return failure();
          if (pad.getEdgePaddingHigh()[origIdx] != 0)
            return failure();
          if (pad.getInteriorPadding()[origIdx] != 0)
            return failure();
          paddingLow.push_back(pad.getEdgePaddingLow()[origIdx]);
          paddingHigh.push_back(pad.getEdgePaddingHigh()[origIdx]);
          paddingInt.push_back(pad.getInteriorPadding()[origIdx]);
          midShape.push_back(en.value());
        }
      }
    }

    auto bcast2 = rewriter.create<stablehlo::BroadcastInDimOp>(
        op.getLoc(),
        RankedTensorType::get(midShape, pad.getType().getElementType()),
        pad.getOperand(), op.getBroadcastDimensions());

    rewriter.replaceOpWithNewOp<stablehlo::PadOp>(
        op, bcast2, pad.getPaddingValue(), paddingLow, paddingHigh, paddingInt);
    return success();
  }
};

// Given a value and index idx, determine whether all values are the same along
// idx. If so, return said value
std::optional<Value> is_same_in_axis(OpBuilder &rewriter, ShapedType outTy,
                                     Value v, size_t idx) {
  mlir::SplatElementsAttr splat;
  if (matchPattern(v, m_Constant(&splat))) {
    return rewriter.create<stablehlo::ConstantOp>(v.getLoc(), outTy,
                                                  splat.resizeSplat(outTy));
  }

  return {};
}

struct ScatterToDynamicUpdateSlice final
    : OpRewritePattern<mlir::stablehlo::ScatterOp> {
  using OpRewritePattern::OpRewritePattern;

  LogicalResult matchAndRewrite(mlir::stablehlo::ScatterOp op,
                                PatternRewriter &rewriter) const override {
    Block &body = op.getUpdateComputation().front();
    if (body.getOperations().size() != 1)
      return failure();

    Operation &innerOp = body.front();
    if (!isa<stablehlo::ReturnOp>(&innerOp)) {
      return failure();
    }
    if (innerOp.getNumOperands() != 1) {
      return failure();
    }

    if (op.getInputs().size() != 1)
      return failure();

    // For us to proceed, either we are returning the last block argument or we
    // are returning a constant
    Value update = nullptr;
    DenseElementsAttr splatAttr;

    auto retop = innerOp.getOperand(0).dyn_cast<BlockArgument>();
    if (retop) {
      if (retop.getOwner() != &body)
        return failure();
      if (retop.getArgNumber() != 1)
        return failure();
      update = op.getUpdates()[0];
    } else {
      DenseElementsAttr attr;
      if (matchPattern(innerOp.getOperand(0), m_Constant(&attr))) {
        splatAttr = DenseElementsAttr::get(
            op.getUpdates()[0].getType().cast<ShapedType>(),
            attr.getSplatValue<Attribute>());
      } else {
        return failure();
      }
    }

    auto dims = op.getScatterDimensionNumbers();

    auto input = op.getInputs()[0];
    auto scatter = op.getScatterIndices();
    auto updateShape =
        op.getUpdates()[0].getType().cast<ShapedType>().getShape();

    if (dims.getInsertedWindowDims().size() == 0 &&
        dims.getUpdateWindowDims().size() == updateShape.size()) {

      if (update == nullptr) {
        update = rewriter.create<stablehlo::ConstantOp>(
            op.getLoc(), op.getUpdates()[0].getType(), splatAttr);
      }

      auto ity = RankedTensorType::get(
          {}, scatter.getType().cast<ShapedType>().getElementType());
      SmallVector<Value> start(updateShape.size(), 0);
      for (auto en : llvm::enumerate(dims.getScatterDimsToOperandDims())) {
        auto startval = is_same_in_axis(rewriter, ity, scatter, en.index());
        if (!startval)
          return failure();
        start[en.value()] = *startval;
      }
      for (auto &v : start) {
        if (v != nullptr)
          continue;
        v = rewriter.create<stablehlo::ConstantOp>(
            op.getLoc(), ity, makeAttr(ity, 0).template cast<ElementsAttr>());
      }
      rewriter.replaceOpWithNewOp<stablehlo::DynamicUpdateSliceOp>(
          op, op.getResult(0).getType(), input, update, start);
      return success();
    }

    return failure();
  }
};

bool isOnlyUsedInOperation(Operation *operation, Operation *parentOp) {
  if (!operation || !parentOp)
    return false;

  for (Operation *user : operation->getUsers()) {
    if (user != parentOp)
      return false;
  }

  return true;
}

llvm::SmallVector<int64_t> getInversePermutation(ArrayRef<int64_t> perm) {
  llvm::SmallVector<int64_t> inversePerm(perm.size(), -1);
  for (int64_t i = 0; i < perm.size(); ++i) {
    inversePerm[perm[i]] = i;
  }
  return inversePerm;
}

template <typename OpType>
LogicalResult simplifyBinaryOpWithTranspose(OpType op,
                                            PatternRewriter &rewriter) {
  auto lhsOp = op.getLhs().template getDefiningOp<stablehlo::TransposeOp>();
  auto rhsOp = op.getRhs().template getDefiningOp<stablehlo::TransposeOp>();
  if ((lhsOp && rhsOp) && (lhsOp.getPermutation() == rhsOp.getPermutation()) &&
      isOnlyUsedInOperation(lhsOp, op) && isOnlyUsedInOperation(rhsOp, op)) {
    auto newOp = rewriter.create<OpType>(op.getLoc(), lhsOp.getOperand(),
                                         rhsOp.getOperand());
    rewriter.replaceOpWithNewOp<stablehlo::TransposeOp>(op, newOp,
                                                        lhsOp.getPermutation());
    return success();
  }

  if (lhsOp && isOnlyUsedInOperation(lhsOp, op)) {
    auto rhsConstOp =
        op.getRhs().template getDefiningOp<stablehlo::ConstantOp>();
    if (rhsConstOp && isOnlyUsedInOperation(rhsConstOp, op)) {
      // This will be eliminated by a transpose(constant) -> constant
      // optimization
      auto transposedConstOp = rewriter.create<stablehlo::TransposeOp>(
          rhsConstOp.getLoc(), rhsConstOp,
          getInversePermutation(lhsOp.getPermutation()));
      auto newOp = rewriter.create<OpType>(op.getLoc(), lhsOp.getOperand(),
                                           transposedConstOp);
      rewriter.replaceOpWithNewOp<stablehlo::TransposeOp>(
          op, newOp, lhsOp.getPermutation());
      return success();
    }
  }

  if (rhsOp && isOnlyUsedInOperation(rhsOp, op)) {
    auto lhsConstOp =
        op.getLhs().template getDefiningOp<stablehlo::ConstantOp>();
    if (lhsConstOp && isOnlyUsedInOperation(lhsConstOp, op)) {
      // This will be eliminated by a transpose(constant) -> constant
      // optimization
      auto transposedConstOp = rewriter.create<stablehlo::TransposeOp>(
          lhsConstOp.getLoc(), lhsConstOp,
          getInversePermutation(rhsOp.getPermutation()));
      auto newOp = rewriter.create<OpType>(op.getLoc(), transposedConstOp,
                                           rhsOp.getOperand());
      rewriter.replaceOpWithNewOp<stablehlo::TransposeOp>(
          op, newOp, rhsOp.getPermutation());
      return success();
    }
  }

  return failure();
}

template <typename OpType>
struct BinaryOpTransposeSimplify : public OpRewritePattern<OpType> {
  using OpRewritePattern<OpType>::OpRewritePattern;

  LogicalResult matchAndRewrite(OpType op,
                                PatternRewriter &rewriter) const override {
    return simplifyBinaryOpWithTranspose(op, rewriter);
  }
};

template <typename OpType>
struct TransposeUnaryTransposeSimplify
    : public OpRewritePattern<stablehlo::TransposeOp> {
  using OpRewritePattern<stablehlo::TransposeOp>::OpRewritePattern;

  LogicalResult matchAndRewrite(stablehlo::TransposeOp outerTransposeOp,
                                PatternRewriter &rewriter) const override {
    auto unaryOp =
        outerTransposeOp.getOperand().template getDefiningOp<OpType>();
    if (!unaryOp && !isOnlyUsedInOperation(unaryOp, outerTransposeOp))
      return failure();

    auto innerTransposeOp =
        unaryOp->getOperand(0).template getDefiningOp<stablehlo::TransposeOp>();
    if (!innerTransposeOp)
      return failure();

    if (outerTransposeOp.getPermutation() != innerTransposeOp.getPermutation())
      return failure();

    rewriter.replaceOpWithNewOp<OpType>(outerTransposeOp,
                                        outerTransposeOp.getType(),
                                        innerTransposeOp.getOperand());

    return success();
  }
};

struct AddSimplify : public OpRewritePattern<mlir::stablehlo::AddOp> {
  using OpRewritePattern<mlir::stablehlo::AddOp>::OpRewritePattern;

  LogicalResult matchAndRewrite(mlir::stablehlo::AddOp op,
                                PatternRewriter &rewriter) const final {

    if (matchPattern(op.getLhs(), m_AnyZeroFloat()) ||
        matchPattern(op.getLhs(), m_Zero())) {
      rewriter.replaceOp(op, op.getRhs());
      return success();
    }

    if (matchPattern(op.getRhs(), m_AnyZeroFloat()) ||
        matchPattern(op.getRhs(), m_Zero())) {
      rewriter.replaceOp(op, op.getLhs());
      return success();
    }

    SmallVector<Attribute> constants;
    constants.assign(op->getNumOperands(), Attribute());
    for (unsigned i = 0, e = op->getNumOperands(); i != e; ++i)
      matchPattern(op->getOperand(i), m_Constant(&constants[i]));

    if (op.getType().getElementType().isa<FloatType>()) {
      if (auto res = constFoldBinaryOpConditional<FloatAttr,
                                                  FloatAttr::ValueType, void>(
              constants,
              [](const APFloat &a, const APFloat &b) -> std::optional<APFloat> {
                APFloat res2(a);
                res2.add(b, llvm::RoundingMode::NearestTiesToEven);
                return res2;
              })) {
        rewriter.replaceOpWithNewOp<stablehlo::ConstantOp>(
            op, op.getType(), res.cast<ElementsAttr>());
        return success();
      }
    } else if (op.getType().getElementType().isa<IntegerType>()) {
      if (auto res = constFoldBinaryOpConditional<IntegerAttr,
                                                  IntegerAttr::ValueType, void>(
              constants,
              [](const APInt &a, const APInt &b) -> std::optional<APInt> {
                APInt res2(a);
                res2 += b;
                return res2;
              })) {
        rewriter.replaceOpWithNewOp<stablehlo::ConstantOp>(
            op, op.getType(), res.cast<ElementsAttr>());
        return success();
      }
    }

    return failure();
  }
};

struct ReplaceNegAddWithSubtract : public OpRewritePattern<stablehlo::AddOp> {
  using OpRewritePattern::OpRewritePattern;

  LogicalResult matchAndRewrite(stablehlo::AddOp op,
                                PatternRewriter &rewriter) const final {
    auto negateOp = op.getRhs().getDefiningOp<stablehlo::NegOp>();

    if (!negateOp)
      return failure();

    if (!negateOp->hasOneUse())
      return failure();

    rewriter.replaceOpWithNewOp<stablehlo::SubtractOp>(op, op.getLhs(),
                                                       negateOp.getOperand());
    return success();
  }
};

struct SubSimplify : public OpRewritePattern<mlir::stablehlo::SubtractOp> {
  using OpRewritePattern<mlir::stablehlo::SubtractOp>::OpRewritePattern;

  LogicalResult matchAndRewrite(mlir::stablehlo::SubtractOp op,
                                PatternRewriter &rewriter) const final {

    if (matchPattern(op.getRhs(), m_AnyZeroFloat()) ||
        matchPattern(op.getRhs(), m_Zero())) {
      rewriter.replaceOp(op, op.getLhs());
      return success();
    }

    if (matchPattern(op.getLhs(), m_AnyZeroFloat()) ||
        matchPattern(op.getLhs(), m_Zero())) {
      rewriter.replaceOpWithNewOp<stablehlo::NegOp>(op, op.getRhs());
      return success();
    }

    if (isa<IntegerType>(op.getType().getElementType()) &&
        op.getLhs() == op.getRhs()) {
      rewriter.replaceOpWithNewOp<mlir::stablehlo::ConstantOp>(
          op, rewriter.getZeroAttr(op.getType()));
      return success();
    }

    SmallVector<Attribute> constants;
    constants.assign(op->getNumOperands(), Attribute());
    for (unsigned i = 0, e = op->getNumOperands(); i != e; ++i)
      matchPattern(op->getOperand(i), m_Constant(&constants[i]));

    if (op.getType().getElementType().isa<FloatType>()) {
      if (auto res = constFoldBinaryOpConditional<FloatAttr,
                                                  FloatAttr::ValueType, void>(
              constants,
              [](const APFloat &a, const APFloat &b) -> std::optional<APFloat> {
                APFloat res2(a);
                res2.subtract(b, llvm::RoundingMode::NearestTiesToEven);
                return res2;
              })) {
        rewriter.replaceOpWithNewOp<stablehlo::ConstantOp>(
            op, op.getType(), res.cast<ElementsAttr>());
        return success();
      }
    } else if (op.getType().getElementType().isa<IntegerType>()) {
      if (auto res = constFoldBinaryOpConditional<IntegerAttr,
                                                  IntegerAttr::ValueType, void>(
              constants,
              [](const APInt &a, const APInt &b) -> std::optional<APInt> {
                APInt res2(a);
                res2 -= b;
                return res2;
              })) {
        rewriter.replaceOpWithNewOp<stablehlo::ConstantOp>(
            op, op.getType(), res.cast<ElementsAttr>());
        return success();
      }
    }

    return failure();
  }
};

struct NoNanSelfSubSimplify
    : public OpRewritePattern<mlir::stablehlo::SubtractOp> {
  using OpRewritePattern<mlir::stablehlo::SubtractOp>::OpRewritePattern;

  LogicalResult matchAndRewrite(mlir::stablehlo::SubtractOp op,
                                PatternRewriter &rewriter) const final {

    if (op.getLhs() == op.getRhs()) {
      rewriter.replaceOpWithNewOp<mlir::stablehlo::ConstantOp>(
          op, rewriter.getZeroAttr(op.getType()));
      return success();
    }

    return failure();
  }
};

struct NegateSimplify : public OpRewritePattern<mlir::stablehlo::NegOp> {
  using OpRewritePattern<mlir::stablehlo::NegOp>::OpRewritePattern;

  LogicalResult matchAndRewrite(mlir::stablehlo::NegOp op,
                                PatternRewriter &rewriter) const final {

    SmallVector<Attribute> constants;
    constants.assign(op->getNumOperands(), Attribute());
    for (unsigned i = 0, e = op->getNumOperands(); i != e; ++i)
      matchPattern(op->getOperand(i), m_Constant(&constants[i]));

    if (op.getType().getElementType().isa<FloatType>()) {
      if (auto res =
              mlir::constFoldUnaryOpConditional<FloatAttr, FloatAttr::ValueType,
                                                void>(
                  constants, [](const APFloat &a) -> std::optional<APFloat> {
                    return -a;
                  })) {
        rewriter.replaceOpWithNewOp<stablehlo::ConstantOp>(
            op, op.getType(), res.cast<ElementsAttr>());
        return success();
      }
    } else {
      if (auto res =
              mlir::constFoldUnaryOpConditional<IntegerAttr,
                                                IntegerAttr::ValueType, void>(
                  constants,
                  [](const APInt &a) -> std::optional<APInt> { return -a; })) {
        rewriter.replaceOpWithNewOp<stablehlo::ConstantOp>(
            op, op.getType(), res.cast<ElementsAttr>());
        return success();
      }
    }

    return failure();
  }
};

struct AndSimplify : public OpRewritePattern<mlir::stablehlo::AndOp> {
  using OpRewritePattern<mlir::stablehlo::AndOp>::OpRewritePattern;

  LogicalResult matchAndRewrite(mlir::stablehlo::AndOp op,
                                PatternRewriter &rewriter) const final {

    // false & x -> x
    for (auto v : op.getOperands()) {
      if (matchPattern(v, m_Zero())) {
        rewriter.replaceOp(op, v);
        return success();
      }
    }

    // true & x -> x
    for (int i = 0; i < 2; i++) {
      if (matchPattern(op.getOperand(i), m_One())) {
        rewriter.replaceOp(op, op.getOperand(1 - i));
        return success();
      }
    }

    SmallVector<Attribute> constants(op->getNumOperands(), Attribute());
    for (unsigned i = 0, e = op->getNumOperands(); i != e; ++i)
      matchPattern(op->getOperand(i), m_Constant(&constants[i]));
    if (auto res = constFoldBinaryOpConditional<IntegerAttr,
                                                IntegerAttr::ValueType, void>(
            constants,
            [](const APInt &a, const APInt &b) -> std::optional<APInt> {
              APInt res2(a);
              res2 &= b;
              return res2;
            })) {
      rewriter.replaceOpWithNewOp<stablehlo::ConstantOp>(
          op, op.getType(), res.cast<ElementsAttr>());
      return success();
    }

    return failure();
  }
};

struct OrSimplify : public OpRewritePattern<mlir::stablehlo::OrOp> {
  using OpRewritePattern<mlir::stablehlo::OrOp>::OpRewritePattern;

  LogicalResult matchAndRewrite(mlir::stablehlo::OrOp op,
                                PatternRewriter &rewriter) const final {

    // true | x -> x
    for (auto v : op.getOperands()) {
      if (matchPattern(v, m_One())) {
        rewriter.replaceOp(op, v);
        return success();
      }
    }

    // false | x -> x
    for (int i = 0; i < 2; i++) {
      if (matchPattern(op.getOperand(i), m_Zero())) {
        rewriter.replaceOp(op, op.getOperand(1 - i));
        return success();
      }
    }

    SmallVector<Attribute> constants(op->getNumOperands(), Attribute());
    for (unsigned i = 0, e = op->getNumOperands(); i != e; ++i)
      matchPattern(op->getOperand(i), m_Constant(&constants[i]));
    if (auto res = constFoldBinaryOpConditional<IntegerAttr,
                                                IntegerAttr::ValueType, void>(
            constants,
            [](const APInt &a, const APInt &b) -> std::optional<APInt> {
              APInt res2(a);
              res2 |= b;
              return res2;
            })) {
      rewriter.replaceOpWithNewOp<stablehlo::ConstantOp>(
          op, op.getType(), res.cast<ElementsAttr>());
      return success();
    }

    return failure();
  }
};

struct MulSimplify : public OpRewritePattern<mlir::stablehlo::MulOp> {
  using OpRewritePattern<mlir::stablehlo::MulOp>::OpRewritePattern;

  LogicalResult matchAndRewrite(mlir::stablehlo::MulOp op,
                                PatternRewriter &rewriter) const final {

    // 0 * x -> x
    if (matchPattern(op.getLhs(), m_AnyZeroFloat()) ||
        matchPattern(op.getLhs(), m_Zero())) {
      rewriter.replaceOp(op, op.getLhs());
      return success();
    }
    // x * 0 -> x
    if (matchPattern(op.getRhs(), m_AnyZeroFloat()) ||
        matchPattern(op.getRhs(), m_Zero())) {
      rewriter.replaceOp(op, op.getRhs());
      return success();
    }

    // 1 * x -> x
    if (matchPattern(op.getLhs(), m_One()) ||
        matchPattern(op.getLhs(), m_OneFloat())) {
      rewriter.replaceOp(op, op.getRhs());
      return success();
    }

    // x * 1 -> x
    if (matchPattern(op.getRhs(), m_One()) ||
        matchPattern(op.getRhs(), m_OneFloat())) {
      rewriter.replaceOp(op, op.getLhs());
      return success();
    }

    SmallVector<Attribute> constants;
    constants.assign(op->getNumOperands(), Attribute());
    for (unsigned i = 0, e = op->getNumOperands(); i != e; ++i)
      matchPattern(op->getOperand(i), m_Constant(&constants[i]));

    if (op.getType().getElementType().isa<FloatType>()) {
      if (auto res = constFoldBinaryOpConditional<FloatAttr,
                                                  FloatAttr::ValueType, void>(
              constants,
              [](const APFloat &a, const APFloat &b) -> std::optional<APFloat> {
                APFloat res2(a);
                res2.multiply(b, llvm::RoundingMode::NearestTiesToEven);
                return res2;
              })) {
        rewriter.replaceOpWithNewOp<stablehlo::ConstantOp>(
            op, op.getType(), res.cast<ElementsAttr>());
        return success();
      }
    } else if (op.getType().getElementType().isa<IntegerType>()) {
      if (auto res = constFoldBinaryOpConditional<IntegerAttr,
                                                  IntegerAttr::ValueType, void>(
              constants,
              [](const APInt &a, const APInt &b) -> std::optional<APInt> {
                APInt res2(a);
                res2 *= b;
                return res2;
              })) {
        rewriter.replaceOpWithNewOp<stablehlo::ConstantOp>(
            op, op.getType(), res.cast<ElementsAttr>());
        return success();
      }
    }

    return failure();
  }
};

struct DivSimplify : public OpRewritePattern<mlir::stablehlo::DivOp> {
  using OpRewritePattern<mlir::stablehlo::DivOp>::OpRewritePattern;

  LogicalResult matchAndRewrite(mlir::stablehlo::DivOp op,
                                PatternRewriter &rewriter) const final {

    // 0 / x -> 0 [assume non nan here]
    if (matchPattern(op.getLhs(), m_AnyZeroFloat()) ||
        matchPattern(op.getLhs(), m_Zero())) {
      rewriter.replaceOp(op, op.getLhs());
      return success();
    }

    // x / 1 -> x
    if (matchPattern(op.getRhs(), m_OneFloat()) ||
        matchPattern(op.getRhs(), m_One())) {
      rewriter.replaceOp(op, op.getLhs());
      return success();
    }

    SmallVector<Attribute> constants;
    constants.assign(op->getNumOperands(), Attribute());
    for (unsigned i = 0, e = op->getNumOperands(); i != e; ++i)
      matchPattern(op->getOperand(i), m_Constant(&constants[i]));

    if (op.getType().getElementType().isa<FloatType>()) {
      if (auto res = constFoldBinaryOpConditional<FloatAttr,
                                                  FloatAttr::ValueType, void>(
              constants,
              [](const APFloat &a, const APFloat &b) -> std::optional<APFloat> {
                APFloat res2(a);
                res2.divide(b, llvm::RoundingMode::NearestTiesToEven);
                return res2;
              })) {
        rewriter.replaceOpWithNewOp<stablehlo::ConstantOp>(
            op, op.getType(), res.cast<ElementsAttr>());
        return success();
      }
    } else if (op.getType().getElementType().isa<IntegerType>()) {
      if (auto res = constFoldBinaryOpConditional<IntegerAttr,
                                                  IntegerAttr::ValueType, void>(
              constants,
              [](const APInt &a, const APInt &b) -> std::optional<APInt> {
                APInt res2(a);
                return res2.sdiv(b);
              })) {
        rewriter.replaceOpWithNewOp<stablehlo::ConstantOp>(
            op, op.getType(), res.cast<ElementsAttr>());
        return success();
      }
    }

    return failure();
  }
};

struct RemSimplify : public OpRewritePattern<mlir::stablehlo::RemOp> {
  using OpRewritePattern<mlir::stablehlo::RemOp>::OpRewritePattern;

  LogicalResult matchAndRewrite(mlir::stablehlo::RemOp op,
                                PatternRewriter &rewriter) const final {

    if (matchPattern(op.getRhs(), m_One())) {
      rewriter.replaceOp(op, op.getLhs());
      return success();
    }
    SmallVector<Attribute> constants;
    constants.assign(op->getNumOperands(), Attribute());
    for (unsigned i = 0, e = op->getNumOperands(); i != e; ++i)
      matchPattern(op->getOperand(i), m_Constant(&constants[i]));

    if (op.getType().getElementType().isa<FloatType>()) {
      if (auto res = constFoldBinaryOpConditional<FloatAttr,
                                                  FloatAttr::ValueType, void>(
              constants,
              [](const APFloat &a, const APFloat &b) -> std::optional<APFloat> {
                APFloat res2(a);
                res2.remainder(b);
                return res2;
              })) {
        rewriter.replaceOpWithNewOp<stablehlo::ConstantOp>(
            op, op.getType(), res.cast<ElementsAttr>());
        return success();
      }
    } else if (op.getType().getElementType().isa<IntegerType>()) {
      if (auto res = constFoldBinaryOpConditional<IntegerAttr,
                                                  IntegerAttr::ValueType, void>(
              constants,
              [](const APInt &a, const APInt &b) -> std::optional<APInt> {
                APInt res2(a);
                return res2.srem(b);
              })) {
        rewriter.replaceOpWithNewOp<stablehlo::ConstantOp>(
            op, op.getType(), res.cast<ElementsAttr>());
        return success();
      }
    }
    return failure();
  }
};

struct PowSimplify : public OpRewritePattern<mlir::stablehlo::PowOp> {
  using OpRewritePattern<mlir::stablehlo::PowOp>::OpRewritePattern;

  LogicalResult matchAndRewrite(mlir::stablehlo::PowOp op,
                                PatternRewriter &rewriter) const final {

    SmallVector<Attribute> constants;
    constants.assign(op->getNumOperands(), Attribute());
    for (unsigned i = 0, e = op->getNumOperands(); i != e; ++i)
      matchPattern(op->getOperand(i), m_Constant(&constants[i]));

    if (op.getType().getElementType().isa<FloatType>()) {
      if (auto res = constFoldBinaryOpConditional<FloatAttr,
                                                  FloatAttr::ValueType, void>(
              constants,
              [](const APFloat &a, const APFloat &b) -> std::optional<APFloat> {
                if (a.getSizeInBits(a.getSemantics()) == 64 &&
                    b.getSizeInBits(b.getSemantics()) == 64)
                  return APFloat(pow(a.convertToDouble(), b.convertToDouble()));

                if (a.getSizeInBits(a.getSemantics()) == 32 &&
                    b.getSizeInBits(b.getSemantics()) == 32)
                  return APFloat(powf(a.convertToFloat(), b.convertToFloat()));

                return {};
              })) {
        rewriter.replaceOpWithNewOp<stablehlo::ConstantOp>(
            op, op.getType(), res.cast<ElementsAttr>());
        return success();
      }

      // pow(X, 0.5) -> sqrt(X)
      {
        DenseFPElementsAttr rhs;
        if (matchPattern(op.getRhs(), m_Constant(&rhs))) {
          bool allHalf = true;
          for (auto v : rhs) {
            if (!v.isExactlyValue(0.5)) {
              allHalf = false;
              break;
            }
          }
          if (allHalf) {
            rewriter.replaceOpWithNewOp<stablehlo::SqrtOp>(op, op.getLhs());
            return success();
          }
        }
      }
    } else if (op.getType().getElementType().isa<IntegerType>()) {
      if (auto res = constFoldBinaryOpConditional<IntegerAttr,
                                                  IntegerAttr::ValueType, void>(
              constants,
              [](const APInt &a, const APInt &b) -> std::optional<APInt> {
                if (b.isNegative())
                  return {}; // Ignore the negative case

                APInt result = APInt(a.getBitWidth(), 1);
                APInt base = a;
                uint64_t exponent = b.getLimitedValue();

                while (exponent > 0) {
                  if (exponent % 2 == 1) {
                    result *= base;
                  }
                  base *= base;
                  exponent /= 2;
                }

                return result;
              })) {
        rewriter.replaceOpWithNewOp<stablehlo::ConstantOp>(
            op, op.getType(), res.cast<ElementsAttr>());
        return success();
      }
    }

    return failure();
  }
};

struct IotaSimplify : public OpRewritePattern<mlir::stablehlo::IotaOp> {
  using OpRewritePattern<mlir::stablehlo::IotaOp>::OpRewritePattern;
  size_t max_constant_expansion;
  IotaSimplify(size_t max_constant_expansion, MLIRContext *context,
               PatternBenefit benefit = 1,
               ArrayRef<StringRef> generatedNames = {})
      : OpRewritePattern(context, benefit, generatedNames),
        max_constant_expansion(max_constant_expansion) {}
  LogicalResult matchAndRewrite(mlir::stablehlo::IotaOp op,
                                PatternRewriter &rewriter) const final {
    size_t size = 1;
    for (auto sz : op.getType().getShape())
      size *= sz;
    if (size >= max_constant_expansion)
      return failure();

    auto out = mlir::stablehlo::iotaOp(op.getIotaDimension(), op.getType());
    rewriter.replaceOpWithNewOp<stablehlo::ConstantOp>(op, op.getType(),
                                                       fromTensor(out));
    return success();
  }
};

struct ConcatToPad : public OpRewritePattern<mlir::stablehlo::ConcatenateOp> {
  using OpRewritePattern<mlir::stablehlo::ConcatenateOp>::OpRewritePattern;

  LogicalResult matchAndRewrite(mlir::stablehlo::ConcatenateOp op,
                                PatternRewriter &rewriter) const final {
    if (op.getNumOperands() < 2)
      return failure();

    for (unsigned ind : {(unsigned int)0, op.getNumOperands() - 1}) {
      DenseElementsAttr inp;
      if (!matchPattern(op->getOperand(ind), m_Constant(&inp)))
        continue;
      if (!inp.isSplat())
        continue;

      auto subconcat = rewriter.create<stablehlo::ConcatenateOp>(
          op.getLoc(),
          (ind == 0) ? op.getOperands().drop_front()
                     : op.getOperands().drop_back(),
          op.getDimension());

      SmallVector<int64_t> low(op.getType().getShape().size(), 0);
      SmallVector<int64_t> high(op.getType().getShape().size(), 0);
      SmallVector<int64_t> interior(op.getType().getShape().size(), 0);
      if (ind == 0)
        low[op.getDimension()] = inp.getType().getShape()[op.getDimension()];
      else
        high[op.getDimension()] = inp.getType().getShape()[op.getDimension()];
      auto type0 = RankedTensorType::get({}, inp.getType().getElementType());
      rewriter.replaceOpWithNewOp<stablehlo::PadOp>(
          op, op.getType(), subconcat,
          rewriter.create<stablehlo::ConstantOp>(op.getLoc(), type0,
                                                 inp.resizeSplat(type0)),
          low, high, interior);
      return success();
    }
    return failure();
  }
};

// reduce_window(pad(x, lo, hi, 0)) -> reduce_window(x, pad_lo=lo, pad_hi=hi)
struct PadReduceWindow
    : public OpRewritePattern<mlir::stablehlo::ReduceWindowOp> {
  using OpRewritePattern<mlir::stablehlo::ReduceWindowOp>::OpRewritePattern;

  LogicalResult matchAndRewrite(mlir::stablehlo::ReduceWindowOp op,
                                PatternRewriter &rewriter) const final {
    if (op->getNumOperands() != 2)
      return failure();

    if (op.getPadding().has_value() &&
        !llvm::all_of(op.getPadding().value(),
                      [](auto pad) { return pad.isZero(); }))
      return failure();

    Value operand = op->getOperand(0), initValue = op->getOperand(1);

    auto padOp = operand.getDefiningOp<mlir::stablehlo::PadOp>();
    if (!padOp || !llvm::all_of(padOp.getInteriorPadding(),
                                [](int64_t pad) { return pad == 0; }))
      return failure();

    if (padOp.getPaddingValue() != initValue)
      return failure();

    auto highValues = padOp.getEdgePaddingHigh();
    auto lowValues = padOp.getEdgePaddingLow();

    int64_t N = highValues.size();

    SmallVector<int64_t> newPaddingValues(2 * N, 0);

    for (int i = 0; i < N; ++i) {
      newPaddingValues[2 * i] = lowValues[i];
      newPaddingValues[2 * i + 1] = highValues[i];
    }

    auto paddingType =
        mlir::RankedTensorType::get({N, 2}, rewriter.getI64Type());
    auto newPaddingAttr =
        mlir::DenseIntElementsAttr::get(paddingType, newPaddingValues);

    auto newOp = rewriter.create<mlir::stablehlo::ReduceWindowOp>(
        op.getLoc(), op.getResult(0).getType(), padOp.getOperand(), initValue,
        op.getWindowDimensionsAttr(), op.getWindowStridesAttr(),
        op.getBaseDilationsAttr(), op.getWindowDilationsAttr(), newPaddingAttr);
    newOp.getRegion().takeBody(op.getRegion());

    rewriter.replaceAllUsesWith(op.getResult(0), newOp.getResult(0));
    rewriter.eraseOp(op);

    return success();
  }
};

struct ConcatPad : public OpRewritePattern<mlir::stablehlo::ConcatenateOp> {
  using OpRewritePattern<mlir::stablehlo::ConcatenateOp>::OpRewritePattern;

  LogicalResult matchAndRewrite(mlir::stablehlo::ConcatenateOp op,
                                PatternRewriter &rewriter) const final {
    if (op.getNumOperands() < 2)
      return failure();

    for (unsigned ind : {(unsigned int)0, op.getNumOperands() - 1}) {

      auto pad = op->getOperand(ind).getDefiningOp<stablehlo::PadOp>();
      if (!pad)
        continue;

      if (pad.getInteriorPadding()[op.getDimension()] != 0)
        continue;

      if (ind == 0) {
        if (pad.getEdgePaddingHigh()[op.getDimension()] != 0)
          continue;
      } else {
        if (pad.getEdgePaddingLow()[op.getDimension()] != 0)
          continue;
      }

      bool legal = true;
      for (size_t i = 0; i < pad.getType().getShape().size(); i++) {
        if (i == op.getDimension())
          continue;
        if (pad.getInteriorPadding()[i] != 0) {
          legal = false;
          break;
        }
        if (pad.getEdgePaddingLow()[i] != 0) {
          legal = false;
          break;
        }
        if (pad.getEdgePaddingHigh()[i] != 0) {
          legal = false;
          break;
        }
      }

      if (!legal)
        continue;

      auto prevArgs = (ind == 0) ? op.getOperands().drop_front()
                                 : op.getOperands().drop_back();
      SmallVector<Value> subArgs(prevArgs.begin(), prevArgs.end());
      if (ind == 0)
        subArgs.insert(subArgs.begin(), pad.getOperand());
      else
        subArgs.push_back(pad.getOperand());

      auto subconcat = rewriter.create<stablehlo::ConcatenateOp>(
          op.getLoc(), subArgs, op.getDimension());

      rewriter.replaceOpWithNewOp<stablehlo::PadOp>(
          op, op.getType(), subconcat, pad.getPaddingValue(),
          pad.getEdgePaddingLow(), pad.getEdgePaddingHigh(),
          pad.getInteriorPadding());
      return success();
    }
    return failure();
  }
};

struct ConvertSimplify : public OpRewritePattern<mlir::stablehlo::ConvertOp> {
  using OpRewritePattern<mlir::stablehlo::ConvertOp>::OpRewritePattern;

  LogicalResult matchAndRewrite(mlir::stablehlo::ConvertOp op,
                                PatternRewriter &rewriter) const final {
    DenseElementsAttr inp;
    matchPattern(op->getOperand(0), m_Constant(&inp));
    if (inp) {
      stablehlo::Tensor ten;
      RankedTensorType ty = op.getType();
      if (inp.isSplat()) {
        ten = stablehlo::makeTensor(inp.resizeSplat(
            RankedTensorType::get({}, inp.getType().getElementType())));
        ty = RankedTensorType::get({}, op.getType().getElementType());
      } else {
        ten = mlir::stablehlo::constantOp(inp);
      }
      auto out = fromTensor(mlir::stablehlo::convertOp(ten, ty));
      if (inp.isSplat())
        out = out.resizeSplat(op.getType());

      rewriter.replaceOpWithNewOp<stablehlo::ConstantOp>(op, op.getType(), out);
      return success();
    }
    return failure();
  }
};

struct SliceSimplify : public OpRewritePattern<mlir::stablehlo::SliceOp> {
  using OpRewritePattern<mlir::stablehlo::SliceOp>::OpRewritePattern;

  static size_t getDenseElementBitWidth(Type eltType) {
    // Align the width for complex to 8 to make storage and interpretation
    // easier.
    if (ComplexType comp = llvm::dyn_cast<ComplexType>(eltType))
      return llvm::alignTo<8>(getDenseElementBitWidth(comp.getElementType())) *
             2;
    if (eltType.isIndex())
      return IndexType::kInternalStorageBitWidth;
    return eltType.getIntOrFloatBitWidth();
  }

  static size_t getDenseElementStorageWidth(size_t origWidth) {
    return origWidth == 1 ? origWidth : llvm::alignTo<8>(origWidth);
  }
  static size_t getDenseElementStorageWidth(Type elementType) {
    return getDenseElementStorageWidth(getDenseElementBitWidth(elementType));
  }

  LogicalResult matchAndRewrite(mlir::stablehlo::SliceOp op,
                                PatternRewriter &rewriter) const final {
    DenseElementsAttr inp;
    matchPattern(op->getOperand(0), m_Constant(&inp));
    if (inp) {
      DenseElementsAttr out;
      if (inp.isSplat()) {
        out = inp.resizeSplat(op.getType());
      } else {
        bool contiguous = true;
        size_t offset = 0;
        auto inshape = op.getOperand().getType().getShape();
        auto outshape = op.getType().getShape();
        size_t total = 1;
        for (int i = 0; i < inshape.size(); i++) {
          if (op.getStrides()[i] != 1) {
            contiguous = false;
          }
          auto start = op.getStartIndices()[i];
          auto lim = op.getLimitIndices()[i];
          if (start != 0 || lim != inshape[i]) {
            if (offset != 0) {
              contiguous = false;
            }
          }
          offset *= inshape[i];
          offset += start;
          total *= outshape[i];
        }
        auto elementType = op.getOperand().getType().getElementType();
        auto bw = getDenseElementStorageWidth(elementType);
        if (contiguous && bw != 1) {
          const char *elementPtr = inp.getRawData().data() + (bw / 8) * offset;

          auto values = ArrayRef((char *)elementPtr, (bw / 8) * total);
          out =
              DenseIntOrFPElementsAttr::getFromRawBuffer(op.getType(), values);
        } else {
          auto ten = mlir::stablehlo::constantOp(inp);
          out = fromTensor(mlir::stablehlo::sliceOp(
              ten, stablehlo::Sizes(op.getStartIndices()),
              stablehlo::Sizes(op.getStrides()), op.getType()));
        }
      }
      rewriter.replaceOpWithNewOp<stablehlo::ConstantOp>(op, op.getType(), out);
      return success();
    }

    return failure();
  }
};

struct BroadcastInDimSimplify
    : public OpRewritePattern<mlir::stablehlo::BroadcastInDimOp> {
  using OpRewritePattern<mlir::stablehlo::BroadcastInDimOp>::OpRewritePattern;

  size_t max_constant_expansion;
  BroadcastInDimSimplify(size_t max_constant_expansion, MLIRContext *context,
                         PatternBenefit benefit = 1,
                         ArrayRef<StringRef> generatedNames = {})
      : OpRewritePattern(context, benefit, generatedNames),
        max_constant_expansion(max_constant_expansion) {}

  LogicalResult matchAndRewrite(mlir::stablehlo::BroadcastInDimOp op,
                                PatternRewriter &rewriter) const final {
    DenseElementsAttr inp;
    matchPattern(op->getOperand(0), m_Constant(&inp));
    if (inp) {
      DenseElementsAttr out;
      if (inp.isSplat()) {
        out = inp.resizeSplat(op.getType());
      } else {
        size_t size = 1;
        for (auto sz : op.getType().getShape())
          size *= sz;
        if (size >= max_constant_expansion)
          return failure();
        auto ten = mlir::stablehlo::constantOp(inp);
        out = fromTensor(mlir::stablehlo::broadcastInDimOp(
            ten, mlir::stablehlo::Axes(op.getBroadcastDimensions()),
            op.getType()));
      }

      rewriter.replaceOpWithNewOp<stablehlo::ConstantOp>(op, op.getType(), out);
      return success();
    }

    return failure();
  }
};

struct BroadcastIotaSimplify
    : public OpRewritePattern<mlir::stablehlo::BroadcastInDimOp> {
  using OpRewritePattern::OpRewritePattern;

  LogicalResult matchAndRewrite(mlir::stablehlo::BroadcastInDimOp broadcast,
                                PatternRewriter &rewriter) const final {
    auto operand = broadcast.getOperand();
    DenseIntElementsAttr input;
    matchPattern(operand, m_Constant(&input));

    if (input) {
      auto elemType = input.getElementType();

      if (auto int_attr_arr = input.tryGetValues<::mlir::IntegerAttr>();
          llvm::succeeded(int_attr_arr)) {
        const auto end = int_attr_arr->end();
        auto curr = int_attr_arr->begin();
        auto next = int_attr_arr->begin();
        if (next++ == end)
          return failure();
        if (next == end)
          return failure();

        const auto start = (*curr).getInt();
        const auto diff = (*next).getInt() - (*curr).getInt();

        if (diff == 0)
          return failure();

        while (next != end) {
          auto curr_diff = (*next).getInt() - (*curr).getInt();
          if (curr_diff != diff)
            return failure();
          ++curr;
          ++next;
        }
        auto result_type = broadcast->getResultTypes();
        auto loc = broadcast.getLoc();
        rewriter.setInsertionPointAfter(operand.getDefiningOp());

        // find the dimension to broadcast in
        auto broadcast_dim = 0Z;
        auto result_shape =
            result_type.front().template cast<mlir::ShapedType>().getShape();
        auto max_dims = result_shape.size();

        for (broadcast_dim = 0Z; broadcast_dim < max_dims; ++broadcast_dim) {
          bool found = false;
          for (auto &elem : broadcast.getBroadcastDimensions()) {
            if (elem == broadcast_dim) {
              found = true;
              break;
            }
          }
          if (!found)
            break;
        }

        // build the replacement operations
        auto iota = rewriter.create<mlir::stablehlo::IotaOp>(loc, result_type,
                                                             broadcast_dim);
        auto stride_attr = mlir::DenseElementsAttr::get(
            operand.getType().cloneWith(result_shape, elemType),
            rewriter.getIntegerAttr(elemType, diff));
        auto start_attr = mlir::DenseElementsAttr::get(
            operand.getType().cloneWith(result_shape, elemType),
            rewriter.getIntegerAttr(elemType, start));
        auto stride_const = rewriter.create<mlir::stablehlo::ConstantOp>(
            loc, result_type, stride_attr);
        auto start_const = rewriter.create<mlir::stablehlo::ConstantOp>(
            loc, result_type, start_attr);
        auto mul =
            rewriter.create<mlir::stablehlo::MulOp>(loc, iota, stride_const);

        rewriter.replaceOpWithNewOp<mlir::stablehlo::AddOp>(broadcast,
                                                            start_const, mul);
        return success();
      }
      return failure();
    }

    return failure();
  }
};

struct DotGeneralSimplify
    : public OpRewritePattern<mlir::stablehlo::DotGeneralOp> {
  using OpRewritePattern<mlir::stablehlo::DotGeneralOp>::OpRewritePattern;

  LogicalResult matchAndRewrite(mlir::stablehlo::DotGeneralOp op,
                                PatternRewriter &rewriter) const final {
    if (matchPattern(op.getLhs(), m_AnyZeroFloat()) ||
        matchPattern(op.getRhs(), m_AnyZeroFloat())) {
      rewriter.replaceOpWithNewOp<mlir::stablehlo::ConstantOp>(
          op, rewriter.getZeroAttr(op.getType()));
      return success();
    }
    return failure();
  }
};

struct TransposeSimplify
    : public OpRewritePattern<mlir::stablehlo::TransposeOp> {
  using OpRewritePattern<mlir::stablehlo::TransposeOp>::OpRewritePattern;

  LogicalResult matchAndRewrite(mlir::stablehlo::TransposeOp op,
                                PatternRewriter &rewriter) const final {
    DenseElementsAttr inp;
    matchPattern(op->getOperand(0), m_Constant(&inp));
    if (inp) {

      DenseElementsAttr out;
      if (inp.isSplat()) {
        out = inp.resizeSplat(op.getType());
      } else {
        out = fromTensor(mlir::stablehlo::transposeOp(
            stablehlo::constantOp(inp),
            mlir::stablehlo::Axes(op.getPermutation()), op.getType()));
      }
      rewriter.replaceOpWithNewOp<stablehlo::ConstantOp>(op, op.getType(), out);
      return success();
    }
    return failure();
  }
};

struct MaxSimplify : public OpRewritePattern<mlir::stablehlo::MaxOp> {
  using OpRewritePattern<mlir::stablehlo::MaxOp>::OpRewritePattern;

  LogicalResult matchAndRewrite(mlir::stablehlo::MaxOp op,
                                PatternRewriter &rewriter) const final {
    if (op.getOperand(0) == op.getOperand(1)) {
      rewriter.replaceOp(op, op.getOperand(0));
      return success();
    }
    SmallVector<Attribute> constants;
    constants.assign(op->getNumOperands(), Attribute());
    for (unsigned i = 0, e = op->getNumOperands(); i != e; ++i)
      matchPattern(op->getOperand(i), m_Constant(&constants[i]));

    if (op.getType().getElementType().isa<FloatType>()) {

      if (auto res = constFoldBinaryOpConditional<FloatAttr,
                                                  FloatAttr::ValueType, void>(
              constants,
              [](const APFloat &a, const APFloat &b) -> std::optional<APFloat> {
                return (a > b) ? a : b;
              })) {
        rewriter.replaceOpWithNewOp<stablehlo::ConstantOp>(
            op, op.getType(), res.cast<ElementsAttr>());
        return success();
      }
    } else if (op.getType().getElementType().isa<IntegerType>()) {
      if (auto res = constFoldBinaryOpConditional<IntegerAttr,
                                                  IntegerAttr::ValueType, void>(
              constants,
              [](const APInt &a, const APInt &b) -> std::optional<APInt> {
                return a.sgt(b) ? a : b;
              })) {
        rewriter.replaceOpWithNewOp<stablehlo::ConstantOp>(
            op, op.getType(), res.cast<ElementsAttr>());
        return success();
      }
    }
    return failure();
  }
};

struct MinSimplify : public OpRewritePattern<mlir::stablehlo::MinOp> {
  using OpRewritePattern<mlir::stablehlo::MinOp>::OpRewritePattern;

  LogicalResult matchAndRewrite(mlir::stablehlo::MinOp op,
                                PatternRewriter &rewriter) const final {
    if (op.getOperand(0) == op.getOperand(1)) {
      rewriter.replaceOp(op, op.getOperand(0));
      return success();
    }
    SmallVector<Attribute> constants;
    constants.assign(op->getNumOperands(), Attribute());
    for (unsigned i = 0, e = op->getNumOperands(); i != e; ++i)
      matchPattern(op->getOperand(i), m_Constant(&constants[i]));

    if (op.getType().getElementType().isa<FloatType>()) {

      if (auto res = constFoldBinaryOpConditional<FloatAttr,
                                                  FloatAttr::ValueType, void>(
              constants,
              [](const APFloat &a, const APFloat &b) -> std::optional<APFloat> {
                return (a < b) ? a : b;
              })) {
        rewriter.replaceOpWithNewOp<stablehlo::ConstantOp>(
            op, op.getType(), res.cast<ElementsAttr>());
        return success();
      }
    } else if (op.getType().getElementType().isa<IntegerType>()) {
      if (auto res = constFoldBinaryOpConditional<IntegerAttr,
                                                  IntegerAttr::ValueType, void>(
              constants,
              [](const APInt &a, const APInt &b) -> std::optional<APInt> {
                return a.slt(b) ? a : b;
              })) {
        rewriter.replaceOpWithNewOp<stablehlo::ConstantOp>(
            op, op.getType(), res.cast<ElementsAttr>());
        return success();
      }
    }
    return failure();
  }
};

struct CosSimplify : public OpRewritePattern<mlir::stablehlo::CosineOp> {
  using OpRewritePattern<mlir::stablehlo::CosineOp>::OpRewritePattern;

  LogicalResult matchAndRewrite(mlir::stablehlo::CosineOp op,
                                PatternRewriter &rewriter) const final {

    SmallVector<Attribute> constants;
    constants.assign(op->getNumOperands(), Attribute());
    for (unsigned i = 0, e = op->getNumOperands(); i != e; ++i)
      matchPattern(op->getOperand(i), m_Constant(&constants[i]));

    if (auto res =
            constFoldUnaryOpConditional<FloatAttr, FloatAttr::ValueType, void>(
                constants, [](const APFloat &a) -> std::optional<APFloat> {
                  if (a.getSizeInBits(a.getSemantics()) == 64)
                    return APFloat(cos(a.convertToDouble()));

                  if (a.getSizeInBits(a.getSemantics()) == 32)
                    return APFloat(cosf(a.convertToFloat()));
                  return {};
                })) {
      rewriter.replaceOpWithNewOp<stablehlo::ConstantOp>(
          op, op.getType(), res.cast<ElementsAttr>());
      return success();
    }

    return failure();
  }
};

struct SinSimplify : public OpRewritePattern<mlir::stablehlo::SineOp> {
  using OpRewritePattern<mlir::stablehlo::SineOp>::OpRewritePattern;

  LogicalResult matchAndRewrite(mlir::stablehlo::SineOp op,
                                PatternRewriter &rewriter) const final {

    SmallVector<Attribute> constants;
    constants.assign(op->getNumOperands(), Attribute());
    for (unsigned i = 0, e = op->getNumOperands(); i != e; ++i)
      matchPattern(op->getOperand(i), m_Constant(&constants[i]));

    if (auto res =
            constFoldUnaryOpConditional<FloatAttr, FloatAttr::ValueType, void>(
                constants, [](const APFloat &a) -> std::optional<APFloat> {
                  if (a.getSizeInBits(a.getSemantics()) == 64)
                    return APFloat(sin(a.convertToDouble()));

                  if (a.getSizeInBits(a.getSemantics()) == 32)
                    return APFloat(sinf(a.convertToFloat()));
                  return {};
                })) {
      rewriter.replaceOpWithNewOp<stablehlo::ConstantOp>(
          op, op.getType(), res.cast<ElementsAttr>());
      return success();
    }

    return failure();
  }
};

struct SqrtSimplify : public OpRewritePattern<mlir::stablehlo::SqrtOp> {
  using OpRewritePattern<mlir::stablehlo::SqrtOp>::OpRewritePattern;

  LogicalResult matchAndRewrite(mlir::stablehlo::SqrtOp op,
                                PatternRewriter &rewriter) const final {

    SmallVector<Attribute> constants;
    constants.assign(op->getNumOperands(), Attribute());
    for (unsigned i = 0, e = op->getNumOperands(); i != e; ++i)
      matchPattern(op->getOperand(i), m_Constant(&constants[i]));

    if (auto res =
            constFoldUnaryOpConditional<FloatAttr, FloatAttr::ValueType, void>(
                constants, [](const APFloat &a) -> std::optional<APFloat> {
                  if (a.getSizeInBits(a.getSemantics()) == 64)
                    return APFloat(sqrt(a.convertToDouble()));

                  if (a.getSizeInBits(a.getSemantics()) == 32)
                    return APFloat(sqrtf(a.convertToFloat()));
                  return {};
                })) {
      rewriter.replaceOpWithNewOp<stablehlo::ConstantOp>(
          op, op.getType(), res.cast<ElementsAttr>());
      return success();
    }

    return failure();
  }
};

struct TanhSimplify : public OpRewritePattern<mlir::stablehlo::TanhOp> {
  using OpRewritePattern::OpRewritePattern;

  LogicalResult matchAndRewrite(mlir::stablehlo::TanhOp op,
                                PatternRewriter &rewriter) const final {

    SmallVector<Attribute> constants;
    constants.assign(op->getNumOperands(), Attribute());
    for (unsigned i = 0, e = op->getNumOperands(); i != e; ++i)
      matchPattern(op->getOperand(i), m_Constant(&constants[i]));

    if (auto res =
            constFoldUnaryOpConditional<FloatAttr, FloatAttr::ValueType, void>(
                constants, [](const APFloat &a) -> std::optional<APFloat> {
                  if (a.getSizeInBits(a.getSemantics()) == 64)
                    return APFloat(tanh(a.convertToDouble()));

                  if (a.getSizeInBits(a.getSemantics()) == 32)
                    return APFloat(tanhf(a.convertToFloat()));

                  bool losesInfo = false;
                  APFloat fres(tanh(a.convertToDouble()));
                  fres.convert(a.getSemantics(),
                               llvm::RoundingMode::NearestTiesToEven,
                               &losesInfo);
                  return fres;
                })) {
      rewriter.replaceOpWithNewOp<stablehlo::ConstantOp>(
          op, op.getType(), res.cast<ElementsAttr>());
      return success();
    }

    return failure();
  }
};

struct ExpSimplify : public OpRewritePattern<mlir::stablehlo::ExpOp> {
  using OpRewritePattern::OpRewritePattern;

  LogicalResult matchAndRewrite(mlir::stablehlo::ExpOp op,
                                PatternRewriter &rewriter) const final {

    SmallVector<Attribute> constants;
    constants.assign(op->getNumOperands(), Attribute());
    for (unsigned i = 0, e = op->getNumOperands(); i != e; ++i)
      matchPattern(op->getOperand(i), m_Constant(&constants[i]));

    if (auto res =
            constFoldUnaryOpConditional<FloatAttr, FloatAttr::ValueType, void>(
                constants, [](const APFloat &a) -> std::optional<APFloat> {
                  if (a.getSizeInBits(a.getSemantics()) == 64)
                    return APFloat(exp(a.convertToDouble()));

                  if (a.getSizeInBits(a.getSemantics()) == 32)
                    return APFloat(expf(a.convertToFloat()));
                  return {};
                })) {
      rewriter.replaceOpWithNewOp<stablehlo::ConstantOp>(
          op, op.getType(), res.cast<ElementsAttr>());
      return success();
    }

    return failure();
  }
};

template <typename T> struct BinBroadcastSplat final : OpRewritePattern<T> {
  using OpRewritePattern<T>::OpRewritePattern;

  LogicalResult matchAndRewrite(T op,
                                PatternRewriter &rewriter) const override {
    for (int i = 0; i < 2; i++) {
      mlir::Value opi = op->getOperand(i);
      if (auto broadcast = opi.getDefiningOp<stablehlo::BroadcastInDimOp>()) {
        SplatElementsAttr other;
        if (matchPattern(op->getOperand(1 - i), m_Constant(&other))) {
          IRMapping map;
          mlir::Value vals[2];
          vals[i] = broadcast.getOperand();
          vals[1 - i] = rewriter.create<stablehlo::ConstantOp>(
              op.getLoc(), broadcast.getOperand().getType(),
              other.resizeSplat(broadcast.getOperand().getType()));
          auto pushed = rewriter.create<T>(op.getLoc(), vals[0], vals[1]);
          map.map(broadcast.getOperand(), pushed->getResult(0));
          auto bc2 = rewriter.clone(*broadcast, map);
          rewriter.replaceOp(op, bc2);
          return success();
        }
      }
    }
    return failure();
  }
};

struct AllFinite : public OpRewritePattern<mlir::stablehlo::IsFiniteOp> {
  using OpRewritePattern<mlir::stablehlo::IsFiniteOp>::OpRewritePattern;

  LogicalResult matchAndRewrite(mlir::stablehlo::IsFiniteOp op,
                                PatternRewriter &rewriter) const final {
    rewriter.replaceOpWithNewOp<stablehlo::ConstantOp>(
        op, op.getType(), makeAttr(op.getType(), 1).cast<ElementsAttr>());
    return success();
  }
};

struct NoNan : public OpRewritePattern<mlir::stablehlo::CompareOp> {
  using OpRewritePattern<mlir::stablehlo::CompareOp>::OpRewritePattern;

  LogicalResult matchAndRewrite(mlir::stablehlo::CompareOp op,
                                PatternRewriter &rewriter) const final {
    if (op.getLhs() == op.getRhs()) {
      if (op.getComparisonDirection() ==
          mlir::stablehlo::ComparisonDirection::EQ) {
        rewriter.replaceOpWithNewOp<stablehlo::ConstantOp>(
            op, op.getType(), makeAttr(op.getType(), 1).cast<ElementsAttr>());
        return success();
      }
      if (op.getComparisonDirection() ==
          mlir::stablehlo::ComparisonDirection::NE) {
        rewriter.replaceOpWithNewOp<stablehlo::ConstantOp>(
            op, op.getType(), makeAttr(op.getType(), 0).cast<ElementsAttr>());
        return success();
      }
    }
    return failure();
  }
};

struct TransposeTranspose
    : public OpRewritePattern<mlir::stablehlo::TransposeOp> {
  using OpRewritePattern<mlir::stablehlo::TransposeOp>::OpRewritePattern;

  LogicalResult matchAndRewrite(mlir::stablehlo::TransposeOp op,
                                PatternRewriter &rewriter) const final {
    auto operand = op.getOperand();

    auto convertOp = operand.getDefiningOp<mlir::stablehlo::ConvertOp>();
    if (convertOp) {
      operand = convertOp.getOperand();
    }

    auto definingTranspose =
        operand.getDefiningOp<mlir::stablehlo::TransposeOp>();
    if (!definingTranspose)
      return rewriter.notifyMatchFailure(op, "not a transpose(transpose)");

    llvm::ArrayRef<int64_t> thisPermutation = op.getPermutation();
    llvm::ArrayRef<int64_t> prevPermutation =
        definingTranspose.getPermutation();

    SmallVector<int64_t> newPermutation;
    newPermutation.resize(thisPermutation.size());
    for (unsigned i = 0, e = thisPermutation.size(); i != e; ++i) {
      newPermutation[i] = prevPermutation[thisPermutation[i]];
    }

    if (!convertOp) {
      rewriter.modifyOpInPlace(op, [&]() {
        op.setPermutation(newPermutation);
        op.setOperand(definingTranspose.getOperand());
      });
    } else {
      auto midPerm = rewriter.create<stablehlo::TransposeOp>(
          op.getLoc(), definingTranspose.getOperand(), newPermutation);
      rewriter.replaceOpWithNewOp<stablehlo::ConvertOp>(op, op.getType(),
                                                        midPerm);
    }
    return success();
  }
};

size_t getBitWidth(mlir::Type ty) {
  if (auto CT = dyn_cast<ComplexType>(ty)) {
    return 2 * getBitWidth(CT.getElementType());
  }
  return ty.getIntOrFloatBitWidth();
}

struct TransposeConvert : public OpRewritePattern<mlir::stablehlo::ConvertOp> {
  using OpRewritePattern<mlir::stablehlo::ConvertOp>::OpRewritePattern;

  LogicalResult matchAndRewrite(mlir::stablehlo::ConvertOp op,
                                PatternRewriter &rewriter) const final {
    auto resultType = op.getResult().getType().cast<TensorType>();
    auto operandType = op.getOperand().getType().cast<TensorType>();
    if (!resultType.hasStaticShape() || !operandType.hasStaticShape())
      return failure();
    if (resultType.getNumElements() *
            getBitWidth(resultType.getElementType()) >=
        operandType.getNumElements() *
            getBitWidth(operandType.getElementType()))
      return failure();

    auto transpose =
        op.getOperand().getDefiningOp<mlir::stablehlo::TransposeOp>();
    if (!transpose || !llvm::hasSingleElement(transpose->getUsers()))
      return failure();

    auto newConvert = rewriter.create<stablehlo::ConvertOp>(
        op.getLoc(), transpose.getOperand(), resultType.getElementType());
    auto newTranspose = rewriter.create<stablehlo::TransposeOp>(
        transpose.getLoc(), newConvert.getResult(), transpose.getPermutation());
    rewriter.replaceOp(op, newTranspose);
    rewriter.eraseOp(transpose);

    return success();
  }
};

struct TransposeDotReorder
    : public OpRewritePattern<mlir::stablehlo::TransposeOp> {
  using OpRewritePattern<mlir::stablehlo::TransposeOp>::OpRewritePattern;

  LogicalResult matchAndRewrite(mlir::stablehlo::TransposeOp op,
                                PatternRewriter &rewriter) const final {

    auto operand = op.getOperand();
    auto convert = operand.getDefiningOp<mlir::stablehlo::ConvertOp>();
    if (convert) {
      operand = convert.getOperand();
      if (!llvm::hasSingleElement(convert->getUsers()))
        return failure();
    }

    auto dot = operand.getDefiningOp<mlir::stablehlo::DotGeneralOp>();
    if (!dot || !llvm::hasSingleElement(dot->getUsers()))
      return failure();

    auto perm = op.getPermutation();
    auto dimensionNumbers = dot.getDotDimensionNumbers();

    size_t permidx = 0;

    for (size_t bidx = 0,
                end = dimensionNumbers.getLhsBatchingDimensions().size();
         bidx < end; bidx++) {
      if (perm[permidx] != bidx)
        return failure();
      permidx++;
    }

    size_t numLHSResults =
        dot.getLhs().getType().getShape().size() -
        dimensionNumbers.getLhsBatchingDimensions().size() -
        dimensionNumbers.getLhsContractingDimensions().size();

    {
      size_t residx = 0;
      for (size_t ridx = 0, end = dot.getRhs().getType().getShape().size();
           ridx < end; ridx++) {
        if (llvm::is_contained(dimensionNumbers.getRhsBatchingDimensions(),
                               ridx))
          continue;
        if (llvm::is_contained(dimensionNumbers.getRhsContractingDimensions(),
                               ridx))
          continue;
        if (perm[permidx] !=
            dimensionNumbers.getLhsBatchingDimensions().size() + numLHSResults +
                residx)
          return failure();
        permidx++;
        residx++;
      }
    }

    {
      size_t residx = 0;
      for (size_t lidx = 0, end = dot.getLhs().getType().getShape().size();
           lidx < end; lidx++) {
        if (llvm::is_contained(dimensionNumbers.getLhsBatchingDimensions(),
                               lidx))
          continue;
        if (llvm::is_contained(dimensionNumbers.getLhsContractingDimensions(),
                               lidx))
          continue;
        if (perm[permidx] !=
            dimensionNumbers.getLhsBatchingDimensions().size() + residx)
          return failure();
        permidx++;
        residx++;
      }
    }

    auto ndim = stablehlo::DotDimensionNumbersAttr::get(
        dimensionNumbers.getContext(),
        dimensionNumbers.getRhsBatchingDimensions(),
        dimensionNumbers.getLhsBatchingDimensions(),
        dimensionNumbers.getRhsContractingDimensions(),
        dimensionNumbers.getLhsContractingDimensions());
    if (!convert) {
      rewriter.replaceOpWithNewOp<stablehlo::DotGeneralOp>(
          op, op.getType(), dot.getRhs(), dot.getLhs(), ndim,
          dot.getPrecisionConfigAttr(), dot.getAlgorithmAttr());
    } else {
      auto middot = rewriter.create<stablehlo::DotGeneralOp>(
          op.getLoc(),
          RankedTensorType::get(op.getType().getShape(),
                                dot.getType().getElementType()),
          dot.getRhs(), dot.getLhs(), ndim, dot.getPrecisionConfigAttr(),
          dot.getAlgorithmAttr());
      rewriter.replaceOpWithNewOp<stablehlo::ConvertOp>(op, op.getType(),
                                                        middot);
    }
    return success();
  }
};

struct TransposeReduce : public OpRewritePattern<mlir::stablehlo::TransposeOp> {
  using OpRewritePattern::OpRewritePattern;

  LogicalResult matchAndRewrite(mlir::stablehlo::TransposeOp transpose,
                                PatternRewriter &rewriter) const final {
    auto operand = transpose.getOperand();
    auto reduce = operand.getDefiningOp<mlir::stablehlo::ReduceOp>();
    if (!reduce)
      return failure();

    unsigned resultNum = std::distance(
        reduce.getResults().begin(), llvm::find(reduce.getResults(), operand));

    auto reduceDims = reduce.getDimensions();
    auto reduceInput = reduce.getInputs()[resultNum];
    auto reduceInputType = dyn_cast<RankedTensorType>(reduceInput.getType());
    if (!reduceInputType)
      return rewriter.notifyMatchFailure(reduce, "Reduce input not tensor");

    auto transposePermutation = transpose.getPermutation();

    SmallVector<int64_t> newTransposePermutation(transposePermutation);

    for (int64_t reduceDim : reduceDims) {
      for (auto &transposeDim : newTransposePermutation) {
        if (reduceDim <= transposeDim)
          transposeDim++;
      }
      newTransposePermutation.insert(
          std::next(newTransposePermutation.begin(), reduceDim), reduceDim);
    }

    rewriter.setInsertionPoint(reduce);
    auto newTransposeOp = rewriter.create<stablehlo::TransposeOp>(
        transpose.getLoc(), reduceInput, newTransposePermutation);

    SmallVector<Type> newReduceResultTypes(reduce.getResultTypes());
    newReduceResultTypes[resultNum] = transpose.getResult().getType();
    SmallVector<Value> newReduceInputs(reduce.getInputs());
    newReduceInputs[resultNum] = newTransposeOp.getResult();

    auto newReduce = rewriter.create<stablehlo::ReduceOp>(
        reduce.getLoc(), newReduceResultTypes, newReduceInputs,
        reduce.getInitValues(), reduceDims);
    rewriter.inlineRegionBefore(reduce.getRegion(), newReduce.getRegion(),
                                newReduce.getRegion().begin());
    for (auto [i, oldRes, newRes] :
         llvm::enumerate(reduce.getResults(), newReduce.getResults())) {
      if (i == resultNum)
        rewriter.replaceAllUsesWith(transpose.getResult(), newRes);
      else
        rewriter.replaceAllUsesWith(oldRes, newRes);
    }
    rewriter.eraseOp(transpose);
    rewriter.eraseOp(reduce);

    return success();
  }
};

struct TransposeConvolution
    : public OpRewritePattern<mlir::stablehlo::TransposeOp> {
  using OpRewritePattern::OpRewritePattern;

  LogicalResult matchAndRewrite(mlir::stablehlo::TransposeOp transpose,
                                PatternRewriter &rewriter) const final {
    auto operand = transpose.getOperand();
    auto conv = operand.getDefiningOp<mlir::stablehlo::ConvolutionOp>();
    if (!conv || !llvm::hasSingleElement(operand.getUsers()))
      return failure();

    auto permutation = transpose.getPermutation();

    auto dimensionNumbers = conv.getDimensionNumbers();
    int64_t outputBatchDimension =
        permutation[dimensionNumbers.getOutputBatchDimension()];
    int64_t outputFeatureDimension =
        permutation[dimensionNumbers.getOutputFeatureDimension()];
    SmallVector<int64_t> outputSpatialDimensions(
        dimensionNumbers.getOutputSpatialDimensions().begin(),
        dimensionNumbers.getOutputSpatialDimensions().end());

    for (auto &dim : outputSpatialDimensions) {
      dim = permutation[dim];
    }

    auto newDimensionNumbers = stablehlo::ConvDimensionNumbersAttr::get(
        dimensionNumbers.getContext(),
        dimensionNumbers.getInputBatchDimension(),
        dimensionNumbers.getInputFeatureDimension(),
        dimensionNumbers.getInputSpatialDimensions(),
        dimensionNumbers.getKernelInputFeatureDimension(),
        dimensionNumbers.getKernelOutputFeatureDimension(),
        dimensionNumbers.getKernelSpatialDimensions(), outputBatchDimension,
        outputFeatureDimension, outputSpatialDimensions);

    rewriter.replaceOpWithNewOp<mlir::stablehlo::ConvolutionOp>(
        transpose, transpose.getType(), conv.getLhs(), conv.getRhs(),
        conv.getWindowStridesAttr(), conv.getPaddingAttr(),
        conv.getLhsDilationAttr(), conv.getRhsDilationAttr(),
        conv.getWindowReversalAttr(), newDimensionNumbers,
        conv.getFeatureGroupCountAttr(), conv.getBatchGroupCountAttr(),
        conv.getPrecisionConfigAttr());

    return success();
  }
};

struct ConvolutionTranspose
    : public OpRewritePattern<mlir::stablehlo::ConvolutionOp> {
  using OpRewritePattern::OpRewritePattern;

  LogicalResult matchAndRewrite(mlir::stablehlo::ConvolutionOp conv,
                                PatternRewriter &rewriter) const final {
    auto lhs_trans =
        conv.getLhs().getDefiningOp<mlir::stablehlo::TransposeOp>();
    auto rhs_trans =
        conv.getRhs().getDefiningOp<mlir::stablehlo::TransposeOp>();
    if (!lhs_trans && !rhs_trans)
      return failure();

    auto dim = conv.getDimensionNumbers();
    int64_t inputBatchDimension = dim.getInputBatchDimension();
    int64_t inputFeatureDimension = dim.getInputFeatureDimension();
    SmallVector<int64_t> inputSpatialDimensions(
        dim.getInputSpatialDimensions().begin(),
        dim.getInputSpatialDimensions().end());

    int64_t kernelInputFeatureDimension = dim.getKernelInputFeatureDimension();
    int64_t kernelOutputFeatureDimension =
        dim.getKernelOutputFeatureDimension();
    SmallVector<int64_t> kernelSpatialDimensions(
        dim.getKernelSpatialDimensions().begin(),
        dim.getKernelSpatialDimensions().end());

    if (lhs_trans) {
      inputBatchDimension = lhs_trans.getPermutation()[inputBatchDimension];
      inputFeatureDimension = lhs_trans.getPermutation()[inputFeatureDimension];
      for (auto &dim : inputSpatialDimensions)
        dim = lhs_trans.getPermutation()[dim];
    }

    if (rhs_trans) {
      kernelInputFeatureDimension =
          rhs_trans.getPermutation()[kernelInputFeatureDimension];
      kernelOutputFeatureDimension =
          rhs_trans.getPermutation()[kernelOutputFeatureDimension];
      for (auto &dim : kernelSpatialDimensions)
        dim = rhs_trans.getPermutation()[dim];
    }

    auto ndim = stablehlo::ConvDimensionNumbersAttr::get(
        dim.getContext(), inputBatchDimension, inputFeatureDimension,
        inputSpatialDimensions, kernelInputFeatureDimension,
        kernelOutputFeatureDimension, kernelSpatialDimensions,
        dim.getOutputBatchDimension(), dim.getOutputFeatureDimension(),
        dim.getOutputSpatialDimensions());

    rewriter.replaceOpWithNewOp<stablehlo::ConvolutionOp>(
        conv, conv.getType(),
        lhs_trans ? lhs_trans.getOperand() : conv.getLhs(),
        rhs_trans ? rhs_trans.getOperand() : conv.getRhs(),

        conv.getWindowStridesAttr(), conv.getPaddingAttr(),
        conv.getLhsDilationAttr(), conv.getRhsDilationAttr(),
        conv.getWindowReversalAttr(), ndim, conv.getFeatureGroupCountAttr(),
        conv.getBatchGroupCountAttr(), conv.getPrecisionConfigAttr());
    return success();
  }
};

// transpose(einsum) -> einsum
struct TransposeEinsum : public OpRewritePattern<mlir::stablehlo::TransposeOp> {
  using OpRewritePattern::OpRewritePattern;

  LogicalResult matchAndRewrite(mlir::stablehlo::TransposeOp transpose,
                                PatternRewriter &rewriter) const final {
    auto operand = transpose.getOperand();
    auto einsum = operand.getDefiningOp<mlir::stablehlo::EinsumOp>();
    if (!einsum || !llvm::hasSingleElement(operand.getUsers()))
      return failure();

    auto einsumConfig = einsum.getEinsumConfig();
    auto arrowPos = einsumConfig.find("->");

    if (arrowPos == StringRef::npos)
      return failure();

    auto permutation = transpose.getPermutation();

    if (einsumConfig.size() - (arrowPos + 2) < permutation.size())
      return failure();

    auto newEinsumConfig = std::string(einsumConfig.str());
    for (int i = 0; i < permutation.size(); ++i) {
      newEinsumConfig[arrowPos + 2 + i] =
          einsumConfig[arrowPos + 2 + permutation[i]];
    }

    rewriter.modifyOpInPlace(einsum, [&einsum, &transpose, newEinsumConfig] {
      einsum.setEinsumConfig(
          StringAttr::get(einsum.getContext(), newEinsumConfig));
      einsum.getResult().setType(transpose.getType());
    });
    rewriter.replaceAllUsesWith(transpose.getResult(), einsum.getResult());

    return success();
  }
};

// einsum(transpose(x), transpose(y)) -> einsum(x, y)
struct EinsumTranspose : public OpRewritePattern<mlir::stablehlo::EinsumOp> {
  using OpRewritePattern::OpRewritePattern;

  LogicalResult matchAndRewrite(mlir::stablehlo::EinsumOp einsum,
                                PatternRewriter &rewriter) const final {
    llvm::StringRef einsumConfig = einsum.getEinsumConfig();

    auto lhs_trans =
        einsum.getLhs().getDefiningOp<mlir::stablehlo::TransposeOp>();
    auto rhs_trans =
        einsum.getRhs().getDefiningOp<mlir::stablehlo::TransposeOp>();
    if (!lhs_trans && !rhs_trans)
      return failure();

    size_t commaPos = einsumConfig.find(",");
    size_t arrowPos = einsumConfig.find("->");
    if (commaPos != einsum.getLhs().getType().getRank() ||
        einsumConfig.size() - commaPos < einsum.getRhs().getType().getRank() ||
        (arrowPos != StringRef::npos &&
         arrowPos - commaPos < einsum.getRhs().getType().getRank()))
      return failure();

    auto newEinsumConfig = std::string(einsumConfig.str());

    if (lhs_trans) {
      for (int i = 0; i < commaPos; ++i) {
        newEinsumConfig[i] = einsumConfig[lhs_trans.getPermutation()[i]];
      }
    }

    if (rhs_trans) {
      int64_t rhsRank = einsum.getRhs().getType().getRank();
      for (int i = 0; i < rhsRank; ++i) {
        newEinsumConfig[commaPos + 1 + i] =
            einsumConfig[commaPos + 1 + rhs_trans.getPermutation()[i]];
      }
    }

    rewriter.replaceOpWithNewOp<mlir::stablehlo::EinsumOp>(
        einsum, einsum.getType(),
        lhs_trans ? lhs_trans.getOperand() : einsum.getLhs(),
        rhs_trans ? rhs_trans.getOperand() : einsum.getRhs(),
        StringAttr::get(einsum.getContext(), newEinsumConfig));
    return success();
  }
};

struct DotTranspose : public OpRewritePattern<mlir::stablehlo::DotGeneralOp> {
  using OpRewritePattern::OpRewritePattern;

  LogicalResult matchAndRewrite(mlir::stablehlo::DotGeneralOp dot,
                                PatternRewriter &rewriter) const final {

    auto dim = dot.getDotDimensionNumbers();
    size_t numLHSResults = dot.getLhs().getType().getShape().size() -
                           dim.getLhsBatchingDimensions().size() -
                           dim.getLhsContractingDimensions().size();

    size_t numRHSResults = dot.getRhs().getType().getShape().size() -
                           dim.getRhsBatchingDimensions().size() -
                           dim.getRhsContractingDimensions().size();

    auto lhs_trans = dot.getLhs().getDefiningOp<mlir::stablehlo::TransposeOp>();
    if (lhs_trans && numLHSResults != 1)
      return failure();
    auto rhs_trans = dot.getRhs().getDefiningOp<mlir::stablehlo::TransposeOp>();
    if (rhs_trans && numRHSResults != 1)
      return failure();
    if (!lhs_trans && !rhs_trans)
      return failure();

    SmallVector<int64_t> lhsBatch(dim.getLhsBatchingDimensions().begin(),
                                  dim.getLhsBatchingDimensions().end());
    SmallVector<int64_t> rhsBatch(dim.getRhsBatchingDimensions().begin(),
                                  dim.getRhsBatchingDimensions().end());

    SmallVector<int64_t> lhsContract(dim.getLhsContractingDimensions().begin(),
                                     dim.getLhsContractingDimensions().end());
    SmallVector<int64_t> rhsContract(dim.getRhsContractingDimensions().begin(),
                                     dim.getRhsContractingDimensions().end());

    if (lhs_trans) {
      for (auto &dim : lhsBatch)
        dim = lhs_trans.getPermutation()[dim];
      for (auto &dim : lhsContract)
        dim = lhs_trans.getPermutation()[dim];
    }

    if (rhs_trans) {
      for (auto &dim : rhsBatch)
        dim = rhs_trans.getPermutation()[dim];
      for (auto &dim : rhsContract)
        dim = rhs_trans.getPermutation()[dim];
    }

    auto ndim = stablehlo::DotDimensionNumbersAttr::get(
        dim.getContext(), lhsBatch, rhsBatch, lhsContract, rhsContract);

    rewriter.replaceOpWithNewOp<stablehlo::DotGeneralOp>(
        dot, dot.getType(), lhs_trans ? lhs_trans.getOperand() : dot.getLhs(),
        rhs_trans ? rhs_trans.getOperand() : dot.getRhs(), ndim,
        dot.getPrecisionConfigAttr(), dot.getAlgorithmAttr());
    return success();
  }
};

struct BroadcastReduce : public OpRewritePattern<mlir::stablehlo::ReduceOp> {
  using OpRewritePattern<mlir::stablehlo::ReduceOp>::OpRewritePattern;

  LogicalResult matchAndRewrite(mlir::stablehlo::ReduceOp op,
                                PatternRewriter &rewriter) const final {
    if (op.getInputs().size() != 1 || op.getInitValues().size() != 1) {
      return rewriter.notifyMatchFailure(
          op, "only single-operand single-init reduce is supported");
    }
    // TODO: min/max can also be an option since they are dropped
    if (!isa<stablehlo::AddOp>(op.getRegion().getBlocks().front().front())) {
      return rewriter.notifyMatchFailure(op, "only add is currently supported");
    }

    Value input = op.getInputs()[0];
    auto inputType = input.getType().cast<TensorType>();
    auto broadcast = input.getDefiningOp<mlir::stablehlo::BroadcastInDimOp>();
    if (!broadcast) {
      return rewriter.notifyMatchFailure(op,
                                         "input source is not a broadcast op");
    }

    // If any of the dimensions that are being reduced was initially
    // broadcasted, we can multiply the result with the dimension instead.
    ArrayRef<int64_t> broadcastDims = broadcast.getBroadcastDimensions();
    SmallVector<int64_t> broadcastFromNothingDims, broadcastFromOneDims;
    auto broadcastSourceType =
        broadcast.getOperand().getType().cast<TensorType>();
    for (int64_t reductionDim : op.getDimensions()) {
      if (inputType.isDynamicDim(reductionDim))
        continue;
      auto it = llvm::find(broadcastDims, reductionDim);
      if (it == broadcastDims.end()) {
        broadcastFromNothingDims.push_back(reductionDim);
        continue;
      }
      size_t originalDim = std::distance(broadcastDims.begin(), it);
      if (broadcastSourceType.getDimSize(originalDim) == 1 &&
          inputType.getDimSize(reductionDim) != 1) {
        broadcastFromOneDims.push_back(reductionDim);
      }
    }
    if (broadcastFromNothingDims.empty() && broadcastFromOneDims.empty())
      return rewriter.notifyMatchFailure(op, "no dimensions to remove");

    int64_t size = 1;
    for (int64_t dim : broadcastFromNothingDims) {
      size *= inputType.getDimSize(dim);
    }
    for (int64_t dim : broadcastFromOneDims) {
      size *= inputType.getDimSize(dim);
    }

    int64_t numRemoved = 0;
    SmallVector<int64_t> newReduceDimensions;
    llvm::sort(broadcastFromNothingDims);
    for (int64_t reductionDim : op.getDimensions()) {
      if (llvm::is_contained(broadcastFromNothingDims, reductionDim)) {
        numRemoved++;
        continue;
      }
      newReduceDimensions.push_back(reductionDim - numRemoved);
    }

    auto newReduction = rewriter.create<stablehlo::ReduceOp>(
        op.getLoc(), op->getResultTypes(), ValueRange{broadcast.getOperand()},
        op.getInitValues(), newReduceDimensions);
    newReduction.getRegion().takeBody(op.getRegion());

    auto newResultType = newReduction.getResult(0).getType().cast<TensorType>();
    auto constantInt = rewriter.create<stablehlo::ConstantOp>(
        op.getLoc(),
        makeAttr(newResultType.clone(rewriter.getI64Type()), size));
    auto converted = rewriter.create<stablehlo::ConvertOp>(
        op.getLoc(), constantInt, newResultType.getElementType());
    rewriter.replaceOpWithNewOp<stablehlo::MulOp>(op, newReduction.getResult(0),
                                                  converted.getResult());

    return success();
  }
};

template <typename OpTy>
static LogicalResult getDefiningZeroPadding(OpTy op, PatternRewriter &rewriter,
                                            stablehlo::PadOp &pad,
                                            Value &otherArg,
                                            bool &isOtherArgLHS) {
  pad = op.getLhs().template getDefiningOp<stablehlo::PadOp>();
  otherArg = op.getRhs();
  isOtherArgLHS = false;
  if (!pad) {
    pad = op.getRhs().template getDefiningOp<stablehlo::PadOp>();
    otherArg = op.getLhs();
    isOtherArgLHS = true;
  }
  if (!pad)
    return rewriter.notifyMatchFailure(op, "operands not produced by pad");
  // if (!llvm::hasSingleElement(pad->getUsers()))
  //  return rewriter.notifyMatchFailure(op, "pad has multiple users");

  if (!matchPattern(pad.getPaddingValue(), m_AnyZeroFloat()))
    return rewriter.notifyMatchFailure(op, "padding value not zero");
  return success();
}

template <typename T> struct BinopConstPad : public OpRewritePattern<T> {
  using OpRewritePattern<T>::OpRewritePattern;

  LogicalResult matchAndRewrite(T op, PatternRewriter &rewriter) const final {
    for (int i = 0; i < 2; i++) {
      DenseElementsAttr inp;
      if (!matchPattern(op->getOperand(i), m_Constant(&inp)))
        continue;
      if (!inp.isSplat())
        continue;

      auto pad =
          op->getOperand(1 - i).template getDefiningOp<stablehlo::PadOp>();
      if (!pad)
        continue;
      if (anyPadSizesNegative(pad))
        return failure();

      auto pval = pad.getPaddingValue();
      auto pval_cst = rewriter.create<stablehlo::ConstantOp>(
          op.getLoc(), pval.getType(),
          inp.resizeSplat(pval.getType().template cast<ShapedType>()));
      auto pval2 = rewriter.create<T>(op.getLoc(), (i == 0) ? pval_cst : pval,
                                      (i == 0) ? pval : pval_cst);

      auto val = pad.getOperand();
      auto val_cst = rewriter.create<stablehlo::ConstantOp>(
          op.getLoc(), val.getType(),
          inp.resizeSplat(val.getType().template cast<ShapedType>()));
      auto val2 = rewriter.create<T>(op.getLoc(), (i == 0) ? val_cst : val,
                                     (i == 0) ? val : val_cst);

      rewriter.replaceOpWithNewOp<stablehlo::PadOp>(
          op, val2, pval2, pad.getEdgePaddingLow(), pad.getEdgePaddingHigh(),
          pad.getInteriorPadding());
      return success();
    }

    return failure();
  }
};

template <typename T> struct BinopPadPad : public OpRewritePattern<T> {
  using OpRewritePattern<T>::OpRewritePattern;

  LogicalResult matchAndRewrite(T op, PatternRewriter &rewriter) const final {
    auto pad1 = op->getOperand(0).template getDefiningOp<stablehlo::PadOp>();
    if (!pad1 || anyPadSizesNegative(pad1))
      return failure();

    auto pad2 = op->getOperand(1).template getDefiningOp<stablehlo::PadOp>();
    if (!pad2 || anyPadSizesNegative(pad2))
      return failure();

    if (pad1.getEdgePaddingLow() != pad2.getEdgePaddingLow())
      return failure();

    if (pad1.getEdgePaddingHigh() != pad2.getEdgePaddingHigh())
      return failure();

    if (pad1.getInteriorPadding() != pad2.getInteriorPadding())
      return failure();

    auto pv2 = rewriter.create<T>(op.getLoc(), pad1.getPaddingValue(),
                                  pad2.getPaddingValue());
    auto op2 =
        rewriter.create<T>(op.getLoc(), pad1.getOperand(), pad2.getOperand());

    rewriter.replaceOpWithNewOp<stablehlo::PadOp>(
        op, op2, pv2, pad1.getEdgePaddingLow(), pad1.getEdgePaddingHigh(),
        pad1.getInteriorPadding());
    return success();
  }
};

struct AddPadPadToConcat : public OpRewritePattern<stablehlo::AddOp> {
  using OpRewritePattern<stablehlo::AddOp>::OpRewritePattern;

  LogicalResult matchAndRewrite(stablehlo::AddOp op,
                                PatternRewriter &rewriter) const final {
    auto pad1 = op->getOperand(0).template getDefiningOp<stablehlo::PadOp>();
    if (!pad1 || anyPadSizesNegative(pad1))
      return failure();

    auto pad2 = op->getOperand(1).template getDefiningOp<stablehlo::PadOp>();
    if (!pad2 || anyPadSizesNegative(pad2))
      return failure();

    if (!matchPattern(pad1.getPaddingValue(), m_AnyZeroFloat()))
      return failure();

    if (!matchPattern(pad2.getPaddingValue(), m_AnyZeroFloat()))
      return failure();

    for (auto en : llvm::enumerate(op.getType().getShape())) {
      auto h1 = pad1.getEdgePaddingHigh()[en.index()];
      auto h2 = pad2.getEdgePaddingHigh()[en.index()];

      auto p1 = pad1.getOperand().getType().getShape()[en.index()];
      auto p2 = pad2.getOperand().getType().getShape()[en.index()];

      if (pad1.getInteriorPadding()[en.index()])
        continue;
      if (pad2.getInteriorPadding()[en.index()])
        continue;

      //  pad1: [ 0s ][ 0s   ][ data ][ 0s ]
      //  pad2: [ 0s ][ data ][ 0s   ][ 0s ]
      if (h2 == h1 + p1) {
        bool legal = true;
        for (auto en2 : llvm::enumerate(op.getType().getShape())) {
          if (en2.index() == en.index())
            continue;
          auto sl1 = pad1.getEdgePaddingLow()[en2.index()];
          auto sl2 = pad2.getEdgePaddingLow()[en2.index()];
          auto sh1 = pad1.getEdgePaddingHigh()[en2.index()];
          auto sh2 = pad2.getEdgePaddingHigh()[en2.index()];
          if (sl1 != sl2 || sh1 != sh2) {
            legal = false;
            break;
          }
        }
        if (legal) {
          Value data[] = {pad2.getOperand(), pad1.getOperand()};
          auto concat = rewriter.create<stablehlo::ConcatenateOp>(
              op.getLoc(), data, en.index());

          SmallVector<int64_t> lows(pad2.getEdgePaddingLow().begin(),
                                    pad2.getEdgePaddingLow().end());
          SmallVector<int64_t> highs(pad1.getEdgePaddingHigh().begin(),
                                     pad1.getEdgePaddingHigh().end());
          SmallVector<int64_t> ints(pad1.getInteriorPadding().begin(),
                                    pad1.getInteriorPadding().end());

          rewriter.replaceOpWithNewOp<stablehlo::PadOp>(
              op, concat, pad1.getPaddingValue(), lows, highs, ints);
          return success();
        }
      }

      //  pad2: [ 0s ][ 0s   ][ data ][ 0s ]
      //  pad1: [ 0s ][ data ][ 0s   ][ 0s ]
      if (h1 == h2 + p2) {
        bool legal = true;
        for (auto en2 : llvm::enumerate(op.getType().getShape())) {
          if (en2.index() == en.index())
            continue;
          auto sl1 = pad1.getEdgePaddingLow()[en2.index()];
          auto sl2 = pad2.getEdgePaddingLow()[en2.index()];
          auto sh1 = pad1.getEdgePaddingHigh()[en2.index()];
          auto sh2 = pad2.getEdgePaddingHigh()[en2.index()];
          if (sl1 != sl2 || sh1 != sh2) {
            legal = false;
            break;
          }
        }
        if (legal) {
          Value data[] = {pad1.getOperand(), pad2.getOperand()};

          auto concat = rewriter.create<stablehlo::ConcatenateOp>(
              op.getLoc(), data, en.index());

          SmallVector<int64_t> lows(pad1.getEdgePaddingLow().begin(),
                                    pad1.getEdgePaddingLow().end());
          SmallVector<int64_t> highs(pad2.getEdgePaddingHigh().begin(),
                                     pad2.getEdgePaddingHigh().end());
          SmallVector<int64_t> ints(pad1.getInteriorPadding().begin(),
                                    pad1.getInteriorPadding().end());

          rewriter.replaceOpWithNewOp<stablehlo::PadOp>(
              op, concat, pad1.getPaddingValue(), lows, highs, ints);
          return success();
        }
      }

      //  pad1: [ 0s ][      data            ][ 0s ]
      //  pad2: [ 0s ][ 0s ][  data   ][ 0s  ][ 0s ]
      if (h2 >= h1 && h2 + p2 <= h1 + p1) {
        bool legal = true;
        for (auto en2 : llvm::enumerate(op.getType().getShape())) {
          if (en2.index() == en.index())
            continue;
          auto sl1 = pad1.getEdgePaddingLow()[en2.index()];
          auto sl2 = pad2.getEdgePaddingLow()[en2.index()];
          auto sh1 = pad1.getEdgePaddingHigh()[en2.index()];
          auto sh2 = pad2.getEdgePaddingHigh()[en2.index()];
          if (sl1 != sl2 || sh1 != sh2) {
            legal = false;
            break;
          }
        }
        if (legal) {

          SmallVector<int64_t> slow(pad2.getEdgePaddingLow().size(), 0);
          SmallVector<int64_t> shigh(pad2.getEdgePaddingLow().size(), 0);
          SmallVector<int64_t> sint(pad2.getEdgePaddingLow().size(), 0);

          slow[en.index()] = h1 + p1 - (h2 + p2);
          shigh[en.index()] = h2 - h1;

          auto inPad = rewriter.create<stablehlo::PadOp>(
              op.getLoc(), pad2.getOperand(), pad2.getPaddingValue(), slow,
              shigh, sint);
          assert(inPad.getType() == pad1.getOperand().getType());

          auto add = rewriter.create<stablehlo::AddOp>(op.getLoc(), inPad,
                                                       pad1.getOperand());

          rewriter.replaceOpWithNewOp<stablehlo::PadOp>(
              op, add, pad1.getPaddingValue(), pad1.getEdgePaddingLow(),
              pad1.getEdgePaddingHigh(), pad1.getInteriorPadding());
          return success();
        }
      }

      //  pad2: [ 0s ][      data            ][ 0s ]
      //  pad1: [ 0s ][ 0s ][  data   ][ 0s  ][ 0s ]
      if (h1 >= h2 && h1 + p1 <= h2 + p2) {
        bool legal = true;
        for (auto en2 : llvm::enumerate(op.getType().getShape())) {
          if (en2.index() == en.index())
            continue;
          auto sl1 = pad1.getEdgePaddingLow()[en2.index()];
          auto sl2 = pad2.getEdgePaddingLow()[en2.index()];
          auto sh1 = pad1.getEdgePaddingHigh()[en2.index()];
          auto sh2 = pad2.getEdgePaddingHigh()[en2.index()];
          if (sl1 != sl2 || sh1 != sh2) {
            legal = false;
            break;
          }
        }
        if (legal) {

          SmallVector<int64_t> slow(pad1.getEdgePaddingLow().size(), 0);
          SmallVector<int64_t> shigh(pad1.getEdgePaddingLow().size(), 0);
          SmallVector<int64_t> sint(pad1.getEdgePaddingLow().size(), 0);

          slow[en.index()] = h2 + p2 - (h1 + p1);
          shigh[en.index()] = h1 - h2;

          auto inPad = rewriter.create<stablehlo::PadOp>(
              op.getLoc(), pad1.getOperand(), pad1.getPaddingValue(), slow,
              shigh, sint);
          assert(inPad.getType() == pad2.getOperand().getType());

          auto add = rewriter.create<stablehlo::AddOp>(op.getLoc(), inPad,
                                                       pad2.getOperand());

          rewriter.replaceOpWithNewOp<stablehlo::PadOp>(
              op, add, pad2.getPaddingValue(), pad2.getEdgePaddingLow(),
              pad2.getEdgePaddingHigh(), pad2.getInteriorPadding());
          return success();
        }
      }
    }

    return failure();
  }
};

template <typename T> struct BinopBinopPadPad : public OpRewritePattern<T> {
  using OpRewritePattern<T>::OpRewritePattern;

  LogicalResult matchAndRewrite(T op, PatternRewriter &rewriter) const final {
    for (int i = 0; i < 2; i++) {
      auto pad1 = op->getOperand(i).template getDefiningOp<stablehlo::PadOp>();

      DenseElementsAttr inp1;
      if (!pad1) {
        if (!matchPattern(op->getOperand(i), m_Constant(&inp1)))
          continue;
        if (!inp1.isSplat())
          continue;
      } else if (anyPadSizesNegative(pad1))
        return failure();

      auto op2 = op->getOperand(1 - i).template getDefiningOp<T>();
      if (!op2)
        continue;

      for (int j = 0; j < 2; j++) {
        auto pad2 =
            op2->getOperand(j).template getDefiningOp<stablehlo::PadOp>();

        DenseElementsAttr inp2;
        if (!pad2) {
          if (!matchPattern(op2->getOperand(j), m_Constant(&inp2)))
            continue;
          if (!inp2.isSplat())
            continue;
        } else if (anyPadSizesNegative(pad2))
          return failure();

        if (pad1 && pad2) {
          if (pad1.getEdgePaddingLow() != pad2.getEdgePaddingLow())
            continue;

          if (pad1.getEdgePaddingHigh() != pad2.getEdgePaddingHigh())
            continue;

          if (pad1.getInteriorPadding() != pad2.getInteriorPadding())
            continue;
        }
        if (inp1 && inp2)
          continue;

        auto p1val =
            pad1 ? pad1.getPaddingValue()
                 : rewriter.create<stablehlo::ConstantOp>(
                       op.getLoc(), pad2.getPaddingValue().getType(),
                       inp1.resizeSplat(pad2.getPaddingValue()
                                            .getType()
                                            .template cast<ShapedType>()));
        auto p2val =
            pad2 ? pad2.getPaddingValue()
                 : rewriter.create<stablehlo::ConstantOp>(
                       op.getLoc(), pad1.getPaddingValue().getType(),
                       inp2.resizeSplat(pad1.getPaddingValue()
                                            .getType()
                                            .template cast<ShapedType>()));

        auto pval = rewriter.create<T>(op.getLoc(), p1val, p2val);

        auto o1val =
            pad1 ? pad1.getOperand()
                 : rewriter.create<stablehlo::ConstantOp>(
                       op.getLoc(), pad2.getOperand().getType(),
                       inp1.resizeSplat(pad2.getOperand()
                                            .getType()
                                            .template cast<ShapedType>()));
        auto o2val =
            pad2 ? pad2.getOperand()
                 : rewriter.create<stablehlo::ConstantOp>(
                       op.getLoc(), pad1.getOperand().getType(),
                       inp2.resizeSplat(pad1.getOperand()
                                            .getType()
                                            .template cast<ShapedType>()));

        auto val = rewriter.create<T>(op.getLoc(), o1val, o2val);

        auto npad = rewriter.create<stablehlo::PadOp>(
            op.getLoc(), val, pval, (pad1 ? pad1 : pad2).getEdgePaddingLow(),
            (pad1 ? pad1 : pad2).getEdgePaddingHigh(),
            (pad1 ? pad1 : pad2).getInteriorPadding());

        rewriter.replaceOpWithNewOp<T>(op, op2->getOperand(1 - j), npad);
        return success();
      }
    }
    return failure();
  }
};

template <typename T> struct BinopBinopPadConst : public OpRewritePattern<T> {
  using OpRewritePattern<T>::OpRewritePattern;

  LogicalResult matchAndRewrite(T op, PatternRewriter &rewriter) const final {
    for (int i = 0; i < 2; i++) {
      auto pad1 = op->getOperand(i).template getDefiningOp<stablehlo::PadOp>();
      if (!pad1)
        continue;
      if (anyPadSizesNegative(pad1))
        return failure();
      auto op2 = op->getOperand(1 - i).template getDefiningOp<T>();
      if (!op2)
        continue;

      for (int j = 0; j < 2; j++) {
        auto pad2 =
            op2->getOperand(j).template getDefiningOp<stablehlo::PadOp>();
        if (!pad2)
          continue;
        if (anyPadSizesNegative(pad2))
          return failure();

        if (pad1.getEdgePaddingLow() != pad2.getEdgePaddingLow())
          continue;

        if (pad1.getEdgePaddingHigh() != pad2.getEdgePaddingHigh())
          continue;

        if (pad1.getInteriorPadding() != pad2.getInteriorPadding())
          continue;

        auto pval = rewriter.create<T>(pad2.getLoc(), pad1.getPaddingValue(),
                                       pad2.getPaddingValue());
        auto val = rewriter.create<T>(pad2.getLoc(), pad1.getOperand(),
                                      pad2.getOperand());

        auto npad = rewriter.create<stablehlo::PadOp>(
            op.getLoc(), val, pval, pad1.getEdgePaddingLow(),
            pad1.getEdgePaddingHigh(), pad1.getInteriorPadding());

        rewriter.replaceOpWithNewOp<T>(op, op2->getOperand(1 - j), npad);
        return success();
      }
    }
    return failure();
  }
};

struct MulZeroPad : public OpRewritePattern<mlir::stablehlo::MulOp> {
  using OpRewritePattern<mlir::stablehlo::MulOp>::OpRewritePattern;

  LogicalResult matchAndRewrite(mlir::stablehlo::MulOp op,
                                PatternRewriter &rewriter) const final {
    stablehlo::PadOp pad;
    Value otherArg;
    bool otherIsLHS;
    if (failed(getDefiningZeroPadding(op, rewriter, pad, otherArg, otherIsLHS)))
      return failure();
    if (anyPadSizesNegative(pad))
      return failure();

    auto otherArgType = otherArg.getType().cast<TensorType>();
    SmallVector<int64_t> limitDims = llvm::to_vector(otherArgType.getShape());
    for (auto &&[limit, pad] : llvm::zip(limitDims, pad.getEdgePaddingHigh())) {
      limit -= pad;
    }
    SmallVector<int64_t> interior = llvm::to_vector(pad.getInteriorPadding());
    for (int64_t &value : interior) {
      value += 1;
    }

    auto slice = rewriter.create<stablehlo::SliceOp>(
        pad.getLoc(), otherArg, pad.getEdgePaddingLow(), limitDims, interior);
    auto mul = rewriter.create<stablehlo::MulOp>(
        op.getLoc(), otherIsLHS ? slice.getResult() : pad.getOperand(),
        otherIsLHS ? pad.getOperand() : slice.getResult());
    auto newPad = rewriter.create<stablehlo::PadOp>(
        pad.getLoc(), mul.getResult(), pad.getPaddingValue(),
        pad.getEdgePaddingLowAttr(), pad.getEdgePaddingHighAttr(),
        pad.getInteriorPaddingAttr());
    assert(op.getType() == newPad.getType());
    rewriter.replaceOp(op, newPad);

    return success();
  }
};

struct DivZeroPad : public OpRewritePattern<mlir::stablehlo::DivOp> {
  using OpRewritePattern<mlir::stablehlo::DivOp>::OpRewritePattern;

  LogicalResult matchAndRewrite(mlir::stablehlo::DivOp op,
                                PatternRewriter &rewriter) const final {
    stablehlo::PadOp pad;
    Value otherArg;
    bool otherIsLHS;
    if (failed(getDefiningZeroPadding(op, rewriter, pad, otherArg, otherIsLHS)))
      return failure();
    if (anyPadSizesNegative(pad))
      return failure();

    if (otherIsLHS)
      return failure();

    auto otherArgType = otherArg.getType().cast<TensorType>();
    SmallVector<int64_t> limitDims = llvm::to_vector(otherArgType.getShape());
    for (auto &&[limit, pad] : llvm::zip(limitDims, pad.getEdgePaddingHigh())) {
      limit -= pad;
    }
    SmallVector<int64_t> interior = llvm::to_vector(pad.getInteriorPadding());
    for (int64_t &value : interior) {
      value += 1;
    }

    auto slice = rewriter.create<stablehlo::SliceOp>(
        pad.getLoc(), otherArg, pad.getEdgePaddingLow(), limitDims, interior);
    auto mul = rewriter.create<stablehlo::DivOp>(
        op.getLoc(), otherIsLHS ? slice.getResult() : pad.getOperand(),
        otherIsLHS ? pad.getOperand() : slice.getResult());
    auto newPad = rewriter.create<stablehlo::PadOp>(
        pad.getLoc(), mul.getResult(), pad.getPaddingValue(),
        pad.getEdgePaddingLowAttr(), pad.getEdgePaddingHighAttr(),
        pad.getInteriorPaddingAttr());
    rewriter.replaceOp(op, newPad);

    return success();
  }
};

template <typename T> DenseI64ArrayAttr addLists(T lhs, T rhs) {
  MLIRContext *context = lhs.getContext();
  SmallVector<int64_t> sum;
  for (auto &&[lhsv, rhsv] :
       llvm::zip(cast<DenseI64ArrayAttr>(lhs).asArrayRef(),
                 cast<DenseI64ArrayAttr>(rhs).asArrayRef())) {
    sum.push_back(lhsv + rhsv);
  }
  return DenseI64ArrayAttr::get(context, sum);
}

struct PadPad : public OpRewritePattern<mlir::stablehlo::PadOp> {
  using OpRewritePattern<mlir::stablehlo::PadOp>::OpRewritePattern;

  LogicalResult matchAndRewrite(mlir::stablehlo::PadOp op,
                                PatternRewriter &rewriter) const final {
    auto definingPad = op.getOperand().getDefiningOp<stablehlo::PadOp>();
    if (!definingPad || definingPad.getPaddingValue() != op.getPaddingValue()) {
      return rewriter.notifyMatchFailure(op, "no compatible defining pad");
    }

    auto allZero = [](ArrayRef<int64_t> values) {
      return llvm::all_of(values, [](int64_t v) { return v == 0; });
    };

    if (!allZero(op.getInteriorPadding()) ||
        !allZero(definingPad.getInteriorPadding())) {
      return rewriter.notifyMatchFailure(op, "cannot combine interior padding");
    }

    rewriter.replaceOpWithNewOp<stablehlo::PadOp>(
        op, definingPad.getOperand(), definingPad.getPaddingValue(),
        addLists(op.getEdgePaddingLowAttr(),
                 definingPad.getEdgePaddingLowAttr()),
        addLists(op.getEdgePaddingHighAttr(),
                 definingPad.getEdgePaddingHighAttr()),
        addLists(op.getInteriorPaddingAttr(),
                 definingPad.getInteriorPaddingAttr()));
    return success();
  }
};

std::tuple<Value, Value, RankedTensorType>
sliceDotGeneralHelper(stablehlo::DotGeneralOp dot, ArrayRef<int64_t> starts,
                      ArrayRef<int64_t> limits, ArrayRef<int64_t> strides,
                      PatternRewriter &rewriter) {
  SmallVector<int64_t> lhs_lb(dot.getLhs().getType().getShape().size(), 0);
  SmallVector<int64_t> lhs_ub(dot.getLhs().getType().getShape().begin(),
                              dot.getLhs().getType().getShape().end());
  SmallVector<int64_t> lhs_step(dot.getLhs().getType().getShape().size(), 1);

  SmallVector<int64_t> rhs_lb(dot.getRhs().getType().getShape().size(), 0);
  SmallVector<int64_t> rhs_ub(dot.getRhs().getType().getShape().begin(),
                              dot.getRhs().getType().getShape().end());
  SmallVector<int64_t> rhs_step(dot.getRhs().getType().getShape().size(), 1);

  auto dimensionNumbers = dot.getDotDimensionNumbers();

  size_t residx = 0;
  SmallVector<int64_t> resShape;
  for (auto &&[lhs, rhs] :
       llvm::zip(dimensionNumbers.getLhsBatchingDimensions(),
                 dimensionNumbers.getRhsBatchingDimensions())) {
    lhs_lb[lhs] = starts[residx];
    lhs_ub[lhs] = limits[residx];
    lhs_step[lhs] = strides[residx];

    rhs_lb[rhs] = starts[residx];
    rhs_ub[rhs] = limits[residx];
    rhs_step[rhs] = strides[residx];
    resShape.push_back((limits[residx] - starts[residx]) / strides[residx]);
    residx++;
  }

  for (size_t i = 0, end = dot.getLhs().getType().getShape().size(); i < end;
       i++) {
    if (llvm::is_contained(dimensionNumbers.getLhsContractingDimensions(), i))
      continue;
    if (llvm::is_contained(dimensionNumbers.getLhsBatchingDimensions(), i))
      continue;

    lhs_lb[i] = starts[residx];
    lhs_ub[i] = limits[residx];
    lhs_step[i] = strides[residx];
    resShape.push_back((limits[residx] - starts[residx]) / strides[residx]);
    residx++;
  }

  for (size_t i = 0, end = dot.getRhs().getType().getShape().size(); i < end;
       i++) {
    if (llvm::is_contained(dimensionNumbers.getRhsContractingDimensions(), i))
      continue;
    if (llvm::is_contained(dimensionNumbers.getRhsBatchingDimensions(), i))
      continue;

    rhs_lb[i] = starts[residx];
    rhs_ub[i] = limits[residx];
    rhs_step[i] = strides[residx];
    resShape.push_back((limits[residx] - starts[residx]) / strides[residx]);
    residx++;
  }

  assert(residx == dot.getType().getShape().size());

  auto lhs2 = rewriter.create<stablehlo::SliceOp>(dot.getLoc(), dot.getLhs(),
                                                  lhs_lb, lhs_ub, lhs_step);
  auto rhs2 = rewriter.create<stablehlo::SliceOp>(dot.getLoc(), dot.getRhs(),
                                                  rhs_lb, rhs_ub, rhs_step);

  return std::tuple<Value, Value, RankedTensorType>(
      lhs2, rhs2,
      RankedTensorType::get(resShape, dot.getType().getElementType()));
}

struct SliceDotGeneral : public OpRewritePattern<stablehlo::SliceOp> {
  using OpRewritePattern<stablehlo::SliceOp>::OpRewritePattern;

  LogicalResult matchAndRewrite(stablehlo::SliceOp op,
                                PatternRewriter &rewriter) const final {
    auto dot = op.getOperand().getDefiningOp<stablehlo::DotGeneralOp>();
    if (!dot) {
      return rewriter.notifyMatchFailure(op, "defining op is not a reshape");
    }
    if (!llvm::hasSingleElement(dot->getUsers()))
      return failure();

    auto &&[lhs2, rhs2, resTy] =
        sliceDotGeneralHelper(dot, op.getStartIndices(), op.getLimitIndices(),
                              op.getStrides(), rewriter);

    Value operands[2] = {lhs2, rhs2};
    rewriter.replaceOpWithNewOp<stablehlo::DotGeneralOp>(
        op, TypeRange(resTy), operands, dot->getAttrs());

    return success();
  }
};

struct PadDotGeneral : public OpRewritePattern<mlir::stablehlo::DotGeneralOp> {
  using OpRewritePattern<mlir::stablehlo::DotGeneralOp>::OpRewritePattern;

  bool postPad;
  PadDotGeneral(size_t postPad, MLIRContext *context,
                PatternBenefit benefit = 1,
                ArrayRef<StringRef> generatedNames = {})
      : OpRewritePattern(context, benefit, generatedNames), postPad(postPad) {}

  LogicalResult matchAndRewrite(mlir::stablehlo::DotGeneralOp op,
                                PatternRewriter &rewriter) const final {
    stablehlo::PadOp pad;
    Value otherArg;
    bool otherIsLHS;
    if (failed(getDefiningZeroPadding(op, rewriter, pad, otherArg, otherIsLHS)))
      return failure();
    if (anyPadSizesNegative(pad))
      return failure();

    for (auto u : pad->getUsers())
      if (!isa<stablehlo::DotGeneralOp>(u))
        return failure();

    auto dimensionNumbers = op.getDotDimensionNumbers();
    auto padContractingDimensions =
        dimensionNumbers.getLhsContractingDimensions();
    auto otherContractingDimensions =
        dimensionNumbers.getRhsContractingDimensions();

    auto padBatchDimensions = dimensionNumbers.getLhsBatchingDimensions();
    auto otherBatchDimensions = dimensionNumbers.getRhsBatchingDimensions();

    SmallVector<int64_t> padResultDimensions;
    for (size_t i = 0, end = op.getLhs().getType().getShape().size(); i < end;
         i++) {
      if (llvm::is_contained(dimensionNumbers.getLhsContractingDimensions(), i))
        continue;
      if (llvm::is_contained(dimensionNumbers.getLhsBatchingDimensions(), i))
        continue;
      padResultDimensions.push_back(i);
    }

    SmallVector<int64_t> otherResultDimensions;
    for (size_t i = 0, end = op.getRhs().getType().getShape().size(); i < end;
         i++) {
      if (llvm::is_contained(dimensionNumbers.getRhsContractingDimensions(), i))
        continue;
      if (llvm::is_contained(dimensionNumbers.getRhsBatchingDimensions(), i))
        continue;
      otherResultDimensions.push_back(i);
    }

    if (otherIsLHS) {
      std::swap(padContractingDimensions, otherContractingDimensions);
      std::swap(padBatchDimensions, otherBatchDimensions);
      std::swap(padResultDimensions, otherResultDimensions);
    }

    // Need to figure out which dimension(s) to slice. For this purpose,
    // look the pairs of contracting dimensions.
    SmallVector<std::tuple<int64_t, int64_t, int64_t, int64_t>>
        otherDimsToSlice;
    for (auto &&[padDim, otherDim] :
         llvm::zip(padContractingDimensions, otherContractingDimensions)) {
      // If padding along the dim, mark the corresponding other dim for
      // slicing.
      int64_t low = pad.getEdgePaddingLow()[padDim];
      int64_t high = pad.getEdgePaddingHigh()[padDim];
      int64_t interior = pad.getInteriorPadding()[padDim];
      if (low == 0 && high == 0 && interior == 0)
        continue;
      if (!postPad)
        otherDimsToSlice.emplace_back(otherDim, low, high, interior);
    }

    SmallVector<std::tuple<int64_t, int64_t, int64_t, int64_t>> resultDimsToPad;
    SmallVector<int64_t> resultShape;

    {
      size_t resultidx = 0;
      for (auto &&[padDim, otherDim] :
           llvm::zip(padBatchDimensions, otherBatchDimensions)) {
        // If padding along the dim, mark the corresponding other dim for
        // slicing.
        int64_t low = pad.getEdgePaddingLow()[padDim];
        int64_t high = pad.getEdgePaddingHigh()[padDim];
        int64_t interior = pad.getInteriorPadding()[padDim];
        auto padSize = pad.getOperand()
                           .getType()
                           .cast<RankedTensorType>()
                           .getShape()[padDim];
        resultShape.push_back(padSize);
        if (low == 0 && high == 0 && interior == 0) {
          resultidx++;
          continue;
        }
        if (!postPad)
          otherDimsToSlice.emplace_back(otherDim, low, high, interior);
        resultDimsToPad.emplace_back(resultidx, low, high, interior);
        resultidx++;
      }

      if (otherIsLHS) {
        for (auto dim : otherResultDimensions) {
          resultidx++;
          resultShape.push_back(
              otherArg.getType().cast<RankedTensorType>().getShape()[dim]);
        }
      }

      for (auto padDim : padResultDimensions) {
        int64_t low = pad.getEdgePaddingLow()[padDim];
        int64_t high = pad.getEdgePaddingHigh()[padDim];
        int64_t interior = pad.getInteriorPadding()[padDim];
        auto padSize = pad.getOperand()
                           .getType()
                           .cast<RankedTensorType>()
                           .getShape()[padDim];
        resultShape.push_back(padSize);
        if (low == 0 && high == 0 && interior == 0) {
          resultidx++;
          continue;
        }

        resultDimsToPad.emplace_back(resultidx, low, high, interior);
        resultidx++;
      }

      if (!otherIsLHS) {
        for (auto dim : otherResultDimensions) {
          resultidx++;
          resultShape.push_back(
              otherArg.getType().cast<RankedTensorType>().getShape()[dim]);
        }
      }
    }

    if (!resultDimsToPad.empty() && !postPad)
      return failure();

    if (otherDimsToSlice.empty() && resultDimsToPad.empty()) {
      return rewriter.notifyMatchFailure(op,
                                         "contracting dimensions not padded");
    }

    Value nextOtherArg = otherArg;
    if (!otherDimsToSlice.empty()) {
      SmallVector<int64_t> sliceLow, sliceHigh, sliceStride;
      for (auto &&[pos, size] :
           llvm::enumerate(otherArg.getType().cast<TensorType>().getShape())) {
        std::optional<std::tuple<int64_t, int64_t, int64_t, int64_t>> it;
        for (auto tup : otherDimsToSlice)
          if (std::get<0>(tup) == pos)
            it = tup;
        if (!it) {
          sliceLow.push_back(0);
          sliceHigh.push_back(size);
          sliceStride.push_back(1);
          continue;
        }

        sliceLow.push_back(std::get<1>(*it));
        sliceHigh.push_back(size - std::get<2>(*it));
        sliceStride.push_back(std::get<3>(*it) + 1);
      }

      auto slice = rewriter.create<stablehlo::SliceOp>(
          op.getLoc(), otherArg, sliceLow, sliceHigh, sliceStride);
      nextOtherArg = slice.getResult();
    }

    Value res = rewriter.create<stablehlo::DotGeneralOp>(
        op.getLoc(),
        RankedTensorType::get(resultShape, op.getType().getElementType()),
        otherIsLHS ? nextOtherArg : pad.getOperand(),
        otherIsLHS ? pad.getOperand() : nextOtherArg,
        op.getDotDimensionNumbersAttr(), op.getPrecisionConfigAttr(),
        op.getAlgorithmAttr());

    if (!resultDimsToPad.empty()) {
      SmallVector<int64_t> low(op.getType().getShape().size(), 0);
      SmallVector<int64_t> high(op.getType().getShape().size(), 0);
      SmallVector<int64_t> interior(op.getType().getShape().size(), 0);
      for (auto &&[idx, lval, hval, ival] : resultDimsToPad) {
        low[idx] = lval;
        high[idx] = hval;
        interior[idx] = ival;
      }
      res = rewriter.create<stablehlo::PadOp>(op.getLoc(), op.getType(), res,
                                              pad.getPaddingValue(), low, high,
                                              interior);
    }
    rewriter.replaceOp(op, res);
    return success();
  }
};

// Helper function to find the index of the *single* unit dimension added by a
// reshape. Returns -1 if the reshape doesn't add exactly one unit dimension or
// modifies other dimensions.
int64_t findAddedUnitDim(RankedTensorType inputType,
                         RankedTensorType outputType) {
  if (!inputType.hasStaticShape() || !outputType.hasStaticShape())
    return -1;
  if (outputType.getRank() != inputType.getRank() + 1)
    return -1;

  int64_t inputDimIndex = 0;
  int64_t addedUnitDim = -1;

  for (int64_t outputDimIndex = 0; outputDimIndex < outputType.getRank();
       ++outputDimIndex) {
    int64_t outputDimSize = outputType.getShape()[outputDimIndex];

    if (inputDimIndex < inputType.getRank() &&
        outputDimSize == inputType.getShape()[inputDimIndex]) {
      // This dimension matches an existing dimension from the input.
      inputDimIndex++;
    } else if (outputDimSize == 1) {
      // This is a unit dimension. Is it the *added* one?
      // We check if the corresponding input dimension (if exists) is *not* 1.
      // Or if we are already past the end of input dimensions.
      bool correspondsToNonUnitInput =
          (inputDimIndex < inputType.getRank() &&
           inputType.getShape()[inputDimIndex] != 1);
      bool pastInputEnd = (inputDimIndex >= inputType.getRank());

      if (correspondsToNonUnitInput || pastInputEnd) {
        if (addedUnitDim != -1) {
          // Found more than one potential added unit dimension.
          return -1;
        }
        addedUnitDim = outputDimIndex;
        // Don't increment inputDimIndex here, as this output dim doesn't
        // consume an input dim.
      } else {
        // This unit output dim corresponds to a unit input dim.
        inputDimIndex++;
      }
    } else {
      // Dimension mismatch, not just adding a unit dim.
      return -1;
    }
  }

  // Ensure we consumed all input dimensions and found exactly one added unit
  // dim.
  if (inputDimIndex != inputType.getRank() || addedUnitDim == -1) {
    return -1;
  }

  return addedUnitDim;
}

// Structure to hold the mapping result
struct UnitDimMapping {
    // target_idx -> source_idx for dimensions that correspond
    SmallVector<std::pair<int64_t, int64_t>> mappedDims;
    // Indices of unit dimensions present only in the target shape
    SmallVector<int64_t> insertedTargetDims;
    // Indices of unit dimensions present only in the source shape
    SmallVector<int64_t> removedSourceDims;
    // Original source and target types used for mapping
    ShapedType sourceType;
    ShapedType targetType;


  // Helper to get the source dimension index corresponding to a target index
  std::optional<int64_t> getSourceDim(int64_t targetDim) const {
      for (const auto& pair : mappedDims) {
          if (pair.first == targetDim) {
              return pair.second;
          }
      }
      return std::nullopt;
  }

  // Helper to get the target dimension index corresponding to a source index
  std::optional<int64_t> getTargetDim(int64_t sourceDim) const {
      for (const auto& pair : mappedDims) {
          if (pair.second == sourceDim) {
              return pair.first;
          }
      }
      return std::nullopt;
  }

  // Helper to check if a target dimension was inserted
  bool isTargetDimInserted(int64_t targetDim) const {
      return llvm::is_contained(insertedTargetDims, targetDim);
  }

  // Helper to check if a source dimension was removed
  bool isSourceDimRemoved(int64_t sourceDim) const {
       return llvm::is_contained(removedSourceDims, sourceDim);
  }

  // Get the shape of the intermediate type when transforming from source to target
  // (Source shape with inserted dimensions added)
  SmallVector<int64_t> getIntermediateShapeToTarget() const {
      SmallVector<int64_t> shape;
      int64_t sourceIdx = 0;
      int64_t targetIdx = 0;
      while (targetIdx < targetType.getRank()) {
           if (isTargetDimInserted(targetIdx)) {
               shape.push_back(1);
               targetIdx++;
           } else {
               // Must correspond to a source dim (either mapped or removed)
               assert(sourceIdx < sourceType.getRank() && "Source index out of bounds");
               if (!isSourceDimRemoved(sourceIdx)) {
                  shape.push_back(sourceType.getDimSize(sourceIdx));
               }
               // Always advance sourceIdx if not inserted in target
               sourceIdx++;
               targetIdx++; // Mapped dim, advance target as well
           }
      }
       // Append any remaining removed source dims (these won't appear in target)
       // This shape represents sourceType + insertedTargetDims conceptually
       assert(sourceIdx == sourceType.getRank() && "Did not consume all source dims");
      return shape;
  }

   // Get the shape of the intermediate type when transforming from target to source
   // (Target shape with removed dimensions added back - conceptually)
   // This is equivalent to the source type's shape.
   SmallVector<int64_t> getIntermediateShapeToSource() const {
       return SmallVector<int64_t>(sourceType.getShape().begin(), sourceType.getShape().end());
       // Implementation detail: Since we are going *from* target *to* source,
       // the intermediate shape we need to slice *is* the source shape.
   }

    // Helper to get the shape corresponding to the source shape
    // with the target's inserted unit dimensions added conceptually.
    // Example: source=TxU, target=TxVx1 -> result=TxUx1
    // Example: source=Tx1xU, target=TxV -> result=Tx1xU (no insertions)
    SmallVector<int64_t> getConceptualSourceShapeWithInsertions() const {
      SmallVector<int64_t> shape;
      int64_t sourceIdx = 0;
      int64_t targetIdx = 0;
      while (sourceIdx < sourceType.getRank() || targetIdx < targetType.getRank()) {
           if (targetIdx < targetType.getRank() && isTargetDimInserted(targetIdx)) {
               shape.push_back(1);
               targetIdx++;
           } else if (sourceIdx < sourceType.getRank()) {
               // If target dim wasn't inserted, source dim must exist
               // (unless it was removed and target loop finished).
                if (!isSourceDimRemoved(sourceIdx)) {
                     shape.push_back(sourceType.getDimSize(sourceIdx));
                     // Only advance target if it wasn't inserted
                     // and source wasn't removed.
                     if (targetIdx < targetType.getRank()) targetIdx++;
                }
                // Always advance source index if we process it.
               sourceIdx++;
           } else {
               // Should not happen if mapping is consistent
               assert(false && "Inconsistent mapping state");
               break;
           }
      }
      return shape;
  }
};

// Computes the mapping between source and target shapes based on unit dimensions.
// Returns std::nullopt if the reshape is not solely adding/removing unit dims.
std::optional<UnitDimMapping>
computeUnitDimMapping(ShapedType sourceType, ShapedType targetType) {
    if (!sourceType.hasRank() || !targetType.hasRank()) {
        return std::nullopt; // Require ranked tensors
    }

    UnitDimMapping mapping;
    mapping.sourceType = sourceType;
    mapping.targetType = targetType;
    int64_t sourceIdx = 0;
    int64_t targetIdx = 0;
    int64_t sourceRank = sourceType.getRank();
    int64_t targetRank = targetType.getRank();

    while (sourceIdx < sourceRank || targetIdx < targetRank) {
        bool sourceInBounds = sourceIdx < sourceRank;
        bool targetInBounds = targetIdx < targetRank;

        int64_t sourceDimSize = sourceInBounds ? sourceType.getDimSize(sourceIdx) : -1;
        int64_t targetDimSize = targetInBounds ? targetType.getDimSize(targetIdx) : -1;

        // Case 1 & 2: Direct Match (Non-unit or Unit)
        if (sourceInBounds && targetInBounds && sourceDimSize == targetDimSize) {
             // Ensure dynamic dimensions also match conceptually if present
             if (ShapedType::isDynamic(sourceDimSize) != ShapedType::isDynamic(targetDimSize)) {
                 return std::nullopt; // Cannot map static to dynamic or vice-versa here
             }
            mapping.mappedDims.push_back({targetIdx, sourceIdx});
            sourceIdx++;
            targetIdx++;
        }
        // Case 3: Target Unit Dimension (Insertion)
        else if (targetInBounds && targetDimSize == 1 &&
                 (!sourceInBounds || sourceDimSize != 1)) {
            mapping.insertedTargetDims.push_back(targetIdx);
            targetIdx++;
        }
        // Case 4: Source Unit Dimension (Removal)
        else if (sourceInBounds && sourceDimSize == 1 &&
                 (!targetInBounds || targetDimSize != 1)) {
            mapping.removedSourceDims.push_back(sourceIdx);
            sourceIdx++;
        }
        // Case 5: Mismatch
        else {
            // Allow mapping dynamic to dynamic if ranks allow, but fail otherwise
             if (!(sourceInBounds && targetInBounds &&
                   ShapedType::isDynamic(sourceDimSize) && ShapedType::isDynamic(targetDimSize))) {
                return std::nullopt; // Shapes differ in non-unit dimensions
             }
             // If both are dynamic, assume they map if ranks permit
            mapping.mappedDims.push_back({targetIdx, sourceIdx});
            sourceIdx++;
            targetIdx++;
        }
    }

    // Sanity check: Ensure total elements match if shapes are static
    if (sourceType.hasStaticShape() && targetType.hasStaticShape() &&
        sourceType.getNumElements() != targetType.getNumElements()) {
         // This check might be redundant given the logic above, but good for safety
         // unless dynamic shapes were involved.
         bool sourceHasDynamic = !sourceType.hasStaticShape();
         bool targetHasDynamic = !targetType.hasStaticShape();
         if (!sourceHasDynamic && !targetHasDynamic) {
            // llvm::errs() << "Element count mismatch: " << sourceType << " vs " << targetType << "\n";
            return std::nullopt;
         }
    }


    return mapping;
}


// reshape(slice(x)) -> slice(reshape(x))
struct ReshapeSlice final : OpRewritePattern<mlir::stablehlo::ReshapeOp> {
  using OpRewritePattern::OpRewritePattern;

  // Helper function to find the original operand dimension index corresponding
  // to a given dimension index in the slice's result.
  // Returns -1 on failure (e.g., index out of bounds).
  // Assumption: Slice does not collapse non-unit dimensions.
  int64_t findOriginalDimForSliceResultDim(stablehlo::SliceOp sliceOp, int64_t sliceResultDimIndex) const {
        auto operandType = sliceOp.getOperand().getType().dyn_cast<RankedTensorType>();
        auto resultType = sliceOp.getType().dyn_cast<RankedTensorType>();
        if (!operandType || !resultType || !operandType.hasRank() || !resultType.hasRank()) {
            return -1;
        }
         if (sliceResultDimIndex < 0) return -1;

        int64_t currentResultDim = 0;
        for (int64_t operandDim = 0; operandDim < operandType.getRank(); ++operandDim) {
            // Slice parameters must be valid for this dimension
            if (operandDim >= sliceOp.getStartIndices().size()) return -1; // Safety

            int64_t start = sliceOp.getStartIndices()[operandDim];
            int64_t limit = sliceOp.getLimitIndices()[operandDim];
            int64_t stride = sliceOp.getStrides()[operandDim];
            // Correctly handle potential negative strides or limits < starts if needed by HLO semantics,
            // but standard slices usually have limit > start, stride > 0.
            // Assuming standard slice semantics for size calculation.
            int64_t resultSize = (limit > start && stride > 0) ? (limit - start -1) / stride + 1 : 0;

            if (resultSize > 0) {
                if (currentResultDim == sliceResultDimIndex) {
                    return operandDim;
                }
                currentResultDim++;
            } else if (resultSize < 0) {
                // Handle potential future support for negative strides if necessary
                return -1; // Indicate error or unhandled case for now
            }
        }
        // If we exit loop, sliceResultDimIndex was too large for the actual result rank
        return -1;
    }


  LogicalResult matchAndRewrite(mlir::stablehlo::ReshapeOp reshapeOp,
                                PatternRewriter &rewriter) const override {
    auto sliceOp =
        reshapeOp.getOperand().getDefiningOp<mlir::stablehlo::SliceOp>();
    if (!sliceOp) {
        return failure();
    }

    if (!llvm::hasSingleElement(sliceOp->getUsers())) {
        return failure();
    }

    auto originalX = sliceOp.getOperand();
    auto originalXType = originalX.getType().dyn_cast<ShapedType>();
    auto sliceResultType = sliceOp.getType().dyn_cast<ShapedType>(); // reshapeOp's operand type
    auto reshapeResultType = reshapeOp.getType().dyn_cast<ShapedType>(); // Final output type

    if (!originalXType || !sliceResultType || !reshapeResultType ||
        !originalXType.hasRank() || !sliceResultType.hasRank() || !reshapeResultType.hasRank()) {
        return failure();
    }
     // Need static shapes for size calculations in helpers currently
     if (!originalXType.hasStaticShape() || !sliceResultType.hasStaticShape() || !reshapeResultType.hasStaticShape()) {
         return failure();
     }

    // 1. Understand the reshape operation's effect (slice result -> final result)
    std::optional<UnitDimMapping> mappingOpt = computeUnitDimMapping(sliceResultType, reshapeResultType);
    if (!mappingOpt) {
        return rewriter.notifyMatchFailure(reshapeOp, "Reshape does more than add/remove unit dims");
    }
    const UnitDimMapping& mapping = *mappingOpt;

    // 2. Calculate the shape of the intermediate tensor (reshaped originalX)
    // Intermediate shape has same rank as final result shape.
    // Sizes come from originalX for mapped dims, are 1 for inserted dims.
    SmallVector<int64_t> intermediateShape;
    intermediateShape.reserve(reshapeResultType.getRank());

    for (int64_t targetDim = 0; targetDim < reshapeResultType.getRank(); ++targetDim) {
        if (mapping.isTargetDimInserted(targetDim)) {
            intermediateShape.push_back(1);
        } else {
            std::optional<int64_t> sliceDimOpt = mapping.getSourceDim(targetDim);
            assert(sliceDimOpt.has_value() && "Mapped target dim must have a source dim");
            int64_t sliceDim = *sliceDimOpt;
            int64_t originalDim = findOriginalDimForSliceResultDim(sliceOp, sliceDim);
            if (originalDim == -1) {
                return failure();
            }
             if (originalDim >= originalXType.getRank()) {
                 return failure();
             }
            intermediateShape.push_back(originalXType.getDimSize(originalDim));
        }
    }
    if (intermediateShape.size() != (size_t)reshapeResultType.getRank()) {
         return failure();
    }

    auto intermediateReshapeType = RankedTensorType::get(intermediateShape, originalXType.getElementType());

    // 3. Create the new Reshape operation
    auto newReshape = rewriter.create<stablehlo::ReshapeOp>(
        reshapeOp.getLoc(), intermediateReshapeType, originalX);

    // 4. Calculate the parameters for the new Slice operation
    // This slice operates on `newReshape` (which has `intermediateShape`)
    // and produces the `reshapeResultType`.
    SmallVector<int64_t> newStarts(intermediateShape.size());
    SmallVector<int64_t> newLimits(intermediateShape.size());
    SmallVector<int64_t> newStrides(intermediateShape.size());

    ArrayRef<int64_t> oldStarts = sliceOp.getStartIndices();
    ArrayRef<int64_t> oldLimits = sliceOp.getLimitIndices();
    ArrayRef<int64_t> oldStrides = sliceOp.getStrides();

    // Iterate through the dimensions of the *intermediate* shape.
    for (int64_t intermediateDim = 0; intermediateDim < intermediateReshapeType.getRank(); ++intermediateDim) {
        // To determine if this intermediateDim corresponds to an inserted dimension,
        // we need to know which *target* (final) dimension it corresponds to.
        // Since we constructed intermediateShape by iterating through targetDim,
        // the index correspondence holds: intermediateDim directly corresponds to targetDim.
        int64_t targetDim = intermediateDim;

        if (mapping.isTargetDimInserted(targetDim)) {
            // This dimension was "inserted" by the original reshapeOp. Slice it fully.
            newStarts[intermediateDim] = 0;
            newLimits[intermediateDim] = 1;
            newStrides[intermediateDim] = 1;
        } else {
            // This dimension came from an original dimension via the slice.
            // Find the corresponding original dimension index.
            std::optional<int64_t> sliceDimOpt = mapping.getSourceDim(targetDim);
            assert(sliceDimOpt.has_value() && "Mapped target dim must have a source dim");
            int64_t sliceDim = *sliceDimOpt;

            int64_t originalDim = findOriginalDimForSliceResultDim(sliceOp, sliceDim);
            if (originalDim == -1) {
                 return failure();
            }
             if (originalDim >= oldStarts.size()) { // Check against original slice param array size
                 return failure();
             }

            // Use the slice parameters from the original sliceOp corresponding to that original dimension.
            newStarts[intermediateDim] = oldStarts[originalDim];
            newLimits[intermediateDim] = oldLimits[originalDim];
            newStrides[intermediateDim] = oldStrides[originalDim];
        }
    }

    // 5. Create the new Slice operation
    auto newSlice = rewriter.create<stablehlo::SliceOp>(
        sliceOp.getLoc(),
        reshapeResultType, // The final result type
        newReshape.getResult(),
        rewriter.getDenseI64ArrayAttr(newStarts),
        rewriter.getDenseI64ArrayAttr(newLimits),
        rewriter.getDenseI64ArrayAttr(newStrides));

    // 6. Replace the original reshapeOp with the result of the new slice.
    rewriter.replaceOp(reshapeOp, newSlice.getResult());

    return success();
  }
};


LogicalResult sliceReshapeHelper(stablehlo::SliceOp op,
                                 SmallVectorImpl<int64_t> &starts,
                                 SmallVectorImpl<int64_t> &limits,
                                 SmallVectorImpl<int64_t> &strides) {
  auto reshape = op.getOperand().getDefiningOp<stablehlo::ReshapeOp>();
  if (!reshape) {
    return failure();
  }

  assert(starts.size() == 0);
  assert(limits.size() == 0);
  assert(strides.size() == 0);

  auto reshapeOperandType = reshape.getOperand().getType().cast<TensorType>();
  auto reshapeType = reshape.getType().cast<TensorType>();
  size_t indim = 0;
  size_t outdim = 0;
  while (indim < reshapeOperandType.getShape().size() &&
         outdim < reshapeType.getShape().size()) {
    if (reshapeOperandType.getShape()[indim] ==
        reshapeType.getShape()[outdim]) {
      starts.push_back(op.getStartIndices()[outdim]);
      limits.push_back(op.getLimitIndices()[outdim]);
      strides.push_back(op.getStrides()[outdim]);
      indim++;
      outdim++;
      continue;
    }
    if (reshapeOperandType.getShape()[indim] == 1) {
      starts.push_back(0);
      limits.push_back(1);
      strides.push_back(1);
      indim++;
      continue;
    }
    if (reshapeType.getShape()[outdim] == 1) {
      if (op.getStartIndices()[outdim] != 0)
        return failure();
      if (op.getLimitIndices()[outdim] != 1)
        return failure();
      if (op.getStrides()[outdim] != 1)
        return failure();
      outdim++;
      continue;
    }
    return failure();
  }
  while (indim < reshapeOperandType.getShape().size()) {
    if (reshapeOperandType.getShape()[indim] != 1)
      return failure();
    // It's a full slice of the original dimension.
    starts.push_back(0);
    limits.push_back(1);
    strides.push_back(1);
    indim++;
  }
  while (outdim < reshapeType.getShape().size()) {
    if (reshapeType.getShape()[outdim] != 1)
      return failure();
    if (op.getStartIndices()[outdim] != 0)
      return failure();
    if (op.getLimitIndices()[outdim] != 1)
      return failure();
    if (op.getStrides()[outdim] != 1)
      return failure();
    outdim++;
  }
  return success();
}

struct SliceReshape : public OpRewritePattern<stablehlo::SliceOp> {
  using OpRewritePattern<stablehlo::SliceOp>::OpRewritePattern;

  LogicalResult matchAndRewrite(stablehlo::SliceOp op,
                                PatternRewriter &rewriter) const final {
    auto reshape = op.getOperand().getDefiningOp<stablehlo::ReshapeOp>();
    if (!reshape) {
      return rewriter.notifyMatchFailure(op, "defining op is not a reshape");
    }
    if (!llvm::hasSingleElement(reshape->getUsers()))
      return failure();

    SmallVector<int64_t> starts, limits, strides;
    if (!sliceReshapeHelper(op, starts, limits, strides).succeeded())
      return failure();

    auto newSlice = rewriter.create<stablehlo::SliceOp>(
        op->getLoc(), reshape.getOperand(), starts, limits, strides);
    auto newReshape = rewriter.create<stablehlo::ReshapeOp>(
        reshape->getLoc(), op.getResult().getType(), newSlice.getResult());
    rewriter.replaceOp(op, newReshape);

    return success();
  }
};

// slice(reshape(pad x)) -> pad(slice x)
struct SliceReshapePad final : OpRewritePattern<mlir::stablehlo::SliceOp> {
  using OpRewritePattern::OpRewritePattern;

  LogicalResult matchAndRewrite(mlir::stablehlo::SliceOp op,
                                PatternRewriter &rewriter) const override {
    auto type = dyn_cast<RankedTensorType>(op.getType());
    if (!type)
      return failure();

    auto reshape = op.getOperand().getDefiningOp<stablehlo::ReshapeOp>();
    if (!reshape)
      return failure();

    auto pad = reshape.getOperand().getDefiningOp<stablehlo::PadOp>();
    if (!pad)
      return failure();

    SmallVector<int64_t> starts, limits, strides;
    if (!sliceReshapeHelper(op, starts, limits, strides).succeeded())
      return failure();

    SmallVector<int64_t> start;
    SmallVector<int64_t> end;
    SmallVector<int64_t> step;

    SmallVector<int64_t> lpads;
    SmallVector<int64_t> hpads;
    SmallVector<int64_t> interiors;

    bool needspad = false;
    bool broadcastres = false;
    if (!slicePadHelper(pad, starts, limits, strides, start, end, step, lpads,
                        hpads, interiors, broadcastres, needspad)
             .succeeded())
      return failure();

    if (broadcastres) {
      rewriter.replaceOpWithNewOp<stablehlo::BroadcastInDimOp>(
          op, op.getType(), pad.getPaddingValue(),
          rewriter.getDenseI64ArrayAttr({}));
      return success();
    }

    if (needspad && !llvm::hasSingleElement(pad->getUsers()) &&
        !llvm::hasSingleElement(reshape->getUsers()))
      return failure();

    mlir::Value nslice = rewriter.create<stablehlo::SliceOp>(
        op.getLoc(), pad.getOperand(), start, end, step);
    if (needspad) {
      nslice = rewriter.create<stablehlo::PadOp>(
          op.getLoc(), nslice, pad.getPaddingValue(), lpads, hpads, interiors);
    }
    rewriter.replaceOpWithNewOp<stablehlo::ReshapeOp>(op, op.getType(), nslice);
    return success();
  }
};

struct SliceReshapeConcat : public OpRewritePattern<stablehlo::SliceOp> {
  using OpRewritePattern<stablehlo::SliceOp>::OpRewritePattern;

  LogicalResult matchAndRewrite(stablehlo::SliceOp op,
                                PatternRewriter &rewriter) const override {
    auto reshape = op.getOperand().getDefiningOp<stablehlo::ReshapeOp>();
    if (!reshape)
      return failure();

    if (!llvm::hasSingleElement(reshape->getUsers()))
      return failure();

    auto concat =
        reshape.getOperand().getDefiningOp<stablehlo::ConcatenateOp>();
    if (!concat)
      return failure();

    SmallVector<int64_t> starts, limits, strides;
    if (!sliceReshapeHelper(op, starts, limits, strides).succeeded())
      return failure();

    auto dim = concat.getDimension();

    SmallVector<Value> postConcat;
    if (!sliceConcatHelper(concat, rewriter, starts, limits, strides,
                           postConcat)
             .succeeded())
      return failure();

    auto c2 = rewriter.create<stablehlo::ConcatenateOp>(concat.getLoc(),
                                                        postConcat, dim);
    rewriter.replaceOpWithNewOp<stablehlo::ReshapeOp>(op, op.getType(), c2);
    return success();
  }
};

struct SliceReshapeElementwise final
    : OpRewritePattern<mlir::stablehlo::SliceOp> {
  using OpRewritePattern::OpRewritePattern;

  LogicalResult matchAndRewrite(mlir::stablehlo::SliceOp op,
                                PatternRewriter &rewriter) const override {
    auto reshape = op.getOperand().getDefiningOp<stablehlo::ReshapeOp>();
    if (!reshape)
      return failure();

    if (!llvm::hasSingleElement(reshape->getUsers()))
      return failure();
    auto elem = reshape.getOperand().getDefiningOp();
    if (!elem)
      return failure();
    if (!elem->hasTrait<mlir::OpTrait::Elementwise>())
      return failure();
    if (!llvm::hasSingleElement(elem->getUsers()))
      return failure();

    SmallVector<int64_t> starts, limits, strides;
    if (!sliceReshapeHelper(op, starts, limits, strides).succeeded())
      return failure();

    SmallVector<Value> ops;
    for (auto v : elem->getOperands()) {
      ops.push_back(rewriter.create<stablehlo::SliceOp>(op.getLoc(), v, starts,
                                                        limits, strides));
    }
    SmallVector<int64_t> sizes;
    for (auto &&[start, stop, stride] : llvm::zip(starts, limits, strides))
      sizes.push_back((stop - start) / stride);
    auto nex = rewriter.create(
        elem->getLoc(), elem->getName().getIdentifier(), ValueRange(ops),
        TypeRange(RankedTensorType::get(
            sizes, reshape.getOperand().getType().getElementType())),
        elem->getAttrs(), {}, {});
    rewriter.replaceOpWithNewOp<stablehlo::ReshapeOp>(op, op.getType(),
                                                      nex->getResult(0));
    return success();
  }
};

struct TransposeElementwise final
    : OpRewritePattern<mlir::stablehlo::TransposeOp> {
  using OpRewritePattern::OpRewritePattern;

  LogicalResult matchAndRewrite(mlir::stablehlo::TransposeOp op,
                                PatternRewriter &rewriter) const override {
    auto elem = op.getOperand().getDefiningOp();
    if (!elem)
      return failure();

    if (!llvm::hasSingleElement(elem->getUsers()))
      return failure();

    if (!elem->hasTrait<mlir::OpTrait::Elementwise>())
      return failure();

    SmallVector<Value> ops;
    for (auto v : elem->getOperands()) {
      ops.push_back(rewriter.create<stablehlo::TransposeOp>(
          op.getLoc(), v, op.getPermutation()));
    }
    auto newOp = rewriter.create(
        elem->getLoc(), elem->getName().getIdentifier(), ValueRange(ops),
        TypeRange(op.getType()), elem->getAttrs(), {}, {});
    rewriter.replaceOp(op, newOp);
    return success();
  }
};

struct TransposeConcat final : OpRewritePattern<mlir::stablehlo::TransposeOp> {
  using OpRewritePattern::OpRewritePattern;

  LogicalResult matchAndRewrite(mlir::stablehlo::TransposeOp op,
                                PatternRewriter &rewriter) const override {
    auto concat = op.getOperand().getDefiningOp<stablehlo::ConcatenateOp>();
    if (!concat)
      return failure();

    if (!llvm::hasSingleElement(concat->getUsers()))
      return failure();

    SmallVector<Value> ops;
    for (auto v : concat->getOperands()) {
      ops.push_back(rewriter.create<stablehlo::TransposeOp>(
          op.getLoc(), v, op.getPermutation()));
    }

    auto dim = concat.getDimension();
    auto dim2 = getInversePermutation(op.getPermutation())[dim];

    rewriter.replaceOpWithNewOp<stablehlo::ConcatenateOp>(op, ops, dim2);
    return success();
  }
};

struct TransposeIota final : OpRewritePattern<mlir::stablehlo::TransposeOp> {
  using OpRewritePattern::OpRewritePattern;

  LogicalResult matchAndRewrite(mlir::stablehlo::TransposeOp op,
                                PatternRewriter &rewriter) const override {
    auto iota = op.getOperand().getDefiningOp<stablehlo::IotaOp>();
    if (!iota)
      return failure();

    if (!llvm::hasSingleElement(iota->getUsers()))
      return failure();

    auto dim = iota.getIotaDimension();
    auto dim2 = getInversePermutation(op.getPermutation())[dim];

    rewriter.replaceOpWithNewOp<stablehlo::IotaOp>(op, op.getType(), dim2);
    return success();
  }
};

struct TransposeReduceWindow final
    : OpRewritePattern<mlir::stablehlo::TransposeOp> {
  using OpRewritePattern::OpRewritePattern;

  LogicalResult matchAndRewrite(mlir::stablehlo::TransposeOp op,
                                PatternRewriter &rewriter) const override {
    auto reduce = op.getOperand().getDefiningOp<stablehlo::ReduceWindowOp>();
    if (!reduce)
      return failure();

    if (reduce->getNumResults() != 1)
      return failure();

    if (!llvm::hasSingleElement(reduce->getResult(0).getUsers()))
      return failure();

    Type restys[] = {op.getType()};

    Value operands[] = {rewriter.create<stablehlo::TransposeOp>(
        op.getLoc(), reduce.getOperands()[0], op.getPermutation())};

    int64_t padding_shape[2] = {(int64_t)op.getType().getShape().size(), 2};

    SmallVector<int64_t> win_dim(reduce.getWindowDimensions().begin(),
                                 reduce.getWindowDimensions().end());
    SmallVector<int64_t> win_strides(reduce.getWindowStrides()->begin(),
                                     reduce.getWindowStrides()->end());
    SmallVector<int64_t> base_dialations(reduce.getBaseDilations()->begin(),
                                         reduce.getBaseDilations()->end());
    SmallVector<int64_t> win_dialations(reduce.getWindowDilations()->begin(),
                                        reduce.getWindowDilations()->end());
    SmallVector<int64_t> padding_dialations(2 * padding_shape[0]);

    auto perm = op.getPermutation();
    for (int64_t i = 0; i < perm.size(); ++i) {
      win_dim[perm[i]] = reduce.getWindowDimensions()[i];
      win_strides[perm[i]] = (*reduce.getWindowStrides())[i];
      base_dialations[perm[i]] = (*reduce.getBaseDilations())[i];
      win_dialations[perm[i]] = (*reduce.getWindowDilations())[i];
      padding_dialations[2 * perm[i]] =
          (*(reduce.getPadding()->begin() + (2 * i))).getSExtValue();
      padding_dialations[2 * perm[i] + 1] =
          (*(reduce.getPadding()->begin() + (2 * i + 1))).getSExtValue();
    }

    auto red2 = rewriter.replaceOpWithNewOp<stablehlo::ReduceWindowOp>(
        op, restys, operands, reduce.getInitValues(),
        rewriter.getDenseI64ArrayAttr(win_dim),
        rewriter.getDenseI64ArrayAttr(win_strides),
        rewriter.getDenseI64ArrayAttr(base_dialations),
        rewriter.getDenseI64ArrayAttr(win_dialations),
        DenseIntElementsAttr::get(
            RankedTensorType::get(padding_shape, rewriter.getIntegerType(64)),
            padding_dialations));

    red2.getBody().takeBody(reduce.getBody());
    rewriter.eraseOp(reduce);
    return success();
  }
};

// reshape(concat(...)) -> concat(reshape(...))
struct ReshapeOfConcatToConcatOfReshape final
    : public OpRewritePattern<mlir::stablehlo::ReshapeOp> {
  using OpRewritePattern::OpRewritePattern;

  int64_t computeNewConcatDim(ArrayRef<int64_t> originalShape,
                              ArrayRef<int64_t> reshapedShape,
                              int64_t originalConcatDim) const {
    int64_t flattenedIndex = 0;
    int64_t newConcatDim = 0;

    for (int64_t i = 0; i < originalConcatDim; ++i) {
      flattenedIndex += originalShape[i];
    }

    int64_t cumulativeSize = 0;
    for (int64_t i = 0; i < reshapedShape.size(); ++i) {
      cumulativeSize += reshapedShape[i];
      if (flattenedIndex < cumulativeSize) {
        newConcatDim = i;
        break;
      }
    }
    return newConcatDim;
  }

  LogicalResult matchAndRewrite(mlir::stablehlo::ReshapeOp reshapeOp,
                                PatternRewriter &rewriter) const override {
    // Check if the operand of the reshape is a concatenate operation
    auto concatOp =
        reshapeOp.getOperand().getDefiningOp<mlir::stablehlo::ConcatenateOp>();
    if (!concatOp)
      return failure();

    // Create reshaped operands for the concat operation
    SmallVector<Value> concatOperands;
    for (auto operand : concatOp.getOperands()) {
      auto operandType = operand.getType().cast<RankedTensorType>();
      if (!operandType)
        return failure();

      SmallVector<int64_t> oldShape(operandType.getShape().begin(),
                                    operandType.getShape().end());
      SmallVector<int64_t> newShape;
      bool foundSingletonDim = false;
      for (int64_t dim : oldShape) {
        if (dim == 1) {
          if (foundSingletonDim)
            return failure();
          foundSingletonDim = true;
          continue;
        }
        newShape.push_back(dim);
      }
      auto newReshapeType =
          RankedTensorType::get(newShape, operandType.getElementType());
      auto newReshapeOp = rewriter.create<mlir::stablehlo::ReshapeOp>(
          reshapeOp.getLoc(), newReshapeType, operand);
      concatOperands.push_back(newReshapeOp);
    }

    // Create a new concat operation with the reshaped operands
    auto origReshapeOperand = reshapeOp.getOperand().getType().getShape();
    auto origReshapeResult = reshapeOp.getResult().getType().getShape();
    auto newConcatOp = rewriter.create<mlir::stablehlo::ConcatenateOp>(
        concatOp.getLoc(), concatOperands,
        computeNewConcatDim(origReshapeOperand, origReshapeResult,
                            concatOp.getDimension()));

    // Replace the original reshape operation with the new concat
    rewriter.replaceOp(reshapeOp, newConcatOp.getResult());
    return success();
  }
};

struct ReshapeElementwise final : OpRewritePattern<mlir::stablehlo::ReshapeOp> {
  using OpRewritePattern::OpRewritePattern;

  LogicalResult matchAndRewrite(mlir::stablehlo::ReshapeOp op,
                                PatternRewriter &rewriter) const override {
    auto elem = op.getOperand().getDefiningOp();
    if (!elem)
      return failure();

    if (!llvm::hasSingleElement(elem->getUsers()))
      return failure();

    if (!elem->hasTrait<mlir::OpTrait::Elementwise>())
      return failure();

    SmallVector<Value> ops;
    for (auto v : elem->getOperands()) {
      ops.push_back(rewriter.create<stablehlo::ReshapeOp>(
          op.getLoc(),
          RankedTensorType::get(
              op.getType().getShape(),
              cast<RankedTensorType>(v.getType()).getElementType()),
          v));
    }
    auto newOp = rewriter.create(
        elem->getLoc(), elem->getName().getIdentifier(), ValueRange(ops),
        TypeRange(op.getType()), elem->getAttrs(), {}, {});
    rewriter.replaceOp(op, newOp);
    return success();
  }
};

// slice(transpose x) -> transpose(slice x)
struct SliceReshapeTranspose final
    : OpRewritePattern<mlir::stablehlo::SliceOp> {
  using OpRewritePattern::OpRewritePattern;

  LogicalResult matchAndRewrite(mlir::stablehlo::SliceOp op,
                                PatternRewriter &rewriter) const override {
    auto type = dyn_cast<RankedTensorType>(op.getType());
    if (!type)
      return failure();

    auto reshape = op.getOperand().getDefiningOp<stablehlo::ReshapeOp>();
    if (!reshape)
      return failure();

    if (!llvm::hasSingleElement(reshape->getUsers()))
      return failure();

    auto transpose =
        reshape.getOperand().getDefiningOp<stablehlo::TransposeOp>();
    if (!transpose || !llvm::hasSingleElement(transpose->getUsers()))
      return failure();

    SmallVector<int64_t> starts, limits, strides;
    if (!sliceReshapeHelper(op, starts, limits, strides).succeeded())
      return failure();

    auto newslice =
        sliceTransposeHelper(transpose, rewriter, starts, limits, strides);
    auto newtransp = rewriter.create<stablehlo::TransposeOp>(
        transpose.getLoc(), newslice, transpose.getPermutation());
    rewriter.replaceOpWithNewOp<stablehlo::ReshapeOp>(op, op.getType(),
                                                      newtransp);
    return success();
  }
};

struct SliceReshapeDotGeneral : public OpRewritePattern<stablehlo::SliceOp> {
  using OpRewritePattern<stablehlo::SliceOp>::OpRewritePattern;

  LogicalResult matchAndRewrite(stablehlo::SliceOp op,
                                PatternRewriter &rewriter) const final {
    auto reshape = op.getOperand().getDefiningOp<stablehlo::ReshapeOp>();
    if (!reshape)
      return failure();

    if (!llvm::hasSingleElement(reshape->getUsers()))
      return failure();

    auto dot = reshape.getOperand().getDefiningOp<stablehlo::DotGeneralOp>();
    if (!dot) {
      return rewriter.notifyMatchFailure(op, "defining op is not a reshape");
    }
    if (!llvm::hasSingleElement(dot->getUsers()))
      return failure();

    SmallVector<int64_t> starts, limits, strides;
    if (!sliceReshapeHelper(op, starts, limits, strides).succeeded())
      return failure();

    auto &&[lhs2, rhs2, resTy] =
        sliceDotGeneralHelper(dot, starts, limits, strides, rewriter);

    Value operands[2] = {lhs2, rhs2};
    auto newdot = rewriter.create<stablehlo::DotGeneralOp>(
        op.getLoc(), TypeRange(resTy), operands, dot->getAttrs());

    rewriter.replaceOpWithNewOp<stablehlo::ReshapeOp>(op, op.getType(), newdot);
    return success();
  }
};

struct SliceReshapeSlice final : OpRewritePattern<mlir::stablehlo::SliceOp> {
  using OpRewritePattern::OpRewritePattern;

  LogicalResult matchAndRewrite(mlir::stablehlo::SliceOp op,
                                PatternRewriter &rewriter) const override {
    auto reshape = op.getOperand().getDefiningOp<stablehlo::ReshapeOp>();
    if (!reshape)
      return failure();

    if (!llvm::hasSingleElement(reshape->getUsers()))
      return failure();

    auto prev = reshape.getOperand().getDefiningOp<stablehlo::SliceOp>();
    if (!prev)
      return failure();

    SmallVector<int64_t> starts, limits, strides;
    if (!sliceReshapeHelper(op, starts, limits, strides).succeeded())
      return failure();

    sliceSliceHelper(prev, starts, limits, strides);
    auto newslice = rewriter.create<stablehlo::SliceOp>(
        op.getLoc(), prev.getOperand(), starts, limits, strides);
    rewriter.replaceOpWithNewOp<stablehlo::ReshapeOp>(op, op.getType(),
                                                      newslice);
    return success();
  }
};
} // namespace

// Rewritten from
// https://github.com/openxla/stablehlo/blob/4f180d3c2236a15f82f29aad1b47f6ea2c14fc52/stablehlo/reference/Ops.cpp#L1381
// using https://openxla.org/xla/operation_semantics#gather
// becuase xla/openxla differ in semantics
stablehlo::Index index(stablehlo::Tensor tensor) {
  stablehlo::Index result;
  for (auto it = tensor.index_begin(); it != tensor.index_end(); ++it)
    result.push_back(tensor.get(*it).getIntegerValue().getSExtValue());
  return result;
}

stablehlo::Tensor sliceOp(const stablehlo::Tensor &operand,
                          const stablehlo::Index &index) {
  using namespace stablehlo;
  Sizes start, limit;
  for (auto i = 0; i < operand.getRank(); ++i) {
    if (index[i] == -1) {
      start.push_back(0);
      limit.push_back(operand.getShape()[i]);
    } else {
      start.push_back(index[i]);
      limit.push_back(index[i] + 1);
    }
  }
  Sizes strides(operand.getRank(), 1);

  SmallVector<Type> inferredTypes;
  Builder builder(operand.getType().getContext());
  auto inferStatus = hlo::inferSliceOp({}, operand.getType(), start, limit,
                                       strides, inferredTypes);
  (void)inferStatus;
  assert(!failed(inferStatus));

  return stablehlo::sliceOp(operand, start, strides,
                            inferredTypes[0].cast<mlir::ShapedType>());
}

bool is_iota(ArrayRef<int64_t> idx) {
  for (auto en : llvm::enumerate(idx))
    if (en.index() != en.value())
      return false;
  return true;
}

/// Converts gather ops to slice ops in case we have a single set of constant
/// indices.
struct GatherSimplify final : OpRewritePattern<mlir::stablehlo::GatherOp> {
  using OpRewritePattern::OpRewritePattern;

  LogicalResult matchAndRewrite(mlir::stablehlo::GatherOp op,
                                PatternRewriter &rewriter) const override {
    DenseIntElementsAttr startIndicesCst;
    if (!matchPattern(op.getStartIndices(), m_Constant(&startIndicesCst)))
      return failure();

    {
      DenseIntElementsAttr operandVals;
      if (matchPattern(op.getOperand(), m_Constant(&operandVals))) {
        auto out = stablehlo::gatherOp(
            stablehlo::constantOp(operandVals),
            stablehlo::constantOp(startIndicesCst),
            stablehlo::Axes(op.getDimensionNumbers().getOffsetDims()),
            stablehlo::Axes(op.getDimensionNumbers().getCollapsedSliceDims()),
            stablehlo::Axes(op.getDimensionNumbers().getOperandBatchingDims()),
            stablehlo::Axes(
                op.getDimensionNumbers().getStartIndicesBatchingDims()),
            stablehlo::Axes(op.getDimensionNumbers().getStartIndexMap()),
            stablehlo::Axis(op.getDimensionNumbers().getIndexVectorDim()),
            stablehlo::Sizes(op.getSliceSizes()), op.getIndicesAreSorted(),
            op.getType());

        rewriter.replaceOpWithNewOp<stablehlo::ConstantOp>(op, op.getType(),
                                                           fromTensor(out));
        return success();
      }
    }
    return failure();
  }
};

template <typename T> struct CSE final : OpRewritePattern<T> {
  using OpRewritePattern<T>::OpRewritePattern;

  LogicalResult matchAndRewrite(T op,
                                PatternRewriter &rewriter) const override {
    if (op->getNumOperands() > 0)
      for (auto nop : op->getOperand(0).getUsers()) {
        if (nop == op)
          continue;
        if (!isa<T>(nop))
          continue;
        if (!OperationEquivalence::isEquivalentTo(
                op, nop, OperationEquivalence::IgnoreLocations))
          continue;
        if (nop->getBlock() != op->getBlock())
          continue;
        if (nop->isBeforeInBlock(op)) {
          rewriter.replaceOp(op, nop);
          return success();
        } else {
          rewriter.replaceOp(nop, op);
          return success();
        }
      }
    return failure();
  }
};

struct ConstPropThroughBarrier final
    : OpRewritePattern<mlir::stablehlo::OptimizationBarrierOp> {
  using OpRewritePattern::OpRewritePattern;

  LogicalResult matchAndRewrite(mlir::stablehlo::OptimizationBarrierOp op,
                                PatternRewriter &rewriter) const override {

    SmallVector<Value> replacements;
    bool changed = false;
    for (auto &&[res, inp] : llvm::zip(op.getResults(), op.getOperands())) {
      if (inp.getDefiningOp<stablehlo::ConstantOp>()) {
        changed = true;
      } else if (res.use_empty()) {
        changed = true;
      } else {
        replacements.push_back(inp);
      }
    }
    if (!changed) {
      return failure();
    }

    auto nop = rewriter.create<stablehlo::OptimizationBarrierOp>(op.getLoc(),
                                                                 replacements);

    size_t idx = 0;
    SmallVector<Value> results;
    for (auto &&[res, inp] : llvm::zip(op.getResults(), op.getOperands())) {
      if (res.use_empty() || inp.getDefiningOp<stablehlo::ConstantOp>()) {
        results.push_back(inp);
      } else {
        results.push_back(nop->getResult(idx));
        idx++;
      }
    }
    rewriter.replaceOp(op, results);
    return success();
  }
};

//////////////// Imported from stablehlo
static bool isIotaRange(ArrayRef<int64_t> dims) {
  return llvm::all_of(llvm::enumerate(dims), [](const auto &it) {
    return static_cast<int64_t>(it.index()) == it.value();
  });
}

/// Matches when either of the submatchers match.
template <typename MatcherA, typename MatcherB> struct m_AnyOf {
  m_AnyOf(MatcherA a, MatcherB b) : matcherA(a), matcherB(b) {}

  bool match(Operation *op) { return matcherA.match(op) || matcherB.match(op); }

  MatcherA matcherA;
  MatcherB matcherB;
};

template <typename MatcherA, typename MatcherB>
m_AnyOf(MatcherA, MatcherB) -> m_AnyOf<MatcherA, MatcherB>;

/// Binary constant folder that used a generic folder function to handle both
/// ints and floats.
template <typename Fn>
static TypedAttr foldBinaryOpIntOrFloat(TypedAttr lhs, TypedAttr rhs,
                                        Fn &&folder) {
  Attribute operands[2] = {lhs, rhs};
  Type elemTy = getElementTypeOrSelf(lhs);

  Attribute res;
  if (isa<IntegerType>(elemTy))
    res = constFoldBinaryOp<IntegerAttr, IntegerAttr::ValueType, void>(operands,
                                                                       folder);
  if (isa<FloatType>(elemTy))
    res = constFoldBinaryOp<FloatAttr, FloatAttr::ValueType, void>(operands,
                                                                   folder);
  if (res)
    return res.cast<TypedAttr>();

  return nullptr;
}

static mlir::stablehlo::ComparisonDirection
invertDirection(mlir::stablehlo::ComparisonDirection direction) {
  using mlir::stablehlo::ComparisonDirection;

  switch (direction) {
  case ComparisonDirection::EQ:
  case ComparisonDirection::NE:
    return direction;
  case ComparisonDirection::GE:
    return ComparisonDirection::LE;
  case ComparisonDirection::GT:
    return ComparisonDirection::LT;
  case ComparisonDirection::LE:
    return ComparisonDirection::GE;
  case ComparisonDirection::LT:
    return ComparisonDirection::GT;
  }

  llvm::report_fatal_error("Unhandled case");
}

static APInt calculateComp(mlir::stablehlo::ComparisonType kind,
                           mlir::stablehlo::ComparisonDirection direction,
                           const APInt &lhs, const APInt &rhs) {
  using mlir::stablehlo::ComparisonDirection;
  using mlir::stablehlo::ComparisonType;
  assert(llvm::is_contained({ComparisonType::SIGNED, ComparisonType::UNSIGNED},
                            kind) &&
         "Not an integer comparison");

  auto asBit = [](bool value) {
    return value ? APInt::getAllOnes(1) : APInt::getZero(1);
  };

  switch (direction) {
  case ComparisonDirection::EQ:
    return asBit(lhs == rhs);
  case ComparisonDirection::NE:
    return asBit(lhs != rhs);
  case ComparisonDirection::GE:
    return asBit(kind == ComparisonType::SIGNED ? lhs.sge(rhs) : lhs.uge(rhs));
  case ComparisonDirection::GT:
    return asBit(kind == ComparisonType::SIGNED ? lhs.sgt(rhs) : lhs.ugt(rhs));
  case ComparisonDirection::LE:
    return asBit(kind == ComparisonType::SIGNED ? lhs.sle(rhs) : lhs.ule(rhs));
  case ComparisonDirection::LT:
    return asBit(kind == ComparisonType::SIGNED ? lhs.slt(rhs) : lhs.ult(rhs));
  }

  llvm_unreachable("Unhandled case");
}

struct CompareOpCanon final : OpRewritePattern<mlir::stablehlo::CompareOp> {
  using OpRewritePattern::OpRewritePattern;

  LogicalResult matchAndRewrite(mlir::stablehlo::CompareOp op,
                                PatternRewriter &rewriter) const override {
    RankedTensorType type = op.getType();

    {
      DenseElementsAttr lhs;
      matchPattern(op.getLhs(), m_Constant(&lhs));
      DenseElementsAttr rhs;
      matchPattern(op.getRhs(), m_Constant(&rhs));
      if (lhs && rhs) {
        bool isSplat = lhs.isSplat() && rhs.isSplat();
        auto ty = isSplat
                      ? RankedTensorType::get({}, op.getType().getElementType())
                      : op.getType();
        auto out = fromTensor(mlir::stablehlo::compareOp(
            isSplat
                ? stablehlo::makeTensor(lhs.resizeSplat(RankedTensorType::get(
                      {}, lhs.getType().getElementType())))
                : mlir::stablehlo::constantOp(lhs),
            isSplat
                ? stablehlo::makeTensor(rhs.resizeSplat(RankedTensorType::get(
                      {}, rhs.getType().getElementType())))
                : mlir::stablehlo::constantOp(rhs),
            op.getComparisonDirection(), ty));
        if (isSplat)
          out = out.resizeSplat(op.getType());

        rewriter.replaceOpWithNewOp<stablehlo::ConstantOp>(op, op.getType(),
                                                           out);
        return success();
      }
    }

    // Bail out on non-integer comparison.
    // TODO: Support more comparison types.
    using mlir::stablehlo::ComparisonType;
    std::optional<ComparisonType> compType = op.getCompareType();
    if (!compType ||
        !llvm::is_contained({ComparisonType::SIGNED, ComparisonType::UNSIGNED},
                            *compType)) {
      return failure();
    }

    using mlir::stablehlo::ComparisonDirection;
    ComparisonDirection direction = op.getComparisonDirection();
    Value lhs = op.getLhs();
    Value rhs = op.getRhs();

    if (lhs == rhs) {
      switch (direction) {
      case ComparisonDirection::EQ:
      case ComparisonDirection::GE:
      case ComparisonDirection::LE: {
        rewriter.replaceOpWithNewOp<mlir::stablehlo::ConstantOp>(
            op, SplatElementsAttr::get(type, rewriter.getBoolAttr(true)));
        return success();
      }
      case ComparisonDirection::GT:
      case ComparisonDirection::LT:
      case ComparisonDirection::NE: {
        rewriter.replaceOpWithNewOp<mlir::stablehlo::ConstantOp>(
            op, rewriter.getZeroAttr(type));
        return success();
      }
      }
      llvm_unreachable("Unhandled case");
    }

    TypedAttr lhsAttr;
    matchPattern(lhs, m_Constant(&lhsAttr));

    TypedAttr rhsAttr;
    matchPattern(rhs, m_Constant(&rhsAttr));

    // The canonical form has the constant operand as the RHS.
    if (lhsAttr && !rhsAttr) {
      rewriter.modifyOpInPlace(op, [&op, direction, lhs, rhs] {
        op.setComparisonDirection(invertDirection(direction));
        op->setOperands(ValueRange{rhs, lhs});
      });
      return success();
    }

    if (Attribute res;
        lhsAttr && rhsAttr &&
        (res = constFoldBinaryOp<IntegerAttr, IntegerAttr::ValueType, void>(
             ArrayRef<Attribute>({lhsAttr, rhsAttr}), op.getType(),
             [direction, kind = *compType](const APInt &a, const APInt &b) {
               return calculateComp(kind, direction, a, b);
             }))) {
      rewriter.replaceOpWithNewOp<mlir::stablehlo::ConstantOp>(op, res);
      return success();
    }

    return failure();
  }
};

struct CompareExt final : OpRewritePattern<mlir::stablehlo::CompareOp> {
  using OpRewritePattern<mlir::stablehlo::CompareOp>::OpRewritePattern;

  LogicalResult matchAndRewrite(mlir::stablehlo::CompareOp op,
                                PatternRewriter &rewriter) const override {
    if (!op.getLhs()
             .getType()
             .cast<RankedTensorType>()
             .getElementType()
             .isInteger())
      return failure();

    auto direction = op.getComparisonDirection();

    auto lhsConvert = op.getLhs().getDefiningOp<mlir::stablehlo::ConvertOp>();
    auto rhsConvert = op.getRhs().getDefiningOp<mlir::stablehlo::ConvertOp>();
    if (!lhsConvert && !rhsConvert)
      return failure();

    auto isConvertFromBool = [](mlir::stablehlo::ConvertOp cvtOp) -> bool {
      return cvtOp && cvtOp.getOperand()
                          .getType()
                          .cast<RankedTensorType>()
                          .getElementType()
                          .isInteger(1);
    };

    if (isConvertFromBool(lhsConvert) && isConvertFromBool(rhsConvert) &&
        direction == stablehlo::ComparisonDirection::EQ) {
      rewriter.replaceOpWithNewOp<stablehlo::AndOp>(op, lhsConvert.getOperand(),
                                                    rhsConvert.getOperand());
      return success();
    }

    if (isConvertFromBool(lhsConvert) &&
        direction == stablehlo::ComparisonDirection::EQ) {
      if (matchPattern(op.getRhs(), m_One())) {
        rewriter.replaceAllUsesWith(op.getResult(), lhsConvert.getOperand());
        return success();
      } else if (matchPattern(op.getRhs(), m_Zero())) {
        rewriter.replaceOpWithNewOp<mlir::stablehlo::NotOp>(
            op, lhsConvert.getOperand());
        return success();
      }
    }

    if (isConvertFromBool(rhsConvert) &&
        direction == stablehlo::ComparisonDirection::EQ) {
      if (matchPattern(op.getLhs(), m_One())) {
        rewriter.replaceAllUsesWith(op.getResult(), rhsConvert.getOperand());
        return success();
      } else if (matchPattern(op.getLhs(), m_Zero())) {
        rewriter.replaceOpWithNewOp<mlir::stablehlo::NotOp>(
            op, rhsConvert.getOperand());
        return success();
      }
    }

    return failure();
  }
};

struct SelectCompIotaConstSimplify final
    : OpRewritePattern<mlir::stablehlo::SelectOp> {
  struct slice_data {
    Value tensor;
    int64_t count;
  };
  using OpRewritePattern::OpRewritePattern;
  LogicalResult matchAndRewrite(mlir::stablehlo::SelectOp selectOp,
                                PatternRewriter &rewriter) const override {
    DenseIntElementsAttr inp;

    Value compare = selectOp.getPred();
    Value trueTensor = selectOp.getOnTrue();
    Value falseTensor = selectOp.getOnFalse();
    if (!matchPattern(selectOp.getOperation(),
                      m_Op<stablehlo::SelectOp>(m_Op<stablehlo::CompareOp>(),
                                                matchers::m_Any(&trueTensor),
                                                matchers::m_Any(&falseTensor))))
      return failure();

    auto tensorType = selectOp.getType();
    if (!tensorType)
      return failure();

    auto shapeLimit = tensorType.getShape();
    auto compareOp = dyn_cast<stablehlo::CompareOp>(compare.getDefiningOp());
    auto flag = compareOp.getComparisonDirection();

    stablehlo::IotaOp iota;
    if (!matchPattern(
            compare, m_Op<stablehlo::CompareOp>(m_Op<mlir::stablehlo::IotaOp>(),
                                                m_Constant(&inp)))) {

      if (matchPattern(compare, m_Op<stablehlo::CompareOp>(
                                    m_Constant(&inp),
                                    m_Op<mlir::stablehlo::IotaOp>()))) {
        // incoming: const `op` iota
        // treat the match as iota `op` const
        switch (flag) {
        case stablehlo::ComparisonDirection::LT:
          flag = stablehlo::ComparisonDirection::GT;
          break;
        case stablehlo::ComparisonDirection::LE:
          flag = stablehlo::ComparisonDirection::GE;
          break;
        case stablehlo::ComparisonDirection::GT:
          flag = stablehlo::ComparisonDirection::LT;
          break;
        case stablehlo::ComparisonDirection::GE:
          flag = stablehlo::ComparisonDirection::LE;
          break;
        default:
          break;
        }
        iota = cast<stablehlo::IotaOp>(compareOp.getRhs().getDefiningOp());
      } else
        return failure();
    } else
      iota = cast<stablehlo::IotaOp>(compareOp.getLhs().getDefiningOp());

    assert(iota);

    const auto iotaDim = iota.getIotaDimension();

    if (!inp.isSplat())
      return failure();

    auto constValue = inp.getSplatValue<IntegerAttr>().getInt();
    auto endValue = shapeLimit[iotaDim];

    rewriter.setInsertionPointAfterValue(compare);

    SmallVector<slice_data, 3> slices;

    switch (flag) {
    case stablehlo::ComparisonDirection::LT:
      slices.push_back(slice_data{trueTensor, constValue});
      slices.push_back(slice_data{falseTensor, endValue - constValue});
      break;
    case stablehlo::ComparisonDirection::LE:
      slices.push_back(slice_data{trueTensor, constValue + 1});
      slices.push_back(slice_data{falseTensor, endValue - (constValue + 1)});
      break;

    case stablehlo::ComparisonDirection::GT:
      slices.push_back(slice_data{falseTensor, constValue + 1});
      slices.push_back(slice_data{trueTensor, endValue - (constValue + 1)});
      break;
    case stablehlo::ComparisonDirection::GE:
      slices.push_back(slice_data{falseTensor, constValue});
      slices.push_back(slice_data{trueTensor, endValue - constValue});
      break;

    case stablehlo::ComparisonDirection::EQ:
      slices.push_back(slice_data{falseTensor, constValue});
      slices.push_back(slice_data{trueTensor, 1});
      slices.push_back(slice_data{falseTensor, endValue - constValue - 1});
      break;
    case stablehlo::ComparisonDirection::NE:
      slices.push_back(slice_data{trueTensor, constValue});
      slices.push_back(slice_data{falseTensor, 1});
      slices.push_back(slice_data{trueTensor, endValue - constValue - 1});
      break;
    }

    assert(slices.size() >= 2);

    auto valid_slices =
        std::count_if(slices.begin(), slices.end(),
                      [](slice_data data) { return data.count > 0; });
    if (valid_slices == 1) {
      for (auto &elem : slices) {
        if (elem.count > 0) {
          // if we are the only usable slice, replace the result
          rewriter.replaceAllOpUsesWith(selectOp, elem.tensor);
          return success();
        }
      }
    }

    SmallVector<Value, 3> sliceValues;
    {
      int64_t start = 0;
      const auto elemType = tensorType.getElementType();
      const auto loc = selectOp.getLoc();
      SmallVector<int64_t> startIndices(shapeLimit.size(), 0);
      SmallVector<int64_t> limitIndices{shapeLimit};
      SmallVector<int64_t> strides(shapeLimit.size(), 1);

      for (const auto &elem : slices) {
        if (elem.count > 0) {
          startIndices[iotaDim] = start;
          limitIndices[iotaDim] = start + elem.count;
          auto slice = rewriter.create<stablehlo::SliceOp>(
              loc, elem.tensor, llvm::ArrayRef<int64_t>(startIndices),
              llvm::ArrayRef<int64_t>(limitIndices),
              llvm::ArrayRef<int64_t>(strides));
          sliceValues.push_back(slice);
          start += elem.count;
        }
      }
    }

    rewriter.replaceOpWithNewOp<stablehlo::ConcatenateOp>(
        selectOp, ValueRange{sliceValues}, iotaDim);

    return success();
  }
};

struct SelectOpUsedWithinIf final
    : OpRewritePattern<mlir::stablehlo::SelectOp> {
  using OpRewritePattern::OpRewritePattern;

  LogicalResult matchAndRewrite(mlir::stablehlo::SelectOp op,
                                PatternRewriter &rewriter) const override {
    Value pred = op.getPred();
    Value result = op.getResult();

    if (pred.getType().cast<TensorType>().getShape().size() != 0)
      return failure();

    auto block = op->getBlock();

    bool anyModified = false;

    rewriter.replaceUsesWithIf(result, op.getOnTrue(), [&](auto &use) {
      Operation *user = use.getOwner();
      if (user->getBlock() == block)
        return false;

      Operation *p = user->getParentOp();
      while (p && p != op) {
        if (auto ifOp = dyn_cast<stablehlo::IfOp>(p)) {
          if (ifOp.getPred() == pred &&
              ifOp.getTrueBranch().isAncestor(user->getParentRegion())) {
            anyModified = true;
            return true;
          }
        }
        p = p->getParentOp();
      }
      return false;
    });

    rewriter.replaceUsesWithIf(result, op.getOnFalse(), [&](auto &use) {
      Operation *user = use.getOwner();
      if (user->getBlock() == block)
        return false;

      Operation *p = user->getParentOp();
      while (p && p != op) {
        if (auto ifOp = dyn_cast<stablehlo::IfOp>(p)) {
          if (ifOp.getPred() == pred &&
              ifOp.getFalseBranch().isAncestor(user->getParentRegion())) {
            anyModified = true;
            return true;
          }
        }
        p = p->getParentOp();
      }
      return false;
    });

    return success(anyModified);
  }
};

struct SelectOpCanon final : OpRewritePattern<mlir::stablehlo::SelectOp> {
  using OpRewritePattern::OpRewritePattern;
  size_t max_constant_expansion;
  SelectOpCanon(size_t max_constant_expansion, MLIRContext *context,
                PatternBenefit benefit = 1,
                ArrayRef<StringRef> generatedNames = {})
      : OpRewritePattern(context, benefit, generatedNames),
        max_constant_expansion(max_constant_expansion) {}
  LogicalResult matchAndRewrite(mlir::stablehlo::SelectOp op,
                                PatternRewriter &rewriter) const override {
    RankedTensorType type = op.getType();

    Value trueVal = op.getOnTrue();
    Value falseVal = op.getOnFalse();

    // Eliminate select with two identical outcomes.
    if (trueVal == falseVal) {
      rewriter.replaceOp(op, trueVal);
      return success();
    }

    // Simplify when the condition is a constant.
    Value pred = op.getPred();
    ElementsAttr cond;
    if (!matchPattern(pred, m_Constant(&cond)))
      return failure();

    // Handle splat predicate and select either `trueVal` or `falseVal`.
    if (cond.isSplat()) {
      rewriter.replaceOp(op, cond.getSplatValue<bool>() ? trueVal : falseVal);
      return success();
    }

    // Handle elementwise selection when both outcomes are also constants. This
    // will create a new, likely non-splat constant.
    if (cond.getNumElements() > max_constant_expansion)
      return failure();

    ElementsAttr trueAttr;
    if (!matchPattern(trueVal, m_Constant(&trueAttr)))
      return failure();

    ElementsAttr falseAttr;
    if (!matchPattern(falseVal, m_Constant(&falseAttr)))
      return failure();

    SmallVector<Attribute> newValues;
    newValues.reserve(cond.getNumElements());
    for (auto [condElem, trueElem, falseElem] : llvm::zip_equal(
             cond.getValues<bool>(), trueAttr.getValues<Attribute>(),
             falseAttr.getValues<Attribute>())) {
      newValues.push_back(condElem ? trueElem : falseElem);
    }

    rewriter.replaceOpWithNewOp<mlir::stablehlo::ConstantOp>(
        op, DenseElementsAttr::get(type, newValues));
    return success();
  }
};

struct BroadcastInDimOpCanon final
    : OpRewritePattern<mlir::stablehlo::BroadcastInDimOp> {
  using OpRewritePattern::OpRewritePattern;

  LogicalResult matchAndRewrite(mlir::stablehlo::BroadcastInDimOp op,
                                PatternRewriter &rewriter) const override {
    RankedTensorType type = op.getType();

    TypedValue<RankedTensorType> operand = op.getOperand();
    RankedTensorType operandTy = operand.getType();

    // Fold when broadcast is a noop.
    auto dims = op.getBroadcastDimensions();
    bool isDimsIota = isIotaRange(dims);
    if (type == operandTy && isDimsIota) {
      rewriter.replaceOp(op, operand);
      return success();
    }

    // Handle splat broadcasts.
    if (SplatElementsAttr cstAttr;
        matchPattern(operand, m_Constant(&cstAttr))) {
      rewriter.replaceOpWithNewOp<mlir::stablehlo::ConstantOp>(
          op, SplatElementsAttr::get(op.getType(),
                                     cstAttr.getSplatValue<Attribute>()));
      return success();
    }

    if (operandTy.hasStaticShape() && type.hasStaticShape() &&
        type.getNumElements() == operandTy.getNumElements()) {
      // BroadcastInDim equivalent to reshape.
      if (isDimsIota) {
        rewriter.replaceOpWithNewOp<mlir::stablehlo::ReshapeOp>(op, type,
                                                                operand);
        return success();
      }
      // BroadcastInDim equivalent to transpose.
      if (type.getRank() == operandTy.getRank()) {
        rewriter.replaceOpWithNewOp<mlir::stablehlo::TransposeOp>(
            op, type, operand, getInversePermutation(dims));
        return success();
      }
    }

    // Eliminate redundant nested BroadcastInDim.
    if (auto definingOp =
            operand.getDefiningOp<mlir::stablehlo::BroadcastInDimOp>()) {
      auto newIndices = llvm::to_vector(
          llvm::map_range(definingOp.getBroadcastDimensions(),
                          [&dims](int64_t dim) { return dims[dim]; }));
      rewriter.replaceOpWithNewOp<mlir::stablehlo::BroadcastInDimOp>(
          op, type, definingOp.getOperand(), newIndices);
      return success();
    }

    return failure();
  }
};

struct TransposeBroadcastInDimToBroadcastInDim final
    : OpRewritePattern<mlir::stablehlo::BroadcastInDimOp> {
  using OpRewritePattern<mlir::stablehlo::BroadcastInDimOp>::OpRewritePattern;

  LogicalResult matchAndRewrite(mlir::stablehlo::BroadcastInDimOp op,
                                PatternRewriter &rewriter) const override {
    auto transposeOp = op.getOperand().getDefiningOp<stablehlo::TransposeOp>();
    if (!transposeOp)
      return failure();

    auto broadcastDims = op.getBroadcastDimensions();
    auto permutation = transposeOp.getPermutation();

    // For each input dimension, find where it maps in final output
    SmallVector<int64_t> newBroadcastDims(
        transposeOp.getOperand().getType().getRank(), -1);
    for (auto [idx, oldDim] : llvm::enumerate(broadcastDims)) {
      newBroadcastDims[permutation[idx]] = oldDim;
    }

    rewriter.replaceOpWithNewOp<stablehlo::BroadcastInDimOp>(
        op, op.getType(), transposeOp.getOperand(),
        rewriter.getDenseI64ArrayAttr(newBroadcastDims));

    return success();
  }
};

struct BroadcastInDimTransposeToBroadcastInDim final
    : OpRewritePattern<mlir::stablehlo::TransposeOp> {
  using OpRewritePattern<mlir::stablehlo::TransposeOp>::OpRewritePattern;

  LogicalResult matchAndRewrite(mlir::stablehlo::TransposeOp op,
                                PatternRewriter &rewriter) const override {
    auto broadcastOp =
        op.getOperand().getDefiningOp<stablehlo::BroadcastInDimOp>();
    if (!broadcastOp)
      return failure();

    auto broadcastDims = broadcastOp.getBroadcastDimensions();
    auto permutation = op.getPermutation();

    // Compute the inverse permutation
    SmallVector<int64_t> inversePermutation(permutation.size());
    for (auto [idx, perm] : llvm::enumerate(permutation)) {
      inversePermutation[perm] = idx;
    }

    // Adjust the broadcast dimensions using the inverse permutation
    SmallVector<int64_t> newBroadcastDims;
    for (auto oldDim : broadcastDims) {
      newBroadcastDims.push_back(inversePermutation[oldDim]);
    }

    rewriter.replaceOpWithNewOp<stablehlo::BroadcastInDimOp>(
        op, op.getType(), broadcastOp.getOperand(),
        rewriter.getDenseI64ArrayAttr(newBroadcastDims));

    return success();
  }
};

struct ConcatenateOpCanon final
    : OpRewritePattern<mlir::stablehlo::ConcatenateOp> {
  using OpRewritePattern::OpRewritePattern;
  size_t max_constant_expansion;
  ConcatenateOpCanon(size_t max_constant_expansion, MLIRContext *context,
                     PatternBenefit benefit = 1,
                     ArrayRef<StringRef> generatedNames = {})
      : OpRewritePattern(context, benefit, generatedNames),
        max_constant_expansion(max_constant_expansion) {}
  LogicalResult matchAndRewrite(mlir::stablehlo::ConcatenateOp op,
                                PatternRewriter &rewriter) const override {
    RankedTensorType type = op.getType();
    if (!type.hasStaticShape())
      return failure();

    size_t numElems = type.getNumElements();
    if (numElems > max_constant_expansion)
      return failure();

    // Fold concatenate when all inputs are constants.
    OperandRange inputs = op.getInputs();
    SmallVector<DenseElementsAttr> constants(inputs.size());
    for (auto [input, constant] : llvm::zip_equal(inputs, constants)) {
      if (!matchPattern(input, m_Constant(&constant)))
        return failure();
    }

    uint64_t dim = op.getDimension();
    ArrayRef<int64_t> shape = type.getShape();
    int64_t topSize = std::accumulate(shape.begin(), shape.begin() + dim,
                                      int64_t{1}, std::multiplies<>{});

    SmallVector<Attribute> newElems;
    newElems.reserve(numElems);

    for (int64_t i = 0; i != topSize; ++i) {
      for (ElementsAttr attr : constants) {
        size_t bottomSize = attr.getNumElements() / topSize;
        auto begin = attr.value_begin<Attribute>() + (i * bottomSize);
        newElems.append(begin, begin + bottomSize);
      }
    }

    assert(newElems.size() == numElems);
    rewriter.replaceOpWithNewOp<mlir::stablehlo::ConstantOp>(
        op, DenseElementsAttr::get(op.getType(), newElems));
    return success();
  }
};

struct ConvertOpCanon final : OpRewritePattern<mlir::stablehlo::ConvertOp> {
  using OpRewritePattern::OpRewritePattern;

  LogicalResult matchAndRewrite(mlir::stablehlo::ConvertOp op,
                                PatternRewriter &rewriter) const override {
    // Check if this convert is a noop.
    if (op.getOperand().getType() != op.getType())
      return failure();

    rewriter.replaceOp(op, op.getOperand());
    return success();
  }
};

struct DivideSqrtToMultiplyRsqrt final
    : OpRewritePattern<mlir::stablehlo::DivOp> {
  using OpRewritePattern<mlir::stablehlo::DivOp>::OpRewritePattern;

  LogicalResult matchAndRewrite(mlir::stablehlo::DivOp op,
                                PatternRewriter &rewriter) const override {
    auto rhsOp = op.getRhs().getDefiningOp<stablehlo::SqrtOp>();
    if ((!rhsOp) || !rhsOp->hasOneUse())
      return failure();

    rewriter.replaceOpWithNewOp<stablehlo::MulOp>(
        op, op.getLhs(),
        rewriter.create<stablehlo::RsqrtOp>(op.getLoc(), rhsOp.getOperand()));
    return success();
  }
};

/// Does the same as PatternRewriter::replaceOpWithNewOp, but with a twist.
///
/// Sometimes, we want to replace an op with a new op and simultaneously refine
/// the result type from a dynamically-shaped type to a statically-shaped type.
/// (Search for usages of this function for examples).
//
/// Oftentimes, this works just fine because HLO is designed to accommodate
/// this kind of type refinements. But sometimes, this doesn't work - when
/// the op is used outside of the HLO dialect (e.g. in func.return). In these
/// cases, we insert a tensor.cast to smooth things out.
template <typename OpTy, typename... Args>
static OpTy refineOpWithNewOp(PatternRewriter &rewriter, Operation *op,
                              Args &&...args) {
  auto newOp = rewriter.create<OpTy>(op->getLoc(), std::forward<Args>(args)...);

  llvm::SmallVector<Value> replacementResults;
  assert(op->getNumResults() == newOp->getNumResults() &&
         "replacement op doesn't match results of original op");
  for (auto [opResult, newOpResult] :
       llvm::zip(op->getResults(), newOp->getResults())) {
    Value replacementResult = newOpResult;
    if (llvm::any_of(opResult.getUsers(), [&](Operation *user) {
          return user->getDialect() != op->getDialect();
        }))
      replacementResult = rewriter.create<mlir::tensor::CastOp>(
          op->getLoc(), opResult.getType(), newOpResult);
    replacementResults.push_back(replacementResult);
  }

  rewriter.replaceOp(op, replacementResults);
  return newOp;
}

/// If a DynamicBroadCastInDimOp is not actually dynamic, use an ordinary
/// BroadcastInDimOp.
struct DynamicBroadcastInDimOpNotActuallyDynamic final
    : OpRewritePattern<mlir::stablehlo::DynamicBroadcastInDimOp> {
  using OpRewritePattern::OpRewritePattern;

  LogicalResult matchAndRewrite(mlir::stablehlo::DynamicBroadcastInDimOp op,
                                PatternRewriter &rewriter) const override {
    RankedTensorType operandType = op.getOperand().getType();
    if (!operandType.hasStaticShape())
      return rewriter.notifyMatchFailure(op, "requires operand static shape");

    RankedTensorType type = op.getType();
    // output has static shape, replace with broadcast_in_dim
    if (type.hasStaticShape()) {
      rewriter.replaceOpWithNewOp<mlir::stablehlo::BroadcastInDimOp>(
          op, type, op.getOperand(), op.getBroadcastDimensionsAttr());
      return success();
    }

    // output_dimensions are constant, set output shape with output_dimensions,
    // then replace with broadcast_in_dim
    if (llvm::SmallVector<int64_t> shape;
        succeeded(hlo::matchInts(op.getOutputDimensions(), shape))) {
      refineOpWithNewOp<mlir::stablehlo::BroadcastInDimOp>(
          rewriter, op, RankedTensorType::get(shape, type.getElementType()),
          op.getOperand(), op.getBroadcastDimensionsAttr());
      return success();
    }
    return rewriter.notifyMatchFailure(
        op, "requires output static shape or constant broadcast dimensions");
  }
};

struct ChainedDynamicBroadcastInDimCanonicalization final
    : OpRewritePattern<mlir::stablehlo::DynamicBroadcastInDimOp> {
  using OpRewritePattern::OpRewritePattern;

  LogicalResult matchAndRewrite(mlir::stablehlo::DynamicBroadcastInDimOp bcast,
                                PatternRewriter &rewriter) const override {
    auto precedingBcast =
        bcast.getOperand()
            .getDefiningOp<mlir::stablehlo::DynamicBroadcastInDimOp>();
    if (!precedingBcast)
      return failure();

    // Compose broadcast dimensions.
    SmallVector<int64_t> composition;
    for (int64_t precedingDim : precedingBcast.getBroadcastDimensions()) {
      composition.push_back(bcast.getBroadcastDimensions()[precedingDim]);
    }
    auto composedBcastDims = rewriter.getDenseI64ArrayAttr(composition);

    rewriter.replaceOpWithNewOp<mlir::stablehlo::DynamicBroadcastInDimOp>(
        bcast, bcast.getType(), precedingBcast.getOperand(),
        bcast.getOutputDimensions(), composedBcastDims);
    return success();
  }
};

// If all dimensions are known to be nonexpanding from the attribute, replace
// the dynamic broadcast with a cast.
struct DynamicBroadcastInDimAllDimsNonExpanding final
    : OpRewritePattern<mlir::stablehlo::DynamicBroadcastInDimOp> {
  using OpRewritePattern::OpRewritePattern;

  LogicalResult matchAndRewrite(mlir::stablehlo::DynamicBroadcastInDimOp op,
                                PatternRewriter &rewriter) const override {
    RankedTensorType type = op.getType();

    if (!op.getKnownNonexpandingDimensions() ||
        static_cast<int64_t>(op.getKnownNonexpandingDimensions()->size()) !=
            type.getRank()) {
      return rewriter.notifyMatchFailure(
          op, "known_nonexpanding_dimensions don't cover all output dims");
    }

    auto cast = rewriter.createOrFold<tensor::CastOp>(op.getLoc(), type,
                                                      op.getOperand());
    rewriter.replaceOp(op, cast);
    return success();
  }
};

struct NoopReduceOpCanon final : OpRewritePattern<mlir::stablehlo::ReduceOp> {
  using OpRewritePattern::OpRewritePattern;

  LogicalResult matchAndRewrite(mlir::stablehlo::ReduceOp op,
                                PatternRewriter &rewriter) const override {
    // No dimensions to reduce.
    if (op.getDimensions().empty()) {
      rewriter.replaceOp(op, op.getInputs());
      return success();
    }

    // If all returned values in the ReduceOp region exists outside the
    // region, replace the ReduceOp with those values.
    if (auto retOp = dyn_cast<mlir::stablehlo::ReturnOp>(
            op.getBody().front().getTerminator())) {
      Region *retRegion = retOp->getParentRegion();
      if (llvm::any_of(retOp.getResults(), [retRegion](Value result) {
            return result.getParentRegion() == retRegion;
          }))
        return failure();

      SmallVector<Value> vals;
      DenseI64ArrayAttr empty = rewriter.getDenseI64ArrayAttr({});
      for (auto [res, opres] : llvm::zip(retOp.getResults(), op.getResults()))
        vals.push_back(rewriter.create<stablehlo::BroadcastInDimOp>(
            op.getLoc(), opres.getType(), res, empty));
      rewriter.replaceOp(op, vals);
      return success();
    }

    return failure();
  }
};

struct EmptyReduceOpCanon final : OpRewritePattern<mlir::stablehlo::ReduceOp> {
  using OpRewritePattern::OpRewritePattern;

  LogicalResult matchAndRewrite(mlir::stablehlo::ReduceOp op,
                                PatternRewriter &rewriter) const override {
    // We require all reduce shapes to be the same, up to the element types, so
    // we can just use the first operand and the first result as
    // representatives.
    auto elemTy = op.getInputs().getType().front().cast<RankedTensorType>();

    if (!llvm::is_contained(elemTy.getShape(), 0))
      return failure();

    Location loc = op.getLoc();
    DenseI64ArrayAttr empty = rewriter.getDenseI64ArrayAttr({});
    if (elemTy.hasStaticShape()) {
      SmallVector<Value> broadcasts(op.getNumResults());
      for (auto [bcast, init, outTy] : llvm::zip_equal(
               broadcasts, op.getInitValues(), op.getResultTypes())) {
        bcast = rewriter.create<mlir::stablehlo::BroadcastInDimOp>(loc, outTy,
                                                                   init, empty);
      }
      rewriter.replaceOp(op, broadcasts);
      return success();
    }

    SmallVector<Value> shapes;
    if (failed(op.reifyReturnTypeShapes(rewriter, op.getOperands(), shapes)))
      return failure();

    SmallVector<Value> broadcasts(op.getNumResults());
    for (auto [bcast, init, shape, outTy] : llvm::zip_equal(
             broadcasts, op.getInitValues(), shapes, op.getResultTypes())) {
      bcast = rewriter.create<mlir::stablehlo::DynamicBroadcastInDimOp>(
          loc, outTy, init, shape, empty);
    }
    rewriter.replaceOp(op, broadcasts);
    return success();
  }
};

struct DynamicReshapeOpCanon final
    : OpRewritePattern<mlir::stablehlo::DynamicReshapeOp> {
  using OpRewritePattern::OpRewritePattern;

  LogicalResult matchAndRewrite(mlir::stablehlo::DynamicReshapeOp op,
                                PatternRewriter &rewriter) const override {
    // This is a noop when the output type is already a static shape.
    RankedTensorType type = op.getType();
    if (!type.hasStaticShape())
      return failure();

    rewriter.replaceOpWithNewOp<mlir::stablehlo::ReshapeOp>(op, type,
                                                            op.getOperand());
    return success();
  }
};

struct GetTupleElementOpCanon final
    : OpRewritePattern<mlir::stablehlo::GetTupleElementOp> {
  using OpRewritePattern::OpRewritePattern;

  LogicalResult matchAndRewrite(mlir::stablehlo::GetTupleElementOp op,
                                PatternRewriter &rewriter) const override {
    auto tuple = op.getOperand().getDefiningOp<mlir::stablehlo::TupleOp>();
    if (!tuple)
      return failure();

    Value result = tuple.getOperand(op.getIndex());
    rewriter.replaceOp(op, result);
    return success();
  }
};

struct RealOpCanon final : OpRewritePattern<mlir::stablehlo::RealOp> {
  using OpRewritePattern::OpRewritePattern;

  LogicalResult matchAndRewrite(mlir::stablehlo::RealOp op,
                                PatternRewriter &rewriter) const override {
    auto elTy = op.getOperand().getType().getElementType();
    if (!isa<ComplexType>(elTy)) {
      rewriter.replaceAllUsesWith(op.getResult(), op.getOperand());
      return success();
    }

    auto complex = op.getOperand().getDefiningOp<mlir::stablehlo::ComplexOp>();
    if (!complex)
      return failure();

    rewriter.replaceOp(op, complex.getLhs());
    return success();
  }
};

struct ImagOpCanon final : OpRewritePattern<mlir::stablehlo::ImagOp> {
  using OpRewritePattern::OpRewritePattern;

  LogicalResult matchAndRewrite(mlir::stablehlo::ImagOp op,
                                PatternRewriter &rewriter) const override {
    auto elTy = op.getOperand().getType().getElementType();
    if (!isa<ComplexType>(elTy)) {
      rewriter.replaceOp(op, rewriter.create<stablehlo::ConstantOp>(
                                 op->getLoc(), makeAttr(op.getType(), 0)));
      return success();
    }

    auto complex = op.getOperand().getDefiningOp<mlir::stablehlo::ComplexOp>();
    if (!complex)
      return failure();

    rewriter.replaceOp(op, complex.getRhs());
    return success();
  }
};

// (conj (complex a, (neg b))) -> (complex a b)
struct ConjComplexNegate final : OpRewritePattern<mlir::chlo::ConjOp> {
  using OpRewritePattern::OpRewritePattern;

  LogicalResult matchAndRewrite(chlo::ConjOp op,
                                PatternRewriter &rewriter) const override {
    auto complex = op.getOperand().getDefiningOp<stablehlo::ComplexOp>();
    if (!complex)
      return failure();

    auto neg = complex.getRhs().getDefiningOp<stablehlo::NegOp>();
    if (!neg)
      return failure();

    rewriter.replaceOpWithNewOp<stablehlo::ComplexOp>(
        op, op.getType(), complex.getLhs(), neg.getOperand());
    return success();
  }
};

struct GetDimensionSizeOpCanon final
    : OpRewritePattern<mlir::stablehlo::GetDimensionSizeOp> {
  using OpRewritePattern::OpRewritePattern;

  LogicalResult matchAndRewrite(mlir::stablehlo::GetDimensionSizeOp op,
                                PatternRewriter &rewriter) const override {
    // Fold get_dimension_size when the queried dim is statically known.
    RankedTensorType operandTy = op.getOperand().getType();

    int64_t dimSize = operandTy.getDimSize(op.getDimension());
    if (dimSize < 0)
      return failure();

    auto elemTy = op.getType().getElementType().cast<IntegerType>();
    IntegerAttr elemVal = rewriter.getIntegerAttr(elemTy, dimSize);
    rewriter.replaceOpWithNewOp<mlir::stablehlo::ConstantOp>(
        op, DenseElementsAttr::get(op.getType(), elemVal));
    return success();
  }
};

struct NoopReverse final : OpRewritePattern<mlir::stablehlo::ReverseOp> {
  using OpRewritePattern::OpRewritePattern;

  LogicalResult matchAndRewrite(mlir::stablehlo::ReverseOp op,
                                PatternRewriter &rewriter) const override {
    SmallVector<int64_t> newDimensions;
    auto dimensions = op.getDimensions();
    auto shape = op.getResult().getType().getShape();

    for (auto dim : dimensions) {
      auto size = shape[dim];
      if (size != 1)
        newDimensions.push_back(dim);
    }

    if (newDimensions.empty()) {
      rewriter.replaceAllUsesWith(op.getResult(), op.getOperand());
      return success();
    }

    if (newDimensions.size() == dimensions.size())
      return failure();

    rewriter.replaceOpWithNewOp<stablehlo::ReverseOp>(op, op.getOperand(),
                                                      newDimensions);
    return success();
  }
};

/// Converts gather ops to slice ops in case we have a single set of constant
/// indices.
struct GatherOpCanon final : OpRewritePattern<mlir::stablehlo::GatherOp> {
  using OpRewritePattern::OpRewritePattern;

  LogicalResult matchAndRewrite(mlir::stablehlo::GatherOp gather,
                                PatternRewriter &rewriter) const override {
    DenseIntElementsAttr index;
    if (!matchPattern(gather.getStartIndices(), m_Constant(&index)))
      return failure();

    mlir::stablehlo::GatherDimensionNumbersAttr dnums =
        gather.getDimensionNumbers();
    if (dnums.getIndexVectorDim() != 0 || index.getType().getRank() > 1)
      return failure();

    // TODO: Remove when the verifier catches this case that is
    // invalid if all previous condition holds.
    if (index.getNumElements() !=
        static_cast<int64_t>(dnums.getStartIndexMap().size())) {
      return failure();
    }

    auto operandType = gather->getOperand(0).getType().cast<RankedTensorType>();
    if (!operandType.hasStaticShape())
      return failure();

    auto sliceEnd = llvm::to_vector(gather.getSliceSizes());
    SmallVector<int64_t> sliceStart(sliceEnd.size(), 0);
    for (auto [mapIndex, value] :
         llvm::zip_equal(dnums.getStartIndexMap(), index.getValues<APInt>())) {
      // Clamp the indices within bounds to faithfully mirror gather semantics.
      int64_t offset =
          std::clamp(value.getSExtValue(), static_cast<int64_t>(0),
                     operandType.getDimSize(mapIndex) - sliceEnd[mapIndex]);
      sliceStart[mapIndex] += offset;
      sliceEnd[mapIndex] += offset;
    }

    SmallVector<int64_t> sliceStride(sliceEnd.size(), 1);
    SmallVector<int64_t> sliceShape(sliceEnd.size());
    for (auto [shapeElem, startElem, endElem] :
         llvm::zip_equal(sliceShape, sliceStart, sliceEnd)) {
      shapeElem = endElem - startElem;
    }

    Type elementType = gather.getType().getElementType();
    auto sliceType = RankedTensorType::get(sliceShape, elementType);
    Value result = rewriter.create<mlir::stablehlo::SliceOp>(
        gather.getLoc(), sliceType, gather.getOperand(),
        rewriter.getDenseI64ArrayAttr(sliceStart),
        rewriter.getDenseI64ArrayAttr(sliceEnd),
        rewriter.getDenseI64ArrayAttr(sliceStride));

    ArrayRef<int64_t> collapsedSliceDims = dnums.getCollapsedSliceDims();
    if (!collapsedSliceDims.empty()) {
      llvm::SmallVector<int64_t> reshapeShape;
      for (auto [idx, dim] : llvm::enumerate(sliceShape)) {
        if (!llvm::is_contained(collapsedSliceDims, idx))
          reshapeShape.push_back(dim);
      }
      auto reshapeType = RankedTensorType::get(reshapeShape, elementType);
      result = rewriter.create<mlir::stablehlo::ReshapeOp>(gather.getLoc(),
                                                           reshapeType, result);
    }

    result.setType(gather.getType());
    rewriter.replaceOp(gather, result);
    return success();
  }
};

struct ReshapeOpCanon final : OpRewritePattern<mlir::stablehlo::ReshapeOp> {
  using OpRewritePattern::OpRewritePattern;

  LogicalResult matchAndRewrite(mlir::stablehlo::ReshapeOp op,
                                PatternRewriter &rewriter) const override {
    // Fold noop reshape.
    if (op.getType() == op.getOperand().getType()) {
      rewriter.replaceOp(op, op.getOperand());
      return success();
    }

    // Fold reshape of a constant.
    DenseElementsAttr cstAttr;
    if (!matchPattern(op.getOperand(), m_Constant(&cstAttr)))
      return failure();

    rewriter.replaceOpWithNewOp<mlir::stablehlo::ConstantOp>(
        op, cstAttr.reshape(op.getType()));
    return success();
  }
};

struct MergeConsecutiveReshapes final
    : OpRewritePattern<mlir::stablehlo::ReshapeOp> {
  using OpRewritePattern::OpRewritePattern;

  LogicalResult matchAndRewrite(mlir::stablehlo::ReshapeOp op,
                                PatternRewriter &rewriter) const override {
    // Fold noop reshape.
    auto operand = op.getOperand();
    if (op.getType() == operand.getType()) {
      rewriter.replaceOp(op, op.getOperand());
      return success();
    }

    // Fold reshape(reshape(x)).
    auto reshapeOp = operand.getDefiningOp<mlir::stablehlo::ReshapeOp>();
    if (!reshapeOp)
      return rewriter.notifyMatchFailure(
          op, "requires defining op of operand to be Reshape");

    op.setOperand(reshapeOp->getOperand(0));
    return success();
  }
};

struct TransposeIsReshape final
    : OpRewritePattern<mlir::stablehlo::TransposeOp> {
  using OpRewritePattern::OpRewritePattern;

  LogicalResult matchAndRewrite(mlir::stablehlo::TransposeOp op,
                                PatternRewriter &rewriter) const override {
    auto input = op.getOperand();
    auto permutation = op.getPermutation();

    if (isIotaRange(permutation)) {
      rewriter.replaceOp(op, op.getOperand());
      return success();
    }

    RankedTensorType inputTy = input.getType();
    if (!inputTy.hasStaticShape() || !op.getType().hasStaticShape())
      return rewriter.notifyMatchFailure(
          op, "requires input and output to be of a statically-shaped ranked "
              "tensor type");

    SmallVector<int64_t> permValues(permutation);
    SmallVector<int64_t> nonZeroPerms;
    nonZeroPerms.reserve(permValues.size());
    for (auto idx : permValues) {
      auto sz = inputTy.getDimSize(idx);
      if (sz != 1)
        nonZeroPerms.push_back(idx);
    }

    for (int i = 1, s = nonZeroPerms.size(); i < s; ++i)
      if (nonZeroPerms[i - 1] > nonZeroPerms[i])
        return rewriter.notifyMatchFailure(op, "memory layout change");

    rewriter.replaceOpWithNewOp<mlir::stablehlo::ReshapeOp>(op, op.getType(),
                                                            input);
    return success();
  }
};

struct IfRemoveUnused final : OpRewritePattern<mlir::stablehlo::IfOp> {
  using OpRewritePattern::OpRewritePattern;

  LogicalResult matchAndRewrite(mlir::stablehlo::IfOp op,
                                PatternRewriter &rewriter) const override {

    SmallVector<bool> resultUsed(op->getNumResults(), true);

    bool anyUnused = false;
    for (const auto &it : llvm::enumerate(op->getResults())) {
      bool unused = it.value().use_empty();
      resultUsed[it.index()] = !unused;
      anyUnused |= unused;
    }

    if (!anyUnused)
      return failure();

    SmallVector<Type> newResultTypes;

    Operation *trueTerm = op.getTrueBranch().front().getTerminator();
    Operation *falseTerm = op.getFalseBranch().front().getTerminator();

    unsigned removed = 0;
    for (const auto &it : llvm::enumerate(op->getResults())) {
      bool used = resultUsed[it.index()];
      if (used) {
        newResultTypes.push_back(it.value().getType());
        continue;
      }

      auto i = it.index() - removed;
      rewriter.modifyOpInPlace(trueTerm, [&] { trueTerm->eraseOperand(i); });
      rewriter.modifyOpInPlace(falseTerm, [&] { falseTerm->eraseOperand(i); });
      removed++;
    }

    auto newIf = rewriter.create<stablehlo::IfOp>(op.getLoc(), newResultTypes,
                                                  op.getPred());
    newIf.getTrueBranch().takeBody(op.getTrueBranch());
    newIf.getFalseBranch().takeBody(op.getFalseBranch());

    removed = 0;
    for (const auto &it : llvm::enumerate(resultUsed)) {
      bool used = it.value();
      if (!used) {
        removed++;
        continue;
      }
      auto res = op.getResult(it.index());
      auto newRes = newIf.getResult(it.index() - removed);
      rewriter.replaceAllUsesWith(res, newRes);
    }

    rewriter.eraseOp(op);

    return success();
  }
};

struct IfPredPropagation final : OpRewritePattern<mlir::stablehlo::IfOp> {
  using OpRewritePattern::OpRewritePattern;

  LogicalResult matchAndRewrite(mlir::stablehlo::IfOp op,
                                PatternRewriter &rewriter) const override {
    Value pred = op.getPred();
    bool anyModified = false;

    auto makeBool = [&](bool value) {
      auto i1type = RankedTensorType::get({}, rewriter.getI1Type());
      return rewriter
          .create<stablehlo::ConstantOp>(
              pred.getLoc(), i1type,
              SplatElementsAttr::get(i1type, rewriter.getBoolAttr(value)))
          .getResult();
    };

    Region *trueBranch = &op.getTrueBranch();
    Region *falseBranch = &op.getFalseBranch();

    for (OpOperand &use : pred.getUses()) {
      Operation *owner = use.getOwner();
      Region *useRegion = owner->getParentRegion();

      if (trueBranch->isAncestor(useRegion)) {
        anyModified = true;
        rewriter.modifyOpInPlace(owner, [&]() { use.assign(makeBool(true)); });
      } else if (falseBranch->isAncestor(useRegion)) {
        anyModified = true;
        rewriter.modifyOpInPlace(owner, [&]() { use.assign(makeBool(false)); });
      }
    }

    return success(anyModified);
  }
};

struct IfInline final : OpRewritePattern<mlir::stablehlo::IfOp> {
  using OpRewritePattern::OpRewritePattern;

  LogicalResult matchAndRewrite(mlir::stablehlo::IfOp op,
                                PatternRewriter &rewriter) const override {

    auto iszero = matchPattern(op.getPred(), m_Zero());
    auto isone = matchPattern(op.getPred(), m_One());

    if (!iszero && !isone)
      return failure();

    auto current = op->getBlock();

    auto &reg = isone ? op.getTrueBranch() : op.getFalseBranch();

    if (reg.empty()) {
      rewriter.eraseOp(op);
      return success();
    }
    assert(reg.hasOneBlock());  // stablehlo.if only allows 1 or 0 block in the
    auto *block = &reg.front(); // regions

    auto term = block->getTerminator();
    rewriter.replaceAllOpUsesWith(op, term->getOperands());
    rewriter.eraseOp(term);

    auto newBlock = rewriter.splitBlock(current, Block::iterator(op));

    rewriter.inlineRegionBefore(reg, newBlock);

    rewriter.mergeBlocks(block, current);
    rewriter.mergeBlocks(newBlock, current);

    rewriter.eraseOp(op);

    return success();
  }
};

// https://github.com/llvm/llvm-project/blob/74d8f3952c4acf6d57948983d7c5b0d0a7763c28/mlir/lib/Dialect/SCF/IR/SCF.cpp#L2313
struct IfToSelect final : public OpRewritePattern<mlir::stablehlo::IfOp> {
  using OpRewritePattern<mlir::stablehlo::IfOp>::OpRewritePattern;

  LogicalResult matchAndRewrite(mlir::stablehlo::IfOp op,
                                PatternRewriter &rewriter) const override {
    if (op->getNumResults() == 0 || op.getTrueBranch().empty() ||
        op.getFalseBranch().empty())
      return failure();

    auto pred = op.getPred();

    auto trueOperands =
        op.getTrueBranch().front().getTerminator()->getOperands();
    auto falseOperands =
        op.getFalseBranch().front().getTerminator()->getOperands();

    SmallVector<Type> nonHoistable;
    for (auto [trueVal, falseVal] : llvm::zip(trueOperands, falseOperands)) {
      if (&op.getTrueBranch() == trueVal.getParentRegion() ||
          &op.getFalseBranch() == falseVal.getParentRegion())
        nonHoistable.push_back(trueVal.getType());
    }

    // Early exit if there aren't any yielded values we can
    // hoist outside the if.
    if (nonHoistable.size() == op->getNumResults())
      return failure();

    auto replacement =
        rewriter.create<mlir::stablehlo::IfOp>(op.getLoc(), nonHoistable, pred);
    replacement.getTrueBranch().takeBody(op.getTrueBranch());
    replacement.getFalseBranch().takeBody(op.getFalseBranch());

    SmallVector<Value> results(op->getNumResults());
    assert(trueOperands.size() == results.size());
    assert(falseOperands.size() == results.size());

    SmallVector<Value> trueReturns;
    SmallVector<Value> falseReturns;
    rewriter.setInsertionPoint(replacement);
    for (const auto &it :
         llvm::enumerate(llvm::zip(trueOperands, falseOperands))) {
      Value trueVal = std::get<0>(it.value());
      Value falseVal = std::get<1>(it.value());
      if (&replacement.getTrueBranch() == trueVal.getParentRegion() ||
          &replacement.getFalseBranch() == falseVal.getParentRegion()) {
        results[it.index()] = replacement.getResult(trueReturns.size());
        trueReturns.push_back(trueVal);
        falseReturns.push_back(falseVal);
      } else if (trueVal == falseVal)
        results[it.index()] = trueVal;
      else
        results[it.index()] = rewriter.create<mlir::stablehlo::SelectOp>(
            op.getLoc(), pred, trueVal, falseVal);
    }

    rewriter.setInsertionPointToEnd(&replacement.getTrueBranch().front());
    rewriter.replaceOpWithNewOp<mlir::stablehlo::ReturnOp>(
        replacement.getTrueBranch().front().getTerminator(), trueReturns);

    rewriter.setInsertionPointToEnd(&replacement.getFalseBranch().front());
    rewriter.replaceOpWithNewOp<mlir::stablehlo::ReturnOp>(
        replacement.getFalseBranch().front().getTerminator(), falseReturns);

    rewriter.replaceOp(op, results);
    return success();
  }
};

bool verifyInversePermutations(stablehlo::TransposeOp innerTrans,
                               stablehlo::TransposeOp outerTrans) {
  auto innerPerm = innerTrans.getPermutation();
  auto outerPerm = outerTrans.getPermutation();

  if (innerPerm.size() != outerPerm.size())
    return false;

  SmallVector<int64_t> composition(innerPerm.size());
  for (size_t i = 0; i < innerPerm.size(); ++i) {
    composition[i] = outerPerm[innerPerm[i]];
  }

  // Check if the composition is the identity permutation
  for (size_t i = 0; i < composition.size(); ++i) {
    if (composition[i] != static_cast<int64_t>(i))
      return false;
  }

  return true;
}

struct TransposeWhile : public OpRewritePattern<stablehlo::WhileOp> {
  using OpRewritePattern::OpRewritePattern;

  LogicalResult matchAndRewrite(stablehlo::WhileOp whileOp,
                                PatternRewriter &rewriter) const override {
    // Find yield op in the body
    auto &bodyBlock = whileOp.getBody().front();
    auto yieldOp = cast<stablehlo::ReturnOp>(bodyBlock.getTerminator());

    // New return values
    SmallVector<Value> newReturnValues(yieldOp.getOperands().begin(),
                                       yieldOp.getOperands().end());

    // Step 1: Track which results need to be transformed
    struct TransposeCandidate {
      unsigned idx;
      stablehlo::TransposeOp innerTranspose;
      stablehlo::TransposeOp outerTranspose;
    };

    llvm::SmallVector<TransposeCandidate, 4> candidatesForTransform;

    // For each yielded value, check if it comes from a transpose
    for (unsigned idx = 0; idx < yieldOp.getNumOperands(); ++idx) {
      Value yieldOperand = yieldOp.getOperand(idx);
      auto innerTransposeOp =
          yieldOperand.getDefiningOp<stablehlo::TransposeOp>();
      if (!innerTransposeOp)
        continue;

      // Check if the corresponding while result is used by a transpose
      Value whileResult = whileOp.getResult(idx);

      // Check that the while result has exactly one use
      if (!whileResult.hasOneUse())
        continue;

      // Get the single user and verify it's a transpose
      Operation *singleUser = *whileResult.getUsers().begin();
      auto outerTransposeOp = dyn_cast<stablehlo::TransposeOp>(singleUser);
      if (!outerTransposeOp)
        continue;

      // Check that the permutation dimensions match (one undoes the other)
      // The permutation of the outer transpose should be the inverse of the
      // inner transpose
      if (!verifyInversePermutations(innerTransposeOp, outerTransposeOp))
        continue;

      candidatesForTransform.push_back(
          {idx, innerTransposeOp, outerTransposeOp});
      newReturnValues[idx] = innerTransposeOp.getOperand();
    }

    // If no candidates found, no rewrite needed
    if (candidatesForTransform.empty())
      return failure();

    // Step 2 : Make transformations in the original while op
    // Get the operands of the while op to use later
    auto whileOperands = llvm::to_vector(whileOp.getOperands());

    // New operands
    SmallVector<Value> newOperands(whileOp.getOperands().begin(),
                                   whileOp.getOperands().end());

    // Create input transposes for each candidate
    for (auto &candidate : candidatesForTransform) {
      unsigned idx = candidate.idx;
      stablehlo::TransposeOp innerTranspose = candidate.innerTranspose;
      stablehlo::TransposeOp outerTranspose = candidate.outerTranspose;

      // Create a new transpose before the while loop
      auto inputTranspose = rewriter.create<stablehlo::TransposeOp>(
          whileOp.getLoc(),
          outerTranspose.getType(), // The type after transposition
          whileOperands[idx],       // Original input to while
          outerTranspose.getPermutation());

      // Update the while operand to use the new transposed value
      newOperands[idx] = inputTranspose;
    }

    // Update yield op to use the input of the inner transpose
    {
      // Save the current insertion point
      mlir::OpBuilder::InsertionGuard guard(rewriter);
      rewriter.setInsertionPoint(yieldOp);
      rewriter.replaceOpWithNewOp<stablehlo::ReturnOp>(yieldOp,
                                                       newReturnValues);
      // Update the yieldOp
      yieldOp = cast<stablehlo::ReturnOp>(bodyBlock.getTerminator());
    }

    // Step 3 : Create a new while op with the new operands and move the body of
    // original whileOp
    SmallVector<Type> newResultTypes;
    newResultTypes.reserve(newOperands.size());

    for (auto operand : newOperands) {
      newResultTypes.push_back(operand.getType());
    }
    auto newWhileOp = rewriter.create<stablehlo::WhileOp>(
        whileOp.getLoc(), newResultTypes, newOperands);

    // Create blocks in both regions first
    {
      // Create a block in the condition region
      Block *condBlock = rewriter.createBlock(&newWhileOp.getCond());

      // Add arguments to the condition block matching operand types
      for (auto type : newResultTypes) {
        condBlock->addArgument(type, whileOp.getLoc());
      }

      // Create a block in the body region
      Block *bodyBlock = rewriter.createBlock(&newWhileOp.getBody());

      // Add arguments to the body block matching operand types
      for (auto type : newResultTypes) {
        bodyBlock->addArgument(type, whileOp.getLoc());
      }
    }

    // Create an IR mapper to map values from old op to new op
    mlir::IRMapping mapper;

    // Set up operand mapping for the body region
    for (unsigned i = 0; i < whileOp.getBody().getNumArguments(); ++i) {
      auto oldArg = whileOp.getBody().getArgument(i);
      auto newArg = newWhileOp.getBody().getArgument(i);
      mapper.map(oldArg, newArg);
    }

    // Clear the new body block but keep its arguments
    Block &newBodyBlock = newWhileOp.getBody().front();
    newBodyBlock
        .clear(); // This clears operations but preserves block arguments

    // Clone operations from old body to new body
    Block &oldBodyBlock = whileOp.getBody().front();
    {
      OpBuilder::InsertionGuard guard(rewriter);
      rewriter.setInsertionPointToStart(&newBodyBlock);
      for (auto &op : oldBodyBlock.getOperations()) {
        // Skip the terminator - we'll add it after all other operations
        if (isa<stablehlo::ReturnOp>(op))
          continue;

        // Clone the operation with the value mapping
        rewriter.clone(op, mapper);
      }
    }

    // Create a new terminator for the body region using new values
    {
      SmallVector<Value> newReturnValues;

      // Map old return values to new values using the mapper
      for (auto oldRetVal : yieldOp.getOperands()) {
        Value newRetVal = mapper.lookupOrNull(oldRetVal);
        // If the value isn't in the mapper, maybe it was a block argument or
        // constant
        if (!newRetVal)
          newRetVal = oldRetVal; // Consider more robust handling if needed
        newReturnValues.push_back(newRetVal);
      }

      // Create the return op at the end of the body
      rewriter.setInsertionPointToEnd(&newBodyBlock);
      rewriter.create<stablehlo::ReturnOp>(yieldOp.getLoc(), newReturnValues);
    }
    // Create condition region mapper
    mlir::IRMapping condMapper;
    for (unsigned i = 0; i < whileOp.getCond().getNumArguments(); ++i) {
      auto oldArg = whileOp.getCond().getArgument(i);
      auto newArg = newWhileOp.getCond().getArgument(i);
      condMapper.map(oldArg, newArg);
    }

    // Clear and clone condition region
    Block &newCondBlock = newWhileOp.getCond().front();
    newCondBlock.clear();
    Block &oldCondBlock = whileOp.getCond().front();

    {
      OpBuilder::InsertionGuard guard(rewriter);
      rewriter.setInsertionPointToStart(&newCondBlock);
      for (auto &op : oldCondBlock.getOperations()) {
        // if (isa<stablehlo::ReturnOp>(op))
        //   continue;
        rewriter.clone(op, condMapper);
      }
    }

    // Step 4 : Insert the transpose op at the beginning of the body of new
    // WhileOp
    for (auto &candidate : candidatesForTransform) {
      unsigned idx = candidate.idx;
      stablehlo::TransposeOp innerTranspose = candidate.innerTranspose;

      // Get the block argument at the specified index
      BlockArgument blockArg = newBodyBlock.getArgument(idx);

      {
        // Save the current insertion point
        mlir::OpBuilder::InsertionGuard guard(rewriter);
        rewriter.setInsertionPointToStart(&newBodyBlock);

        // Create a transpose at the beginning of the body
        auto bodyTranspose = rewriter.create<stablehlo::TransposeOp>(
            newWhileOp.getLoc(),
            innerTranspose.getType(), // Original type before transposition
            blockArg,
            innerTranspose.getPermutation()); // Use inverse permutation

        // Replace the users of blockArg with the bodyTranspose
        rewriter.replaceAllUsesExcept(blockArg, bodyTranspose, bodyTranspose);
      }
    }

    // Finally, replace all uses of the old while op with the new one
    rewriter.replaceOp(whileOp, newWhileOp.getResults());

    // Step 5. Replace outerTranspose with the newWhileOp results
    for (auto &candidate : candidatesForTransform) {
      unsigned idx = candidate.idx;
      stablehlo::TransposeOp outerTranspose = candidate.outerTranspose;

      // Update the while operand to use the new transposed value
      rewriter.replaceAllUsesExcept(outerTranspose, newWhileOp.getResult(idx),
                                    outerTranspose);
    }
    return success();
  }
};

// Replace while op iteration variables which are not updated with their
// upcoming value
struct WhileSimplify : public OpRewritePattern<stablehlo::WhileOp> {
  using OpRewritePattern::OpRewritePattern;

  LogicalResult matchAndRewrite(stablehlo::WhileOp op,
                                PatternRewriter &rewriter) const override {
    SmallVector<unsigned> operands;

    Block *cond = &op.getCond().front(), *body = &op.getBody().front();
    Operation *bodyTerm = body->getTerminator();

    int deleted = 0;
    for (auto &opOperand : op->getOpOperands()) {
      Value inputValue = opOperand.get();

      auto i = opOperand.getOperandNumber() - deleted;
      Value bodyArg = body->getArgument(i);
      Value condArg = cond->getArgument(i);

      if (inputValue.getDefiningOp<stablehlo::ConstantOp>() &&
          bodyArg == bodyTerm->getOperand(i)) {
        // This variable is not updated during iterations
        rewriter.replaceAllUsesWith(bodyArg, inputValue);
        rewriter.replaceAllUsesWith(condArg, inputValue);
        rewriter.modifyOpInPlace(bodyTerm,
                                 [&] { bodyTerm->setOperands(i, 1, {}); });
        rewriter.replaceAllUsesWith(op.getResult(opOperand.getOperandNumber()),
                                    inputValue);

        body->eraseArgument(i);
        cond->eraseArgument(i);

        deleted++;
      } else {
        operands.push_back(opOperand.getOperandNumber());
      }
    }

    if (operands.size() == op->getNumOperands())
      return failure();

    SmallVector<Value> newOperands;
    newOperands.reserve(operands.size());

    for (auto opOperand : operands) {
      newOperands.push_back(op->getOperand(opOperand));
    }

    auto newWhile =
        rewriter.create<stablehlo::WhileOp>(op.getLoc(), newOperands);
    newWhile.getCond().takeBody(op.getCond());
    newWhile.getBody().takeBody(op.getBody());

    // Replace uses for remaining results.
    for (const auto &it : llvm::enumerate(operands)) {
      Value oldRes = op->getResult(it.value());
      Value newRes = newWhile->getResult(it.index());

      rewriter.replaceAllUsesWith(oldRes, newRes);
    }

    rewriter.eraseOp(op);

    return success();
  }
};

struct DynamicGatherOpIsNotDynamic
    : public OpRewritePattern<stablehlo::DynamicGatherOp> {
  using OpRewritePattern<stablehlo::DynamicGatherOp>::OpRewritePattern;

  LogicalResult matchAndRewrite(stablehlo::DynamicGatherOp op,
                                PatternRewriter &rewriter) const override {
    // Check if slice sizes are constant.
    DenseIntElementsAttr sliceSizesAttr;
    if (!matchPattern(op.getSliceSizes(), m_Constant(&sliceSizesAttr))) {
      return failure();
    }

    // dynamic_gather allows non-int64 slice sizes, but we need to convert them
    // to int64 for the gather.
    if (!sliceSizesAttr.getType().getElementType().isInteger(64)) {
      SmallVector<APInt> sliceSizes;
      for (auto size : sliceSizesAttr.getValues<APInt>()) {
        sliceSizes.push_back(size);
      }
      auto newSliceSizesAttr = DenseElementsAttr::get(
          RankedTensorType::get(sliceSizesAttr.getType().getShape(),
                                rewriter.getIntegerType(64)),
          sliceSizes);
      sliceSizesAttr = newSliceSizesAttr.cast<DenseIntElementsAttr>();
    }

    SmallVector<int64_t> sliceSizes;
    for (auto size : sliceSizesAttr.getValues<int64_t>()) {
      sliceSizes.push_back(size);
    }
    auto sliceSizesArrayAttr =
        DenseI64ArrayAttr::get(op.getContext(), sliceSizes);

    rewriter.replaceOpWithNewOp<stablehlo::GatherOp>(
        op, op.getType(), op.getOperand(), op.getStartIndices(),
        stablehlo::GatherDimensionNumbersAttr::get(
            op.getContext(), op.getDimensionNumbers().getOffsetDims(),
            op.getDimensionNumbers().getCollapsedSliceDims(),
            /*operandBatchingDims=*/{},
            /*startIndicesBatchingDims=*/{},
            op.getDimensionNumbers().getStartIndexMap(),
            op.getDimensionNumbers().getIndexVectorDim()),
        sliceSizesArrayAttr);

    return success();
  }
};

/// Check if a `t` is a tensor with zero extents.
static std::optional<RankedTensorType> isZeroExtent(Type t) {
  auto type = t.dyn_cast<RankedTensorType>();
  if (type && type.hasStaticShape() && type.getNumElements() == 0)
    return type;
  return std::nullopt;
}

// Replace instances of zero extent tensors with empty tensors of the same
// type.
struct ZeroExtentTensorCanon final : RewritePattern {
  ZeroExtentTensorCanon(MLIRContext *context,
                        PatternBenefit benefit = PatternBenefit(1))
      : RewritePattern(MatchAnyOpTypeTag(), benefit, context) {}
  LogicalResult matchAndRewrite(Operation *op,
                                PatternRewriter &rewriter) const override {
    auto loc = op->getLoc();

    if (!isa_and_present<mlir::stablehlo::StablehloDialect>(op->getDialect()))
      return rewriter.notifyMatchFailure(op, "not stablehlo");

    // If the result is a zero-extent tensor, replace the whole op with an empty
    // tensor.
    bool didUpdate = false;
    for (auto result : op->getResults()) {
      auto resultType = isZeroExtent(result.getType());
      if (!resultType || result.use_empty())
        continue;
      rewriter.replaceAllUsesWith(result, rewriter.create<tensor::EmptyOp>(
                                              loc, resultType->getShape(),
                                              resultType->getElementType()));
      didUpdate = true;
    }

    // If one of the operands is a zero-extent tensor, replace the operand with
    // an empty tensor.
    for (OpOperand &operand : op->getOpOperands()) {
      auto operandType = isZeroExtent(operand.get().getType());
      if (!operandType || operand.get().getDefiningOp<tensor::EmptyOp>())
        continue;
      Operation *owner = operand.getOwner();
      int operandNum = operand.getOperandNumber();
      auto emptyTensorOp = rewriter.create<tensor::EmptyOp>(
          loc, operandType->getShape(), operandType->getElementType());
      rewriter.modifyOpInPlace(
          owner, [&]() { owner->setOperand(operandNum, emptyTensorOp); });
      didUpdate = true;
    }
    return success(didUpdate);
  }
};

struct ReorderElementwiseAndShapeOp final
    : OpTraitRewritePattern<OpTrait::Elementwise> {
  using OpTraitRewritePattern::OpTraitRewritePattern;

  LogicalResult matchAndRewrite(Operation *op,
                                PatternRewriter &rewriter) const override {
    if (op->getOperands().size() != 1)
      return rewriter.notifyMatchFailure(op, "expected to be unary");

    auto definingOp = op->getOperand(0).getDefiningOp();
    if (!definingOp)
      return rewriter.notifyMatchFailure(
          op, "expected to have an op before elementise op");

    if (!isa<mlir::stablehlo::ReshapeOp>(definingOp) &&
        !isa<mlir::stablehlo::TransposeOp>(definingOp) &&
        !isa<mlir::stablehlo::BroadcastOp>(definingOp))
      return rewriter.notifyMatchFailure(
          op, "defining operation of unexpected type");

    // Only reorder if the defining op has no other uses.
    if (!llvm::hasSingleElement(definingOp->getResult(0).getUses()))
      return rewriter.notifyMatchFailure(op, "operation has more than one use");

    Value input = definingOp->getOperand(0);
    Value result = op->getResult(0);
    auto intermediateType = input.getType().cast<ShapedType>().clone(
        getElementTypeOrSelf(result.getType()));

    // Reorder the operation and rewire the inputs/outputs.
    op->moveBefore(definingOp);
    definingOp->getResult(0).setType(result.getType());
    rewriter.replaceAllUsesWith(result, definingOp->getResult(0));
    result.setType(intermediateType);
    op->setOperands(input);
    definingOp->setOperands(result);
    return success();
  }
};

// c = a + b; d = c - b => d = a
// c = a + b; d = b - c => d = -a
struct NoNanAddSubSimplify final
    : public OpRewritePattern<stablehlo::SubtractOp> {
  using OpRewritePattern<stablehlo::SubtractOp>::OpRewritePattern;

  NoNanAddSubSimplify(bool allowOnFloatingPointMath, MLIRContext *context,
                      PatternBenefit benefit = 1)
      : OpRewritePattern(context, benefit),
        allowOnFloatingPointMath(allowOnFloatingPointMath) {}

  // Apply the pattern only if the output types are integers or if the pattern
  // is allowed on floating point math.
  bool canApplyPattern(bool allowOnFloatingPointMath, Type addOutTy,
                       Type subOutTy) const {
    addOutTy = getElementTypeOrSelf(addOutTy);
    subOutTy = getElementTypeOrSelf(subOutTy);
    if (addOutTy.isInteger() && subOutTy.isInteger())
      return true;
    return allowOnFloatingPointMath;
  }

  LogicalResult matchAndRewrite(stablehlo::SubtractOp op,
                                PatternRewriter &rewriter) const final {
    auto lhs = op.getLhs();
    auto rhs = op.getRhs();
    auto subOutTy = op.getResult().getType();

    // Check if LHS is defined by an AddOp
    if (auto lhsAddOp = lhs.getDefiningOp<stablehlo::AddOp>()) {
      auto addOutTy = lhsAddOp.getResult().getType();
      if (!canApplyPattern(allowOnFloatingPointMath, addOutTy, subOutTy))
        return failure();

      // Case: c = a + b; d = c - b -> d = a
      if (lhsAddOp.getRhs() == rhs) {
        rewriter.replaceOp(op, lhsAddOp.getLhs());
        return success();
      }

      // Case: c = a + b; d = c - a -> d = b
      if (lhsAddOp.getLhs() == rhs) {
        rewriter.replaceOp(op, lhsAddOp.getRhs());
        return success();
      }
    }

    // Check if RHS is defined by an AddOp
    if (auto rhsAddOp = rhs.getDefiningOp<stablehlo::AddOp>()) {
      auto addOutTy = rhsAddOp.getResult().getType();
      if (!canApplyPattern(allowOnFloatingPointMath, addOutTy, subOutTy))
        return failure();

      // Case: c = a + b; d = b - c -> d = -a
      if (rhsAddOp.getLhs() == lhs) {
        rewriter.replaceOpWithNewOp<stablehlo::NegOp>(op, rhsAddOp.getRhs());
        return success();
      }

      // Case: c = a + b; d = a - c -> d = -b
      if (rhsAddOp.getRhs() == lhs) {
        rewriter.replaceOpWithNewOp<stablehlo::NegOp>(op, rhsAddOp.getLhs());
        return success();
      }
    }

    // No simplification pattern matched
    return failure();
  }

private:
  bool allowOnFloatingPointMath = false;
};

// a > b ? a : b or a >= b ? a : b ---> maximum(a, b)
// a < b ? a : b or a <= b ? a : b ---> minimum(a, b)
struct CompareSelectSimplify : public OpRewritePattern<stablehlo::SelectOp> {
  using OpRewritePattern<stablehlo::SelectOp>::OpRewritePattern;

  LogicalResult matchAndRewrite(stablehlo::SelectOp op,
                                PatternRewriter &rewriter) const final {
    auto compOp = op.getPred().getDefiningOp<stablehlo::CompareOp>();
    if (!compOp)
      return failure();

    auto selectlhs = op.getOnTrue();
    auto selectrhs = op.getOnFalse();

    auto complhs = compOp.getLhs();
    auto comprhs = compOp.getRhs();

    if ((compOp.getComparisonDirection() ==
         stablehlo::ComparisonDirection::GT) ||
        (compOp.getComparisonDirection() ==
         stablehlo::ComparisonDirection::GE)) {
      // select(a > b || a >= b, a, b)
      if (complhs == selectlhs && comprhs == selectrhs) {
        rewriter.replaceOpWithNewOp<stablehlo::MaxOp>(op, selectlhs, selectrhs);
        return success();
      }
      // select(a > b || a >= b, b, a)
      if (complhs == selectrhs && comprhs == selectlhs) {
        rewriter.replaceOpWithNewOp<stablehlo::MinOp>(op, selectlhs, selectrhs);
        return success();
      }
    }

    if ((compOp.getComparisonDirection() ==
         stablehlo::ComparisonDirection::LT) ||
        (compOp.getComparisonDirection() ==
         stablehlo::ComparisonDirection::LE)) {
      // select(a < b || a <= b, a, b)
      if (complhs == selectlhs && comprhs == selectrhs) {
        rewriter.replaceOpWithNewOp<stablehlo::MinOp>(op, selectlhs, selectrhs);
        return success();
      }
      // select(a < b || a <= b, b, a)
      if (complhs == selectrhs && comprhs == selectlhs) {
        rewriter.replaceOpWithNewOp<stablehlo::MaxOp>(op, selectlhs, selectrhs);
        return success();
      }
    }

    return failure();
  }
};

// select(!op, lhs, rhs) --> select(op, rhs, lhs)
struct NotSelectSimplify : public OpRewritePattern<stablehlo::SelectOp> {
  using OpRewritePattern<stablehlo::SelectOp>::OpRewritePattern;

  LogicalResult matchAndRewrite(stablehlo::SelectOp op,
                                PatternRewriter &rewriter) const final {
    auto notOp = op.getPred().getDefiningOp<stablehlo::NotOp>();
    if (!notOp)
      return failure();

    rewriter.replaceOpWithNewOp<stablehlo::SelectOp>(
        op, notOp.getOperand(), op.getOnFalse(), op.getOnTrue());
    return success();
  }
};

stablehlo::ComparisonDirection
negatedComparisonDirection(stablehlo::ComparisonDirection direction) {
  switch (direction) {
  case stablehlo::ComparisonDirection::EQ:
    return stablehlo::ComparisonDirection::NE;
  case stablehlo::ComparisonDirection::NE:
    return stablehlo::ComparisonDirection::EQ;
  case stablehlo::ComparisonDirection::GE:
    return stablehlo::ComparisonDirection::LT;
  case stablehlo::ComparisonDirection::GT:
    return stablehlo::ComparisonDirection::LE;
  case stablehlo::ComparisonDirection::LE:
    return stablehlo::ComparisonDirection::GT;
  case stablehlo::ComparisonDirection::LT:
    return stablehlo::ComparisonDirection::GE;
  }
}

struct CommonCompareExpressionRewrite
    : public OpRewritePattern<stablehlo::CompareOp> {
  using OpRewritePattern<stablehlo::CompareOp>::OpRewritePattern;

  LogicalResult matchAndRewrite(stablehlo::CompareOp op,
                                PatternRewriter &rewriter) const final {
    auto lhs = op.getLhs();
    auto rhs = op.getRhs();

    auto negDir = negatedComparisonDirection(op.getComparisonDirection());

    for (int i = 0; i < op.getNumOperands(); ++i) {
      auto opOperand = op.getOperand(i);
      for (auto user : opOperand.getUsers()) {
        auto userCompareOp = dyn_cast<stablehlo::CompareOp>(user);
        if (!userCompareOp || userCompareOp.getComparisonDirection() != negDir)
          continue;

        if (user->getBlock() != op->getBlock())
          continue;

        if (userCompareOp.getLhs() == lhs && userCompareOp.getRhs() == rhs) {
          if (user->isBeforeInBlock(op)) {
            auto negatedCondition = rewriter.create<stablehlo::NotOp>(
                op.getLoc(), userCompareOp.getResult());
            rewriter.replaceOp(op, negatedCondition);
            return success();
          } else {
            auto negatedCondition = rewriter.create<stablehlo::NotOp>(
                userCompareOp.getLoc(), op.getResult());
            rewriter.replaceOp(user, negatedCondition);
            return success();
          }
        }
      }
    }

    return failure();
  }
};

struct ScatterUpdateComputationConstProp
    : public OpRewritePattern<stablehlo::ScatterOp> {
  using OpRewritePattern<stablehlo::ScatterOp>::OpRewritePattern;

  LogicalResult matchAndRewrite(stablehlo::ScatterOp op,
                                PatternRewriter &rewriter) const final {
    if (!op.getUniqueIndices())
      return failure();

    auto &region = op.getUpdateComputation();
    auto &block = region.front();

    // Check all inputs are constant and splat and their values are the same.
    auto [constInput, inputSplatAttr] =
        isConstantSplatValueRange(op.getInputs());

    // Check all updates are constant and splat and their values are the same.
    auto [constUpdate, updateSplatAttr] =
        isConstantSplatValueRange(op.getUpdates());

    if (constInput || constUpdate) {
      bool inputTransformed = false;
      bool updateTransformed = false;
      auto blockArgInput = block.getArgument(0);
      auto blockArgUpdate = block.getArgument(1);

      if (constInput && !blockArgInput.getUses().empty()) {
        inputTransformed = true;
        auto denseAttr = DenseElementsAttr::get(
            blockArgInput.getType().cast<ShapedType>(), inputSplatAttr);
        auto constInputOp =
            rewriter.create<stablehlo::ConstantOp>(op.getLoc(), denseAttr);
        blockArgInput.replaceAllUsesWith(constInputOp);
      }

      if (constUpdate && !blockArgUpdate.getUses().empty()) {
        updateTransformed = true;
        auto denseAttr = DenseElementsAttr::get(
            blockArgUpdate.getType().cast<ShapedType>(), updateSplatAttr);
        auto constUpdateOp =
            rewriter.create<stablehlo::ConstantOp>(op.getLoc(), denseAttr);
        blockArgUpdate.replaceAllUsesWith(constUpdateOp);
      }

      if (!inputTransformed && !updateTransformed)
        return failure();

      auto newOp = rewriter.create<stablehlo::ScatterOp>(
          op.getLoc(), op.getResultTypes(), op.getInputs(),
          op.getScatterIndices(), op.getUpdates(),
          op.getScatterDimensionNumbers(), op.getIndicesAreSorted(),
          op.getUniqueIndices());
      newOp.getUpdateComputation().takeBody(region);
      rewriter.replaceOp(op, newOp);

      return success();
    }

    return failure();
  }

private:
  std::tuple<bool, Attribute>
  isConstantSplatValueRange(ValueRange range) const {
    Attribute splatAttr = nullptr;
    bool isConstant = true;
    for (auto val : range) {
      DenseElementsAttr attr;
      if (matchPattern(val, m_Constant(&attr))) {
        if (attr.isSplat()) {
          if (!splatAttr) {
            splatAttr = attr.getSplatValue<Attribute>();
            continue;
          } else if (splatAttr != attr.getSplatValue<Attribute>()) {
            isConstant = false;
            break;
          }
        } else {
          isConstant = false;
          break;
        }
      } else {
        isConstant = false;
        break;
      }
    }
    return std::make_tuple(isConstant, splatAttr);
  };
};

struct ScatterIndicesAreUnique : public OpRewritePattern<stablehlo::ScatterOp> {
  using OpRewritePattern<stablehlo::ScatterOp>::OpRewritePattern;

  LogicalResult matchAndRewrite(stablehlo::ScatterOp op,
                                PatternRewriter &rewriter) const final {
    if (op.getUniqueIndices())
      return failure(); // already unique, no need to do anything

    auto scatterIndices = op.getScatterIndices();
    Attribute scatterIndicesAttr;
    if (matchPattern(scatterIndices, m_Constant(&scatterIndicesAttr))) {
      auto denseAttr = scatterIndicesAttr.dyn_cast<DenseIntElementsAttr>();

      auto shape = scatterIndices.getType().cast<ShapedType>().getShape();
      if (shape.empty())
        return failure();

      int64_t numTuples = 1;
      for (int64_t i = 0; i < shape.size() - 1; ++i) {
        numTuples *= shape[i];
      }
      int64_t tupleSize = shape.back();

      // Iterate over the scatter indices tensor to extract tuples
      SmallVector<SmallVector<int64_t>> indexTuples;
      auto values = denseAttr.getValues<APInt>();
      auto it = values.begin();
      for (int64_t i = 0; i < numTuples; ++i) {
        SmallVector<int64_t> indexTuple;
        for (int64_t j = 0; j < tupleSize; ++j) {
          if (it == values.end()) {
            return failure(); // Unexpected end of values
          }
          indexTuple.push_back((*it).getSExtValue());
          ++it;
        }
        indexTuples.push_back(indexTuple);
      }

      if (areIndexTuplesUnique(indexTuples)) {
        auto newOp = rewriter.create<stablehlo::ScatterOp>(
            op.getLoc(), op.getResultTypes(), op.getInputs(),
            op.getScatterIndices(), op.getUpdates(),
            op.getScatterDimensionNumbers(), op.getIndicesAreSortedAttr(),
            rewriter.getBoolAttr(true));
        newOp.getUpdateComputation().takeBody(op.getUpdateComputation());
        rewriter.replaceOp(op, newOp);
        return success();
      }
    }

    return failure();
  }

private:
  bool areIndexTuplesUnique(
      const SmallVector<SmallVector<int64_t>> &indexTuples) const {
    bool hasUnique = true;
    for (int64_t i = 0; i < indexTuples.size() && hasUnique; ++i) {
      for (int64_t j = i + 1; j < indexTuples.size() && hasUnique; ++j) {
        if (std::equal(indexTuples[i].begin(), indexTuples[i].end(),
                       indexTuples[j].begin(), indexTuples[j].end())) {
          hasUnique = false;
          break;
        }
      }
    }
    return hasUnique;
  }
};

// This lets us reorder the following
// Case 1: (op x (op (op y x) y)) -> (op (op x y) (op x y))
// Case 2: (op x (op (op x y) y)) -> (op (op x y) (op x y))
// Case 3: (op x (op y (op x y))) -> (op (op x y) (op x y))
// Case 4: (op x (op y (op y x))) -> (op (op x y) (op x y))
template <typename Op>
struct AssociativeBinaryOpReordering : public OpRewritePattern<Op> {
  using OpRewritePattern<Op>::OpRewritePattern;

  LogicalResult matchAndRewrite(Op op, PatternRewriter &rewriter) const final {
    auto lhs = op.getLhs();
    auto rhsOp = op.getRhs().template getDefiningOp<Op>();
    if (!rhsOp)
      return failure();

    auto rhslhs = rhsOp.getLhs();
    auto rhsrhs = rhsOp.getRhs();

    auto rhslhsOp = rhslhs.template getDefiningOp<Op>();
    if (rhslhsOp) {
      auto rhslhslhs = rhslhsOp.getLhs();
      auto rhslhsrhs = rhslhsOp.getRhs();

      // Case 1
      if (lhs == rhslhsrhs && rhslhslhs == rhsrhs) {
        rewriter.replaceOpWithNewOp<Op>(op, rhslhsOp.getResult(),
                                        rhslhsOp.getResult());
        return success();
      }

      // Case 2
      if (lhs == rhslhslhs && rhslhsrhs == rhsrhs) {
        rewriter.replaceOpWithNewOp<Op>(op, rhslhsOp.getResult(),
                                        rhslhsOp.getResult());
        return success();
      }
    }

    auto rhsrhsOp = rhsrhs.template getDefiningOp<Op>();
    if (rhsrhsOp) {
      auto rhsrhslhs = rhsrhsOp.getLhs();
      auto rhsrhsrhs = rhsrhsOp.getRhs();

      // Case 3
      if (lhs == rhsrhslhs && rhslhs == rhsrhsrhs) {
        rewriter.replaceOpWithNewOp<Op>(op, rhsrhsOp.getResult(),
                                        rhsrhsOp.getResult());
        return success();
      }

      // Case 4
      if (lhs == rhsrhsrhs && rhslhs == rhsrhslhs) {
        rewriter.replaceOpWithNewOp<Op>(op, rhsrhsOp.getResult(),
                                        rhsrhsOp.getResult());
        return success();
      }
    }

    return failure();
  }
};

struct TransposeReduceSimplify : public OpRewritePattern<stablehlo::ReduceOp> {
  using OpRewritePattern<stablehlo::ReduceOp>::OpRewritePattern;

  LogicalResult matchAndRewrite(stablehlo::ReduceOp op,
                                PatternRewriter &rewriter) const override {
    if (op.getInputs().size() != 1) // TODO: support for multiple inputs
      return failure();

    auto input = op.getInputs()[0];
    auto transposeOp = input.getDefiningOp<stablehlo::TransposeOp>();
    if (!transposeOp)
      return failure();

    auto transposeInput = transposeOp.getOperand();
    auto transposeInputType = transposeInput.getType().cast<ShapedType>();
    auto transposePermutation = transposeOp.getPermutation();
    auto reduceDimensions = op.getDimensions();

    SmallVector<int64_t> newReduceDimensions;
    for (auto dim : reduceDimensions) {
      int64_t newDim = transposePermutation[dim];
      newReduceDimensions.push_back(newDim);
    }

    // Calculate result shape after reduction
    SmallVector<int64_t> resultShape;
    for (int64_t i = 0; i < transposeInputType.getRank(); ++i) {
      if (!llvm::is_contained(newReduceDimensions, i)) {
        resultShape.push_back(transposeInputType.getDimSize(i));
      }
    }
    auto elementType = op.getType(0).cast<ShapedType>().getElementType();
    auto newResultType = RankedTensorType::get(resultShape, elementType);

    // Create a new reduce operation with the adjusted dimensions
    auto newReduceOp = rewriter.create<stablehlo::ReduceOp>(
        op.getLoc(), TypeRange(newResultType), ValueRange(transposeInput),
        op.getInitValues(), newReduceDimensions);
    newReduceOp.getRegion().takeBody(op.getRegion());

    // Map non-reduced dimensions
    SmallVector<bool> isReduced(transposeInputType.getRank(), false);
    for (auto dim : reduceDimensions) {
      isReduced[dim] = true;
    }

    SmallVector<int64_t> oldDims, newDims;
    for (int64_t i = 0; i < transposePermutation.size(); ++i) {
      if (!isReduced[transposePermutation[i]]) {
        oldDims.push_back(transposePermutation[i]);
      }
      if (!isReduced[i]) {
        newDims.push_back(i);
      }
    }

    // Create final permutation
    SmallVector<int64_t> finalPermutation(newDims.size());
    for (int64_t i = 0; i < newDims.size(); ++i) {
      for (int64_t j = 0; j < oldDims.size(); ++j) {
        if (newDims[i] == oldDims[j]) {
          finalPermutation[j] = i;
          break;
        }
      }
    }

    rewriter.replaceOpWithNewOp<stablehlo::TransposeOp>(
        op, newReduceOp.getResult(0), finalPermutation);
    return success();
  }
};

// (mul (sign x) (abs x)) -> x
// (mul (abs x) (sign x)) -> x
struct SignAbsSimplify : public OpRewritePattern<stablehlo::MulOp> {
  using OpRewritePattern<stablehlo::MulOp>::OpRewritePattern;

  LogicalResult matchAndRewrite(stablehlo::MulOp op,
                                PatternRewriter &rewriter) const override {
    auto lhs = op.getOperand(0);
    auto rhs = op.getOperand(1);

    auto lhsSignOp = lhs.getDefiningOp<stablehlo::SignOp>();
    if (lhsSignOp) {
      auto rhsAbsOp = rhs.getDefiningOp<stablehlo::AbsOp>();
      if (!rhsAbsOp)
        return failure();

      if (lhsSignOp.getOperand() != rhsAbsOp.getOperand())
        return failure();

      rewriter.replaceOp(op, lhsSignOp.getOperand());
      return success();
    }

    auto rhsSignOp = rhs.getDefiningOp<stablehlo::SignOp>();
    if (rhsSignOp) {
      auto lhsAbsOp = lhs.getDefiningOp<stablehlo::AbsOp>();
      if (!lhsAbsOp)
        return failure();

      if (rhsSignOp.getOperand() != lhsAbsOp.getOperand())
        return failure();

      rewriter.replaceOp(op, rhsSignOp.getOperand());
      return success();
    }

    return failure();
  }
};

bool opResultIsAlwaysNonNegative(Operation *op);

template <typename T>
bool opResultNonNegativeIfAllElementsNonNegative(Operation *op) {
  if (!op)
    return false;

  auto specificOp = dyn_cast<T>(op);
  if (!specificOp)
    return false;

  auto lhsOp = specificOp.getLhs().getDefiningOp();
  auto rhsOp = specificOp.getRhs().getDefiningOp();

  if (lhsOp && rhsOp) {
    bool lhsNonNeg = opResultIsAlwaysNonNegative(lhsOp);
    bool rhsNonNeg = opResultIsAlwaysNonNegative(rhsOp);

    if (lhsNonNeg && rhsNonNeg)
      return true;
  }

  return false;
}

bool isConstantNonNegative(stablehlo::ConstantOp constOp) {
  Attribute attr = constOp.getValue();

  if (auto denseAttr = dyn_cast<DenseElementsAttr>(attr)) {
    // For floating point values
    if (denseAttr.getElementType().isF32() ||
        denseAttr.getElementType().isF64()) {
      for (auto element : denseAttr.getValues<APFloat>()) {
        if (element.isNegative())
          return false;
      }
      return true;
    }

    // For integer values
    if (denseAttr.getElementType().isIntOrIndex()) {
      for (auto element : denseAttr.getValues<APInt>()) {
        if (element.isNegative())
          return false;
      }
      return true;
    }
  }

  // Default: can't guarantee all elements are non-negative
  return false;
}

bool opResultIsAlwaysNonNegative(Operation *op) {
  if (!op)
    return false;

  if (isa<stablehlo::AbsOp, stablehlo::SqrtOp, stablehlo::ExpOp,
          stablehlo::IotaOp, stablehlo::AndOp, stablehlo::OrOp>(op))
    return true;

  if (auto constOp = dyn_cast<stablehlo::ConstantOp>(op)) {
    // Constant is non-negative if all its elements are non-negative
    return isConstantNonNegative(constOp);
  }

  // Any non-negative operation that produces a non-negative result
  if (auto maxOp = dyn_cast<stablehlo::MaxOp>(op)) {
    for (auto operand : maxOp.getOperands()) {
      if (auto operandOp = operand.getDefiningOp()) {
        if (opResultIsAlwaysNonNegative(operandOp))
          return true;
      }
    }
  }

  // All non-negative operations that produce a non-negative result
  if (isa<stablehlo::MinOp, stablehlo::AddOp, stablehlo::MulOp>(op)) {
    if (opResultNonNegativeIfAllElementsNonNegative<stablehlo::MinOp>(op) ||
        opResultNonNegativeIfAllElementsNonNegative<stablehlo::AddOp>(op) ||
        opResultNonNegativeIfAllElementsNonNegative<stablehlo::MulOp>(op))
      return true;
  }

  // (mul a a) is always non-negative
  if (auto mulOp = dyn_cast<stablehlo::MulOp>(op)) {
    auto lhsOp = mulOp.getLhs().getDefiningOp();
    auto rhsOp = mulOp.getRhs().getDefiningOp();

    if (lhsOp == rhsOp)
      return true;
  }

  if (auto clampOp = dyn_cast<stablehlo::ClampOp>(op)) {
    // Clamp is non-negative if the min operand is non-negative

    if (auto minOp = clampOp.getMin().getDefiningOp()) {
      if (opResultIsAlwaysNonNegative(minOp))
        return true;
    }
  }

  // TODO: For NegOp we need a check for if the operand is guaranteed to be
  // non-positive

  // TODO: Mul of 2 negative values is non-negative

  if (auto selectOp = dyn_cast<stablehlo::SelectOp>(op)) {
    // Select produces non-negative results if both branches produce
    // non-negative results
    auto trueOp = selectOp.getOnTrue().getDefiningOp();
    auto falseOp = selectOp.getOnFalse().getDefiningOp();

    if (trueOp && falseOp) {
      return opResultIsAlwaysNonNegative(trueOp) &&
             opResultIsAlwaysNonNegative(falseOp);
    }
  }

  // These operations preserve values, so result is non-negative if operand is
  // non-negative
  if (isa<stablehlo::ReshapeOp, stablehlo::TransposeOp>(op)) {
    if (auto defOp = op->getOperand(0).getDefiningOp())
      return opResultIsAlwaysNonNegative(defOp);
  }

  // Default: can't guarantee non-negative result
  return false;
}

struct AbsPositiveSimplify : public OpRewritePattern<stablehlo::AbsOp> {
  using OpRewritePattern<stablehlo::AbsOp>::OpRewritePattern;

  LogicalResult matchAndRewrite(stablehlo::AbsOp op,
                                PatternRewriter &rewriter) const override {

    auto operand = op.getOperand();
    if (isa<ComplexType>(operand.getType().getElementType()))
      return failure();

    if (opResultIsAlwaysNonNegative(operand.getDefiningOp())) {
      rewriter.replaceOp(op, op.getOperand());
      return success();
    }
    return failure();
  }
};

static SmallVector<int64_t>
findReshapeInsertionDims(RankedTensorType inputType,
                         RankedTensorType outputType) {
  SmallVector<int64_t> insertionDims;
  size_t inputDimIndex = 0;

  for (size_t i = 0; i < outputType.getRank(); ++i) {
    auto dim = outputType.getShape()[i];
    if (inputDimIndex < inputType.getRank() &&
        dim == inputType.getShape()[inputDimIndex]) {
      ++inputDimIndex;
    } else if (dim == 1 && (inputDimIndex >= inputType.getShape().size() ||
                            dim != inputType.getShape()[inputDimIndex])) {
      // Singleton dimension inserted by reshape.
      insertionDims.push_back(i);
    } else {
      // Reshape modifies existing dimensions, which we don't handle here.
      return {};
    }
  }

  return insertionDims;
}

struct TransposeReshapeToBroadcast final
    : OpRewritePattern<stablehlo::TransposeOp> {
  using OpRewritePattern::OpRewritePattern;

  LogicalResult matchAndRewrite(stablehlo::TransposeOp op,
                                PatternRewriter &rewriter) const override {
    auto reshapeOp = op.getOperand().getDefiningOp<stablehlo::ReshapeOp>();
    if (!reshapeOp)
      return failure();

    RankedTensorType reshapeOpInputType = reshapeOp.getOperand().getType();
    RankedTensorType reshapeOpOutputType = reshapeOp.getResult().getType();

    SmallVector<int64_t> insertionDims =
        findReshapeInsertionDims(reshapeOpInputType, reshapeOpOutputType);

    if (insertionDims.size() != 1) // TODO: support more than one insertion dim
      return failure();

    int64_t insertionDim = insertionDims[0];

    auto permutation = op.getPermutation();
    if (permutation.size() != reshapeOpOutputType.getRank())
      return failure();

    SmallVector<int64_t> broadcastDimensions;
    for (int64_t i = 0; i < reshapeOpInputType.getRank(); ++i) {
      int64_t findIdx = i;
      if (i >= insertionDim)
        ++findIdx;

      auto it = llvm::find(permutation, findIdx);
      if (it == permutation.end()) {
        return failure(); // The index was not found in the permutation
      }
      int64_t outputIdx = std::distance(permutation.begin(), it);
      broadcastDimensions.push_back(outputIdx);
    }

    // Create a single broadcast_in_dim operation to replace the reshape +
    // transpose sequence.
    rewriter.replaceOpWithNewOp<stablehlo::BroadcastInDimOp>(
        op, op.getResult().getType(), reshapeOp.getOperand(),
        rewriter.getDenseI64ArrayAttr(broadcastDimensions));

    return success();
  }
};

struct BroadcastInDimIsReshape final
    : OpRewritePattern<mlir::stablehlo::BroadcastInDimOp> {
  using OpRewritePattern<mlir::stablehlo::BroadcastInDimOp>::OpRewritePattern;

  LogicalResult matchAndRewrite(mlir::stablehlo::BroadcastInDimOp op,
                                PatternRewriter &rewriter) const override {
    auto input = op.getOperand();
    auto outputType = op.getType();
    auto inputType = input.getType();
    auto broadcastDims = op.getBroadcastDimensions();

    SmallVector<int64_t> nonSingletonDims;

    for (size_t i = 0; i < broadcastDims.size(); ++i) {
      int64_t dimIdx = broadcastDims[i];
      if (inputType.getRank() > i && inputType.getDimSize(i) != 1) {
        nonSingletonDims.push_back(dimIdx);
      }
    }

    for (int i = 1, s = nonSingletonDims.size(); i < s; ++i) {
      if (nonSingletonDims[i - 1] > nonSingletonDims[i])
        return failure();
    }

    for (size_t i = 0; i < outputType.getRank(); ++i) {
      int64_t dimIdx = outputType.getDimSize(i);
      if (dimIdx == 1)
        continue;
      auto it = llvm::find(broadcastDims, dimIdx);
      if (it == broadcastDims.end()) {
        return failure();
      }
    }

    rewriter.replaceOpWithNewOp<stablehlo::ReshapeOp>(op, outputType, input);
    return success();
  }
};

///////////////  End Imported from stablehlo

// clang-format off
namespace mlir {
namespace enzyme {
#include "src/enzyme_ad/jax/Passes/StablehloOptPatterns.cpp.inc"
}; // namespace enzyme
}; // namespace mlir

#include "src/enzyme_ad/jax/Passes/EnzymeHLOPatterns.cpp.inc"
   // clang-format on

void mlir::transform::addPadDotGeneral(RewritePatternSet &patterns,
                                       bool postPad, MLIRContext &context,
                                       PatternBenefit benefit) {
  patterns.insert<PadDotGeneral>(postPad, &context, benefit);
}

void mlir::transform::addIotaSimplify(RewritePatternSet &patterns,
                                      int64_t maxConstantExpansion,
                                      MLIRContext &context,
                                      PatternBenefit benefit) {
  patterns.insert<IotaSimplify>(maxConstantExpansion, &context, benefit);
}

void mlir::transform::addNoNanAddSubSimplify(RewritePatternSet &patterns,
                                             bool allowOnFloatingPointMath,
                                             MLIRContext &context,
                                             PatternBenefit benefit) {
  patterns.insert<NoNanAddSubSimplify>(allowOnFloatingPointMath, &context,
                                       benefit);
}

void mlir::transform::addBroadcastInDimSimplify(RewritePatternSet &patterns,
                                                int64_t maxConstantExpansion,
                                                MLIRContext &context,
                                                PatternBenefit benefit) {
  patterns.insert<BroadcastInDimSimplify>(maxConstantExpansion, &context,
                                          benefit);
}

void mlir::transform::addSelectOpCanon(RewritePatternSet &patterns,
                                       int64_t maxConstantExpansion,
                                       MLIRContext &context,
                                       PatternBenefit benefit) {
  patterns.insert<SelectOpCanon>(maxConstantExpansion, &context, benefit);
}

void mlir::transform::addConcatenateOpCanon(RewritePatternSet &patterns,
                                            int64_t maxConstantExpansion,
                                            MLIRContext &context,
                                            PatternBenefit benefit) {
  patterns.insert<ConcatenateOpCanon>(maxConstantExpansion, &context, benefit);
}

namespace {

struct EnzymeHLOOptPass
    : public enzyme::impl::EnzymeHLOOptPassBase<EnzymeHLOOptPass> {
  using EnzymeHLOOptPassBase::EnzymeHLOOptPassBase;

  void runOnOperation() override {
    auto context = getOperation()->getContext();

    RewritePatternSet patterns(context);
    mlir::enzyme::populateWithGenerated(patterns);

    patterns
        .add<AddSimplify, SubSimplify, AndSimplify, MaxSimplify, MinSimplify,
             OrSimplify, NegateSimplify, MulSimplify, DivSimplify, RemSimplify,
             PowSimplify, SqrtSimplify, CosSimplify, SinSimplify, NoopSlice,
             NoopReverse, SliceSlice, PadSimplify, ShiftRightLogicalSimplify,
             NegativePadToSlice, TanhSimplify, ExpSimplify, SliceSimplify,
             ConvertSimplify, TransposeSimplify, DotGeneralSimplify,
             DynamicSliceToStatic, DynamicUpdateSliceElim, ReduceToReshape,
             BroadcastToReshape, GatherSimplify, ReshapeEmptyBroadcast,
             BroadcastReshape, ConstPropThroughBarrier,
             ReplaceNegAddWithSubtract, SignAbsSimplify, AbsPositiveSimplify,
             TransposeReshapeToBroadcast>(context, PatternBenefit(65000));
    patterns.add<IotaSimplify, BroadcastInDimSimplify>(
        max_constant_expansion, context, PatternBenefit(65000));

    patterns.add<ConvertConcat, DynamicUpdateToConcat, SliceOfDynamicUpdate,
                 SliceElementwise, SliceReshapeElementwise, SlicePad,
                 SliceReshapePad, DotReshapeDot, ConcatConstProp,
                 DynamicUpdateSliceConstProp, NotConstProp, IsFiniteConstProp,
                 LogConstProp, LogPlusConstProp, ChloInfConstProp,
                 GammaConstProp, ConcatFuse, ConcatToBroadcast, PadPad,
                 PadReshapePad, ConcatPushBinop<stablehlo::AddOp>,
                 ConcatPushBinop<stablehlo::MulOp>, ScatterToDynamicUpdateSlice,
                 ReduceConcat, ConcatSlice, SliceConcat, SliceReshapeConcat,
                 BinBroadcastSplat<stablehlo::AddOp>,
                 BinBroadcastSplat<stablehlo::SubtractOp>,
                 BinBroadcastSplat<stablehlo::DivOp>,
                 BinBroadcastSplat<stablehlo::MulOp>>(context);

    patterns.add<BinaryOpTransposeSimplify<stablehlo::AddOp>,
                 BinaryOpTransposeSimplify<stablehlo::SubtractOp>,
                 BinaryOpTransposeSimplify<stablehlo::MulOp>,
                 BinaryOpTransposeSimplify<stablehlo::DivOp>,
                 BinaryOpTransposeSimplify<stablehlo::MinOp>,
                 BinaryOpTransposeSimplify<stablehlo::MaxOp>,
                 BinaryOpTransposeSimplify<stablehlo::AndOp>,
                 BinaryOpTransposeSimplify<stablehlo::OrOp>,
                 BinaryOpTransposeSimplify<stablehlo::XorOp>,
                 BinaryOpTransposeSimplify<stablehlo::PowOp>,
                 BinaryOpTransposeSimplify<stablehlo::RemOp>,
                 TransposeUnaryTransposeSimplify<stablehlo::AbsOp>,
                 TransposeUnaryTransposeSimplify<stablehlo::CeilOp>,
                 TransposeUnaryTransposeSimplify<stablehlo::ConvertOp>,
                 TransposeUnaryTransposeSimplify<stablehlo::CosineOp>,
                 TransposeUnaryTransposeSimplify<stablehlo::ExpOp>,
                 TransposeUnaryTransposeSimplify<stablehlo::Expm1Op>,
                 TransposeUnaryTransposeSimplify<stablehlo::LogOp>,
                 TransposeUnaryTransposeSimplify<stablehlo::Log1pOp>,
                 TransposeUnaryTransposeSimplify<stablehlo::NegOp>,
                 TransposeUnaryTransposeSimplify<stablehlo::RsqrtOp>,
                 TransposeUnaryTransposeSimplify<stablehlo::SignOp>,
                 TransposeUnaryTransposeSimplify<stablehlo::SineOp>,
                 TransposeUnaryTransposeSimplify<stablehlo::SqrtOp>,
                 TransposeUnaryTransposeSimplify<stablehlo::TanhOp>,
                 AssociativeBinaryOpReordering<stablehlo::AddOp>,
                 AssociativeBinaryOpReordering<stablehlo::MulOp>,
                 AssociativeBinaryOpReordering<stablehlo::MinOp>,
                 AssociativeBinaryOpReordering<stablehlo::MaxOp>,
                 AssociativeBinaryOpReordering<stablehlo::AndOp>,
                 AssociativeBinaryOpReordering<stablehlo::OrOp>>(context);

    patterns
        .add<BinopPadToConcat<stablehlo::AddOp>,
             BinopPadToConcat<stablehlo::MulOp>, ConcatPad, PadReduceWindow>(
            context);

    if (passses & 512)
      patterns.add<TransposeDotReorder, DotTranspose, ConvolutionTranspose,
                   TransposeConvolution, EinsumTranspose, TransposeEinsum,
                   ConvertConvertFloat, ConcatToPad, ConcatAppendingReshape,
                   ReshapeIota, DUSDUS, DUSDUSConcat>(context);

    if (passses & 1024)
      patterns.add<FullReduceReshapeOrTranspose>(context);

    if (passses & 1)
      patterns.add<SliceTranspose, SliceReshapeTranspose, SliceBroadcast,
                   SliceReduceWindow>(context);

    if (passses & 2)
      patterns.add<ReducePad, BroadcastPad>(context);
    if (passses & 4)
      patterns.add<MulZeroPad, DivZeroPad, ZeroProductReshapePad>(context);
    if (passses & 8)
      patterns.add<BinopConstReshapePad, BinopConstPad<stablehlo::AddOp>,
                   BinopConstPad<stablehlo::SubtractOp>,
                   BinopConstPad<stablehlo::MulOp>,
                   BinopConstPad<stablehlo::DivOp>>(context);

    if (passses & 16)
      patterns.add<
          BinopBinopPadPad<stablehlo::AddOp>, AddPadPadToConcat,
          BinopBinopPadPad<stablehlo::MulOp>, BinopPadPad<stablehlo::AddOp>,
          BinopPadPad<stablehlo::SubtractOp>, BinopPadPad<stablehlo::MulOp>,
          BinopPadPad<stablehlo::DivOp>, BinopPadPad<stablehlo::MinOp>,
          BinopPadPad<stablehlo::MaxOp>>(context);

    if (passses & 32)
      patterns
          .add<UnaryPadPush<stablehlo::ConvertOp>,
               UnaryPadPush<stablehlo::TanhOp>, UnaryPadPush<stablehlo::ExpOp>>(
              context);

    if (passses & 64)
      patterns.add<TransposePad>(context);

    if (passses & 128)
      patterns.add<ReshapePad>(context);

    if (cse) {
      patterns.add<CSE<stablehlo::BroadcastInDimOp>, CSE<stablehlo::SliceOp>,
                   CSE<stablehlo::TransposeOp>, CSE<stablehlo::ConvertOp>,
                   CSE<stablehlo::PadOp>, CSE<stablehlo::DotGeneralOp>,
                   CSE<stablehlo::ReshapeOp>, CSE<stablehlo::MulOp>,
                   CSE<stablehlo::DivOp>, CSE<stablehlo::AddOp>,
                   CSE<stablehlo::SubtractOp>, CSE<stablehlo::MinOp>,
                   CSE<stablehlo::ConcatenateOp>, CSE<stablehlo::MaxOp>,
                   CSE<stablehlo::NegOp>>(context, PatternBenefit(65000));
    }

    if (passses & 256)
      patterns.add<TransposeConvert>(context);

    if (passses & 2048)
      patterns.add<TransposeTranspose>(context);

    if (passses & (2048 * 2))
      patterns.add<BroadcastReduce, SliceDotGeneral, SliceReshapeDotGeneral>(
          context);

    if (passses & (2048 * 4)) {
      patterns.add<PadDotGeneral>(false, context);
      patterns.add<DotReshapePad>(context);
    }
    if (passses & (2048 * 8))
      patterns.add<SliceReshape>(context);

    if (passses & (2048 * 16)) {
      patterns.add<PadDotGeneral>(true, context);
      patterns.add<DotReshapePad>(context);
    }

    if (passses & (2048 * 32)) {
      patterns.add<TransposeWhile, TransposeSlice, TransposeElementwise,
                   TransposeConcat, TransposeDUS, TransposeIota,
                   TransposeReduceWindow, TransposeReduce>(context);
    }

    if (passses & (2048 * 64)) {
      // add reshape push up cases here
<<<<<<< HEAD
      patterns.add<ReshapeElementwise>(context);
      patterns.add<ReshapeSlice>(context);
=======
      patterns.add<ReshapeElementwise, ReshapeOfConcatToConcatOfReshape>(
          context);
>>>>>>> bf4a0816
    }

    if (all_finite)
      patterns.add<AllFinite>(context);
    if (no_nan || all_finite) {
      patterns.add<NoNan, NoNanSelfSubSimplify>(context);
    }
    patterns.add<NoNanAddSubSimplify>((no_nan || all_finite), context);

    // clang-format off
    patterns.add<
        BroadcastInDimOpCanon,
        ChainedDynamicBroadcastInDimCanonicalization,
        CompareOpCanon,
        CompareExt,
        ConjComplexNegate,
        ConvertOpCanon,
        DivideSqrtToMultiplyRsqrt,
        DynamicBroadcastInDimAllDimsNonExpanding,
        DynamicBroadcastInDimOpNotActuallyDynamic,
        DynamicGatherOpIsNotDynamic,
        DynamicReshapeOpCanon,
        EmptyReduceOpCanon,
        GatherOpCanon,
        GetDimensionSizeOpCanon,
        GetTupleElementOpCanon,
        IfRemoveUnused,
        IfInline,
        IfToSelect,
        IfPredPropagation,
        ImagOpCanon,
        MergeConsecutiveReshapes,
        NoopReduceOpCanon,
        RealOpCanon,
        ReorderElementwiseAndShapeOp,
        ReshapeOpCanon,
        SelectCompIotaConstSimplify,
        SelectOpUsedWithinIf,
        TransposeBroadcastInDimToBroadcastInDim,
        BroadcastInDimTransposeToBroadcastInDim,
        TransposeIsReshape,
        BroadcastInDimIsReshape,
        WhileDeadResults,
        WhileSimplify,
        ZeroExtentTensorCanon,
        CompareSelectSimplify,
        NotSelectSimplify,
        CommonCompareExpressionRewrite,
        ScatterUpdateComputationConstProp,
        ScatterIndicesAreUnique,
        TransposeReduceSimplify,
        BroadcastIotaSimplify
      >(context);
    // clang-format on
    patterns.add<SelectOpCanon>(max_constant_expansion, context,
                                PatternBenefit(65000));
    patterns.add<ConcatenateOpCanon>(max_constant_expansion, context,
                                     PatternBenefit(65000));

    GreedyRewriteConfig config;
    config.maxIterations = max_iterations;
    config.useTopDownTraversal = top_down;
    if (failed(applyPatternsAndFoldGreedily(getOperation(), std::move(patterns),
                                            config))) {
      signalPassFailure();
    }
  }
};

} // end anonymous namespace<|MERGE_RESOLUTION|>--- conflicted
+++ resolved
@@ -10023,13 +10023,10 @@
 
     if (passses & (2048 * 64)) {
       // add reshape push up cases here
-<<<<<<< HEAD
       patterns.add<ReshapeElementwise>(context);
       patterns.add<ReshapeSlice>(context);
-=======
       patterns.add<ReshapeElementwise, ReshapeOfConcatToConcatOfReshape>(
           context);
->>>>>>> bf4a0816
     }
 
     if (all_finite)
