//===- PrintPass.cpp - Print the MLIR module                     ------------ //
//
// Part of the LLVM Project, under the Apache License v2.0 with LLVM Exceptions.
// See https://llvm.org/LICENSE.txt for license information.
// SPDX-License-Identifier: Apache-2.0 WITH LLVM-exception
//
//===----------------------------------------------------------------------===//
//
// This file implements a pass to print the MLIR module
//===----------------------------------------------------------------------===//

#include "mlir/Dialect/Arith/IR/Arith.h"
#include "mlir/Dialect/Func/IR/FuncOps.h"
#include "mlir/Dialect/LLVMIR/LLVMDialect.h"
#include "mlir/Dialect/Math/IR/Math.h"
#include "mlir/Dialect/SCF/IR/SCF.h"

#include "mlir/IR/Dominance.h"
#include "mlir/IR/IRMapping.h"
#include "mlir/IR/Matchers.h"
#include "mlir/Transforms/GreedyPatternRewriteDriver.h"
#include "src/enzyme_ad/jax/Passes/Passes.h"

namespace mlir {
namespace enzyme {
#define GEN_PASS_DEF_SCFCANONICALIZEFOR
#include "src/enzyme_ad/jax/Passes/Passes.h.inc"
} // namespace enzyme
} // namespace mlir

using namespace mlir;
using namespace mlir::enzyme;
using namespace mlir;
using namespace mlir::scf;
using namespace mlir::func;
using namespace mlir::arith;

namespace {
struct CanonicalizeFor
    : public enzyme::impl::SCFCanonicalizeForBase<CanonicalizeFor> {
  void runOnOperation() override;
};
} // namespace

struct PropagateInLoopBody : public OpRewritePattern<scf::ForOp> {
  using OpRewritePattern<scf::ForOp>::OpRewritePattern;

  LogicalResult matchAndRewrite(scf::ForOp forOp,
                                PatternRewriter &rewriter) const final {
    if (!forOp.getInits().size())
      return failure();

    Block &block = forOp.getRegion().front();
    auto yieldOp = cast<scf::YieldOp>(block.getTerminator());
    bool matched = false;
    for (auto it : llvm::zip(forOp.getInits(), forOp.getRegionIterArgs(),
                             yieldOp.getOperands())) {
      Value iterOperand = std::get<0>(it);
      Value regionArg = std::get<1>(it);
      Value yieldOperand = std::get<2>(it);

      Operation *op = iterOperand.getDefiningOp();
      if (op && (op->getNumResults() == 1) && (iterOperand == yieldOperand)) {
        regionArg.replaceAllUsesWith(op->getResult(0));
        matched = true;
      }
    }
    return success(matched);
  }
};

// %f = scf.for %c = true, %a = ...
//    %r = if %c {
//      %d = cond()
//      %q = scf.if not %d {
//        yield %a
//      } else {
//        %a2 = addi %a, ...
//        yield %a2
//      }
//      yield %d, %q
//    } else {
//      yield %false, %a
//    }
//    yield %r#0, %r#1
// }
// no use of %f#1
//
// becomes
//
// %f = scf.for %c = true, %a = ...
//    %r = if %c {
//      %d = cond()
//      %a2 = addi %a, ...
//      yield %d, %a2
//    } else {
//      yield %false, %a
//    }
//    yield %r#0, %r#1
// }
// no use of %f#1
//
// and finally
//
// %f = scf.for %c = true, %a = ...
//    %a2 = addi %a, ...
//    %r = if %c {
//      %d = cond()
//      yield %d, %a2
//    } else {
//      yield %false, %a
//    }
//    yield %r#0, %a2
// }
// no use of %f#1
struct ForBreakAddUpgrade : public OpRewritePattern<scf::ForOp> {
  using OpRewritePattern<scf::ForOp>::OpRewritePattern;

  LogicalResult matchAndRewrite(scf::ForOp forOp,
                                PatternRewriter &rewriter) const final {
    if (!forOp.getInits().size())
      return failure();

    Block &block = forOp.getRegion().front();
    // First check there is an outermost if
    auto outerIfOp = dyn_cast<scf::IfOp>(*block.begin());
    if (!outerIfOp)
      return failure();

    auto condition = outerIfOp.getCondition();
    //  and that the outermost if's condition is an iter arg of the for
    auto condArg = dyn_cast<BlockArgument>(condition);
    if (!condArg)
      return failure();
    if (condArg.getOwner()->getParentOp() != forOp)
      return failure();
    // which starts as true
    if (!matchPattern(forOp.getInits()[condArg.getArgNumber() - 1], m_One()))
      return failure();
    // and is false unless coming from inside the if
    auto forYieldOp = cast<scf::YieldOp>(block.getTerminator());
    auto opres =
        dyn_cast<OpResult>(forYieldOp.getOperand(condArg.getArgNumber() - 1));
    if (!opres)
      return failure();
    if (opres.getOwner() != outerIfOp)
      return failure();

    if (!matchPattern(outerIfOp.elseYield().getOperand(opres.getResultNumber()),
                      m_Zero()))
      return failure();

    bool changed = false;
    for (auto it :
         llvm::zip(forOp.getRegionIterArgs(), forYieldOp.getOperands(),
                   forOp.getResults(), forOp.getInits())) {
      auto regionArg = std::get<0>(it);
      Value forYieldOperand = std::get<1>(it);
      Value res = std::get<2>(it);
      Value iterOp = std::get<3>(it);

      if (opres.getResultNumber() == regionArg.getArgNumber() - 1)
        continue;

      auto opres2 = dyn_cast<OpResult>(forYieldOperand);
      if (!opres2)
        continue;
      if (opres2.getOwner() != outerIfOp)
        continue;
      auto topOp = outerIfOp.thenYield().getOperand(opres2.getResultNumber());

      auto trueYield =
          outerIfOp.thenYield().getOperand(opres.getResultNumber());
      bool negated = false;
      while (auto neg = trueYield.getDefiningOp<XOrIOp>())
        if (matchPattern(neg.getOperand(1), m_One())) {
          trueYield = neg.getOperand(0);
          negated = !negated;
        }

      if (auto innerIfOp = topOp.getDefiningOp<scf::IfOp>()) {
        Value ifcond = innerIfOp.getCondition();
        while (auto neg = ifcond.getDefiningOp<XOrIOp>())
          if (matchPattern(neg.getOperand(1), m_One())) {
            ifcond = neg.getOperand(0);
            negated = !negated;
          }

        if (ifcond == trueYield) {
          // If never used, can always pick the "continue" value
          if (res.use_empty()) {
            auto idx = topOp.cast<OpResult>().getResultNumber();
            Value val =
                (negated ? innerIfOp.elseYield() : innerIfOp.thenYield())
                    .getOperand(idx);
            Region *reg = (negated ? &innerIfOp.getElseRegion()
                                   : &innerIfOp.getThenRegion());
            if (reg->isAncestor(val.getParentRegion())) {
              if (auto addi = val.getDefiningOp<arith::AddIOp>()) {
                if (reg->isAncestor(addi.getOperand(0).getParentRegion()) ||
                    reg->isAncestor(addi.getOperand(1).getParentRegion()))
                  continue;
                rewriter.setInsertionPoint(innerIfOp);
                val = rewriter.replaceOpWithNewOp<arith::AddIOp>(
                    addi, addi.getOperand(0), addi.getOperand(1));
              } else
                continue;
            }

            rewriter.setInsertionPoint(innerIfOp);
            auto cloned = rewriter.clone(*innerIfOp);
            SmallVector<Value> results(cloned->getResults());
            results[idx] = val;
            rewriter.replaceOp(innerIfOp, results);
            changed = true;
            continue;
          }
        }
      }

      if (auto innerSelOp = topOp.getDefiningOp<arith::SelectOp>()) {
        bool negated = false;
        Value ifcond = innerSelOp.getCondition();
        while (auto neg = ifcond.getDefiningOp<XOrIOp>())
          if (matchPattern(neg.getOperand(1), m_One())) {
            ifcond = neg.getOperand(0);
            negated = !negated;
          }
        if (ifcond == trueYield) {
          // If never used, can always pick the "continue" value
          if (res.use_empty()) {
            Value val = (negated ? innerSelOp.getFalseValue()
                                 : innerSelOp.getTrueValue());
            Value results[] = {val};
            rewriter.replaceOp(innerSelOp, results);
            changed = true;
            continue;
          }
          bool seenSelf = false;
          bool seenIllegal = false;
          for (auto &u : regionArg.getUses()) {
            if (u.getOwner() == innerSelOp &&
                regionArg != innerSelOp.getCondition()) {
              seenSelf = true;
              continue;
            }
            if (u.getOwner() != outerIfOp.elseYield()) {
              seenIllegal = true;
              break;
            }
            if (u.getOperandNumber() != opres2.getResultNumber()) {
              seenIllegal = true;
              break;
            }
          }
          // if this is only used by itself and yielding out of the for, remove
          // the induction of the region arg and just simply set it to be the
          // incoming iteration arg.
          if (seenSelf && !seenIllegal) {
            rewriter.setInsertionPoint(innerSelOp);
            rewriter.replaceOpWithNewOp<arith::SelectOp>(
                innerSelOp, innerSelOp.getCondition(),
                negated ? iterOp : innerSelOp.getTrueValue(),
                negated ? innerSelOp.getFalseValue() : iterOp);
            changed = true;
            continue;
          }
        }
      }

      // Only do final hoisting on a variable which can be loop induction
      // replaced.
      //  Otherwise additional work is added outside the break
      if (res.use_empty()) {
        if (auto add = topOp.getDefiningOp<arith::AddIOp>()) {
          if (forOp.getRegion().isAncestor(add.getOperand(1).getParentRegion()))
            continue;

          if (add.getOperand(0) != regionArg)
            continue;
          rewriter.setInsertionPoint(outerIfOp);
          SmallVector<Value> results(forYieldOp->getOperands());
          results[regionArg.getArgNumber() - 1] =
              rewriter.replaceOpWithNewOp<arith::AddIOp>(add, add.getOperand(0),
                                                         add.getOperand(1));
          rewriter.setInsertionPoint(forYieldOp);
          rewriter.replaceOpWithNewOp<scf::YieldOp>(forYieldOp, results);
          return success();
        }
      }
    }
    return success(changed);
  }
};

struct ForOpInductionReplacement : public OpRewritePattern<scf::ForOp> {
  using OpRewritePattern<scf::ForOp>::OpRewritePattern;

  LogicalResult matchAndRewrite(scf::ForOp forOp,
                                PatternRewriter &rewriter) const final {
    // Defer until after the step is a constant, if possible
    if (auto icast = forOp.getStep().getDefiningOp<IndexCastOp>())
      if (matchPattern(icast.getIn(), m_Constant()))
        return failure();
    bool canonicalize = false;
    Block &block = forOp.getRegion().front();
    auto yieldOp = cast<scf::YieldOp>(block.getTerminator());

    for (auto it : llvm::zip(forOp.getInits(),          // iter from outside
                             forOp.getRegionIterArgs(), // iter inside region
                             forOp.getResults(),        // op results
                             yieldOp.getOperands()      // iter yield
                             )) {

      AddIOp addOp = std::get<3>(it).getDefiningOp<AddIOp>();
      if (!addOp)
        continue;

      if (addOp.getOperand(0) != std::get<1>(it))
        continue;

      if (!addOp.getOperand(1).getParentRegion()->isAncestor(
              forOp->getParentRegion()))
        continue;

      bool sameValue = addOp.getOperand(1) == forOp.getStep();

      APInt rattr;
      APInt sattr;
      if (matchPattern(addOp.getOperand(1), m_ConstantInt(&rattr)))
        if (matchPattern(forOp.getStep(), m_ConstantInt(&sattr))) {
          size_t maxWidth = (rattr.getBitWidth() > sattr.getBitWidth())
                                ? rattr.getBitWidth()
                                : sattr.getBitWidth();
          sameValue |= rattr.zext(maxWidth) == sattr.zext(maxWidth);
        }

      if (!std::get<1>(it).use_empty()) {
        Value init = std::get<0>(it);
        rewriter.setInsertionPointToStart(&forOp.getRegion().front());
        Value replacement = rewriter.create<SubIOp>(
            forOp.getLoc(), forOp.getInductionVar(), forOp.getLowerBound());

        if (!sameValue)
          replacement = rewriter.create<DivUIOp>(forOp.getLoc(), replacement,
                                                 forOp.getStep());

        if (!sameValue) {
          Value step = addOp.getOperand(1);

          if (!step.getType().isa<IndexType>()) {
            step = rewriter.create<IndexCastOp>(forOp.getLoc(),
                                                replacement.getType(), step);
          }

          replacement =
              rewriter.create<MulIOp>(forOp.getLoc(), replacement, step);
        }

        if (!init.getType().isa<IndexType>()) {
          init = rewriter.create<IndexCastOp>(forOp.getLoc(),
                                              replacement.getType(), init);
        }

        replacement =
            rewriter.create<AddIOp>(forOp.getLoc(), init, replacement);

        if (!std::get<1>(it).getType().isa<IndexType>()) {
          replacement = rewriter.create<IndexCastOp>(
              forOp.getLoc(), std::get<1>(it).getType(), replacement);
        }

        rewriter.modifyOpInPlace(
            forOp, [&] { std::get<1>(it).replaceAllUsesWith(replacement); });
        canonicalize = true;
      }

      if (!std::get<2>(it).use_empty()) {
        Value init = std::get<0>(it);
        rewriter.setInsertionPoint(forOp);
        Value replacement = rewriter.create<SubIOp>(
            forOp.getLoc(), forOp.getUpperBound(), forOp.getLowerBound());

        if (!sameValue)
          replacement = rewriter.create<DivUIOp>(forOp.getLoc(), replacement,
                                                 forOp.getStep());

        if (!sameValue) {
          Value step = addOp.getOperand(1);

          if (!step.getType().isa<IndexType>()) {
            step = rewriter.create<IndexCastOp>(forOp.getLoc(),
                                                replacement.getType(), step);
          }

          replacement =
              rewriter.create<MulIOp>(forOp.getLoc(), replacement, step);
        }

        if (!init.getType().isa<IndexType>()) {
          init = rewriter.create<IndexCastOp>(forOp.getLoc(),
                                              replacement.getType(), init);
        }

        replacement =
            rewriter.create<AddIOp>(forOp.getLoc(), init, replacement);

        if (!std::get<1>(it).getType().isa<IndexType>()) {
          replacement = rewriter.create<IndexCastOp>(
              forOp.getLoc(), std::get<1>(it).getType(), replacement);
        }

        rewriter.modifyOpInPlace(
            forOp, [&] { std::get<2>(it).replaceAllUsesWith(replacement); });
        canonicalize = true;
      }
    }

    return success(canonicalize);
  }
};

/// Remove unused iterator operands.
// TODO: IRMapping for indvar.
struct RemoveUnusedArgs : public OpRewritePattern<ForOp> {
  using OpRewritePattern<ForOp>::OpRewritePattern;

  LogicalResult matchAndRewrite(ForOp op,
                                PatternRewriter &rewriter) const override {

    SmallVector<Value, 2> usedBlockArgs;
    SmallVector<OpResult, 2> usedResults;
    SmallVector<Value, 2> usedOperands;

    unsigned i = 0;
    // if the block argument or the result at the
    // same index position have uses do not eliminate.
    for (auto blockArg : op.getRegionIterArgs()) {
      if ((!blockArg.use_empty()) || (!op.getResult(i).use_empty())) {
        usedOperands.push_back(op.getOperand(op.getNumControlOperands() + i));
        usedResults.push_back(op->getOpResult(i));
        usedBlockArgs.push_back(blockArg);
      }
      i++;
    }

    // no work to do.
    if (usedOperands.size() == op.getInits().size())
      return failure();

    auto newForOp =
        rewriter.create<ForOp>(op.getLoc(), op.getLowerBound(),
                               op.getUpperBound(), op.getStep(), usedOperands);

    if (!newForOp.getBody()->empty())
      rewriter.eraseOp(newForOp.getBody()->getTerminator());

    newForOp.getBody()->getOperations().splice(
        newForOp.getBody()->getOperations().begin(),
        op.getBody()->getOperations());

    rewriter.modifyOpInPlace(op, [&] {
      op.getInductionVar().replaceAllUsesWith(newForOp.getInductionVar());
      for (auto pair : llvm::zip(usedBlockArgs, newForOp.getRegionIterArgs())) {
        std::get<0>(pair).replaceAllUsesWith(std::get<1>(pair));
      }
    });

    // adjust return.
    auto yieldOp = cast<scf::YieldOp>(newForOp.getBody()->getTerminator());
    SmallVector<Value, 2> usedYieldOperands{};
    llvm::transform(usedResults, std::back_inserter(usedYieldOperands),
                    [&](OpResult result) {
                      return yieldOp.getOperand(result.getResultNumber());
                    });
    rewriter.setInsertionPoint(yieldOp);
    rewriter.replaceOpWithNewOp<YieldOp>(yieldOp, usedYieldOperands);

    // Replace the operation's results with the new ones.
    SmallVector<Value, 4> repResults(op.getNumResults());
    for (auto en : llvm::enumerate(usedResults))
      repResults[en.value().cast<OpResult>().getResultNumber()] =
          newForOp.getResult(en.index());

    rewriter.replaceOp(op, repResults);
    return success();
  }
};

struct ReplaceRedundantArgs : public OpRewritePattern<ForOp> {
  using OpRewritePattern<ForOp>::OpRewritePattern;

  LogicalResult matchAndRewrite(ForOp op,
                                PatternRewriter &rewriter) const override {
    auto yieldOp = cast<scf::YieldOp>(op.getBody()->getTerminator());
    bool replaced = false;
    unsigned i = 0;
    for (auto blockArg : op.getRegionIterArgs()) {
      for (unsigned j = 0; j < i; j++) {
        if (op.getOperand(op.getNumControlOperands() + i) ==
                op.getOperand(op.getNumControlOperands() + j) &&
            yieldOp.getOperand(i) == yieldOp.getOperand(j)) {

          rewriter.modifyOpInPlace(op, [&] {
            op.getResult(i).replaceAllUsesWith(op.getResult(j));
            blockArg.replaceAllUsesWith(op.getRegionIterArgs()[j]);
          });
          replaced = true;
          goto skip;
        }
      }
    skip:
      i++;
    }

    return success(replaced);
  }
};

/*
+struct RemoveNotIf : public OpRewritePattern<IfOp> {
+  using OpRewritePattern<IfOp>::OpRewritePattern;
+
+  LogicalResult matchAndRewrite(IfOp op,
+                                PatternRewriter &rewriter) const override {
+    // Replace the operation if only a subset of its results have uses.
+    if (op.getNumResults() == 0)
+      return failure();
+
+    auto trueYield =
cast<scf::YieldOp>(op.thenRegion().back().getTerminator());
+    auto falseYield =
+        cast<scf::YieldOp>(op.thenRegion().back().getTerminator());
+
+    rewriter.setInsertionPoint(op->getBlock(),
+                               op.getOperation()->getIterator());
+    bool changed = false;
+    for (auto tup :
+         llvm::zip(trueYield.results(), falseYield.results(), op.results())) {
+      if (!std::get<0>(tup).getType().isInteger(1))
+        continue;
+      if (auto top = std::get<0>(tup).getDefiningOp<ConstantOp>()) {
+        if (auto fop = std::get<1>(tup).getDefiningOp<ConstantOp>()) {
+          if (top.getValue().cast<IntegerAttr>().getValue() == 0 &&
+              fop.getValue().cast<IntegerAttr>().getValue() == 1) {
+
+            for (OpOperand &use :
+                 llvm::make_early_inc_range(std::get<2>(tup).getUses())) {
+              changed = true;
+              rewriter.modifyOpInPlace(use.getOwner(), [&]() {
+                use.set(rewriter.create<XOrOp>(op.getLoc(), op.condition()));
+              });
+            }
+          }
+          if (top.getValue().cast<IntegerAttr>().getValue() == 1 &&
+              fop.getValue().cast<IntegerAttr>().getValue() == 0) {
+            for (OpOperand &use :
+                 llvm::make_early_inc_range(std::get<2>(tup).getUses())) {
+              changed = true;
+              rewriter.modifyOpInPlace(use.getOwner(),
+                                         [&]() { use.set(op.condition()); });
+            }
+          }
+        }
+      }
+    }
+    return changed ? success() : failure();
+  }
+};
+struct RemoveBoolean : public OpRewritePattern<IfOp> {
+  using OpRewritePattern<IfOp>::OpRewritePattern;
+
+  LogicalResult matchAndRewrite(IfOp op,
+                                PatternRewriter &rewriter) const override {
+    bool changed = false;
+
+    if (llvm::all_of(op.results(), [](Value v) {
+          return v.getType().isa<IntegerType>() &&
+                 v.getType().cast<IntegerType>().getWidth() == 1;
+        })) {
+      if (op.thenRegion().getBlocks().size() == 1 &&
+          op.elseRegion().getBlocks().size() == 1) {
+        while (isa<CmpIOp>(op.thenRegion().front().front())) {
+          op.thenRegion().front().front().moveBefore(op);
+          changed = true;
+        }
+        while (isa<CmpIOp>(op.elseRegion().front().front())) {
+          op.elseRegion().front().front().moveBefore(op);
+          changed = true;
+        }
+        if (op.thenRegion().front().getOperations().size() == 1 &&
+            op.elseRegion().front().getOperations().size() == 1) {
+          auto yop1 =
+              cast<scf::YieldOp>(op.thenRegion().front().getTerminator());
+          auto yop2 =
+              cast<scf::YieldOp>(op.elseRegion().front().getTerminator());
+          size_t idx = 0;
+
+          auto c1 = (mlir::Value)rewriter.create<ConstantOp>(
+              op.getLoc(), op.condition().getType(),
+              rewriter.getIntegerAttr(op.condition().getType(), 1));
+          auto notcond = (mlir::Value)rewriter.create<mlir::XOrOp>(
+              op.getLoc(), op.condition(), c1);
+
+          std::vector<Value> replacements;
+          for (auto res : op.results()) {
+            auto rep = rewriter.create<OrOp>(
+                op.getLoc(),
+                rewriter.create<AndOp>(op.getLoc(), op.condition(),
+                                       yop1.results()[idx]),
+                rewriter.create<AndOp>(op.getLoc(), notcond,
+                                       yop2.results()[idx]));
+            replacements.push_back(rep);
+            idx++;
+          }
+          rewriter.replaceOp(op, replacements);
+          // op.erase();
+          return success();
+        }
+      }
+    }
+
+    if (op.thenRegion().getBlocks().size() == 1 &&
+        op.elseRegion().getBlocks().size() == 1 &&
+        op.thenRegion().front().getOperations().size() == 1 &&
+        op.elseRegion().front().getOperations().size() == 1) {
+      auto yop1 = cast<scf::YieldOp>(op.thenRegion().front().getTerminator());
+      auto yop2 = cast<scf::YieldOp>(op.elseRegion().front().getTerminator());
+      size_t idx = 0;
+
+      std::vector<Value> replacements;
+      for (auto res : op.results()) {
+        auto rep =
+            rewriter.create<SelectOp>(op.getLoc(), op.condition(),
+                                      yop1.results()[idx],
yop2.results()[idx]);
+        replacements.push_back(rep);
+        idx++;
+      }
+      rewriter.replaceOp(op, replacements);
+      return success();
+    }
+    return changed ? success() : failure();
+  }
+};
*/

bool isTopLevelArgValue(Value value, Region *region) {
  if (auto arg = dyn_cast<BlockArgument>(value))
    return arg.getParentRegion() == region;
  return false;
}

bool isBlockArg(Value value) {
  if (auto arg = dyn_cast<BlockArgument>(value))
    return true;
  return false;
}

bool dominateWhile(Value value, WhileOp loop) {
  if (Operation *op = value.getDefiningOp()) {
    DominanceInfo dom(loop);
    return dom.properlyDominates(op, loop);
  } else if (auto arg = dyn_cast<BlockArgument>(value)) {
    return arg.getOwner()->getParentOp()->isProperAncestor(loop);
  } else {
    assert("????");
    return false;
  }
}

bool canMoveOpOutsideWhile(Operation *op, WhileOp loop) {
  DominanceInfo dom(loop);
  for (auto operand : op->getOperands()) {
    if (!dom.properlyDominates(operand, loop))
      return false;
  }
  return true;
}

class truncProp final : public OpRewritePattern<TruncIOp> {
public:
  using OpRewritePattern<TruncIOp>::OpRewritePattern;

  LogicalResult matchAndRewrite(TruncIOp op,
                                PatternRewriter &rewriter) const override {
    auto module = op->getParentOfType<ModuleOp>();
    auto ifOp = op.getIn().getDefiningOp<scf::IfOp>();
    if (!ifOp)
      return failure();

    auto idx = op.getIn().cast<OpResult>().getResultNumber();
    bool change = false;
    for (auto v :
         {ifOp.thenYield().getOperand(idx), ifOp.elseYield().getOperand(idx)}) {
      change |= v.getDefiningOp<ConstantIntOp>() ||
                v.getDefiningOp<mlir::LLVM::UndefOp>();
      if (auto extOp = v.getDefiningOp<ExtUIOp>())
        if (auto it = dyn_cast<IntegerType>(extOp.getIn().getType()))
          change |= it.getWidth() == 1;
      if (auto extOp = v.getDefiningOp<ExtSIOp>())
        if (auto it = dyn_cast<IntegerType>(extOp.getIn().getType()))
          change |= it.getWidth() == 1;
    }
    if (!change) {
      return failure();
    }

<<<<<<< HEAD
=======
    // Avoid creating redundant results
    if (!op.getOperand().hasOneUse())
      return failure();

>>>>>>> c2ec4678
    SmallVector<Type> resultTypes;
    llvm::append_range(resultTypes, ifOp.getResultTypes());
    resultTypes.push_back(op.getType());

    rewriter.setInsertionPoint(ifOp);
    auto nop = rewriter.create<scf::IfOp>(
        ifOp.getLoc(), resultTypes, ifOp.getCondition(), /*hasElse*/ true);
    rewriter.eraseBlock(nop.thenBlock());
    rewriter.eraseBlock(nop.elseBlock());

    rewriter.inlineRegionBefore(ifOp.getThenRegion(), nop.getThenRegion(),
                                nop.getThenRegion().begin());
    rewriter.inlineRegionBefore(ifOp.getElseRegion(), nop.getElseRegion(),
                                nop.getElseRegion().begin());

    SmallVector<Value> thenYields;
    llvm::append_range(thenYields, nop.thenYield().getOperands());
    rewriter.setInsertionPoint(nop.thenYield());
    thenYields.push_back(
        rewriter.create<TruncIOp>(op.getLoc(), op.getType(), thenYields[idx]));
    rewriter.replaceOpWithNewOp<scf::YieldOp>(nop.thenYield(), thenYields);

    SmallVector<Value> elseYields;
    llvm::append_range(elseYields, nop.elseYield().getOperands());
    rewriter.setInsertionPoint(nop.elseYield());
    elseYields.push_back(
        rewriter.create<TruncIOp>(op.getLoc(), op.getType(), elseYields[idx]));
    rewriter.replaceOpWithNewOp<scf::YieldOp>(nop.elseYield(), elseYields);
    rewriter.replaceOp(ifOp, nop.getResults().take_front(ifOp.getNumResults()));
    rewriter.replaceOp(op, nop.getResults().take_back(1));
    return success();
  }
};

struct WhileToForHelper {
  WhileOp loop;
  CmpIOp cmpIOp;
  Value step;
  Value lb;
  bool lb_addOne;
  Value ub;
  bool ub_addOne;
  bool ub_cloneMove;
  bool negativeStep;
  AddIOp addIOp;
  BlockArgument indVar;
  size_t afterArgIdx;
  int updateCmpNeOp; // 0: no update, 1: update to SGT, 2: update to SLT

  bool checkPredicate() {
    auto cmpRhs = cmpIOp.getRhs();
    if (dominateWhile(cmpRhs, loop)) {
      switch (cmpIOp.getPredicate()) {
      case CmpIPredicate::slt:
      case CmpIPredicate::ult: {
        ub = cmpRhs;
        break;
      }
      case CmpIPredicate::ule:
      case CmpIPredicate::sle: {
        ub = cmpRhs;
        ub_addOne = true;
        break;
      }
      case CmpIPredicate::uge:
      case CmpIPredicate::sge: {
        lb = cmpRhs;
        break;
      }

      case CmpIPredicate::ugt:
      case CmpIPredicate::sgt: {
        lb = cmpRhs;
        lb_addOne = true;
        break;
      }
      case CmpIPredicate::ne: {
        // Transform arith.cmpi NE to SLT /SGT
        // 1. Check to see if step size is negative or positive to decide
        // between SLT and SGT
        // 2. Check to see if linearly scaling IV from init with step size can
        // be equal to upperbound
        // 3. If yes and step size is negative, then we need to transform the
        // condition to SGT
        // 4. If yes and step size is positive, then we need to transform the
        // condition to SLT
        APInt lbConstInt, ubConstInt, stepConstInt;
        int lbInt, ubInt, stepInt;
        if (matchPattern(lb, m_ConstantInt(&lbConstInt)) &&
            matchPattern(ub, m_ConstantInt(&ubConstInt)) &&
            matchPattern(step, m_ConstantInt(&stepConstInt))) {
          lbInt = lbConstInt.getSExtValue();
          ubInt = ubConstInt.getSExtValue();
          stepInt = stepConstInt.getSExtValue();
        }

        if ((ubInt - lbInt) % stepInt == 0) {
          if ((stepInt < 0) && (ubInt < lbInt)) {
            updateCmpNeOp = 1; // update to SGT
            lb = cmpRhs;
            lb_addOne = true;
          } else if ((stepInt > 0) && (lbInt < ubInt)) {
            updateCmpNeOp = 2; // update to SLT
            ub = cmpRhs;
          } else
            return false;
        } else
          return false; // If upperbound - lowerbound is not divisible by step
                        // size, then we cannot transform the condition
        break;
      }
      case CmpIPredicate::eq: {
        return false;
      }
      }
    } else {
      if (negativeStep)
        return false;
      auto *op = cmpIOp.getRhs().getDefiningOp();
      if (!op || !canMoveOpOutsideWhile(op, loop) || (op->getNumResults() != 1))
        return false;
      ub = cmpIOp.getRhs();
      ub_cloneMove = true;
    }

    return lb && ub;
  }

  void checkNegativeStep() {
    negativeStep = false;
    if (auto cop = step.getDefiningOp<ConstantIntOp>()) {
      if (cop.value() < 0) {
        negativeStep = true;
      }
    } else if (auto cop = step.getDefiningOp<ConstantIndexOp>()) {
      if (cop.value() < 0)
        negativeStep = true;
    }

    if (!negativeStep)
      lb = loop.getOperand(indVar.getArgNumber());
    else {
      ub = loop.getOperand(indVar.getArgNumber());
      ub_addOne = true;
    }
  }

  void initVariables() {
    step = nullptr;
    lb = nullptr;
    lb_addOne = false;
    ub = nullptr;
    ub_addOne = false;
    ub_cloneMove = false;
    negativeStep = false;
  }

  bool computeLegality(bool sizeCheck, Value lookThrough = nullptr) {

    initVariables();

    auto condOp = loop.getConditionOp();
    indVar = dyn_cast<BlockArgument>(cmpIOp.getLhs());
    Type extType = nullptr;
    // todo handle ext
    if (auto ext = cmpIOp.getLhs().getDefiningOp<ExtSIOp>()) {
      indVar = dyn_cast<BlockArgument>(ext.getIn());
      extType = ext.getType();
    }

    // Condition is not the same as an induction variable
    {
      if (!indVar) {
        return false;
      }

      if (indVar.getOwner() != &loop.getBefore().front())
        return false;
    }

    // Before region contains more than just the comparison
    {
      size_t size = loop.getBefore().front().getOperations().size();
      if (extType)
        size--;
      if (!sizeCheck)
        size--;
      if (size != 2) {
        return false;
      }
    }

    SmallVector<size_t, 2> afterArgs;
    for (auto pair : llvm::enumerate(condOp.getArgs())) {
      if (pair.value() == indVar)
        afterArgs.push_back(pair.index());
    }

    auto endYield = cast<YieldOp>(loop.getAfter().back().getTerminator());

    // Check that the block argument is actually an induction var:
    //   Namely, its next value adds to the previous with an invariant step.
    addIOp =
        endYield.getResults()[indVar.getArgNumber()].getDefiningOp<AddIOp>();
    if (!addIOp && lookThrough) {
      bool negateLookThrough = false;
      while (auto neg = lookThrough.getDefiningOp<XOrIOp>())
        if (matchPattern(neg.getOperand(1), m_One())) {
          lookThrough = neg.getOperand(0);
          negateLookThrough = !negateLookThrough;
        }

      if (auto ifOp = endYield.getResults()[indVar.getArgNumber()]
                          .getDefiningOp<IfOp>()) {
        Value condition = ifOp.getCondition();
        while (auto neg = condition.getDefiningOp<XOrIOp>())
          if (matchPattern(neg.getOperand(1), m_One())) {
            condition = neg.getOperand(0);
            negateLookThrough = !negateLookThrough;
          }
        if (ifOp.getCondition() == lookThrough) {
          for (auto r : llvm::enumerate(ifOp.getResults())) {
            if (r.value() == endYield.getResults()[indVar.getArgNumber()]) {
              addIOp = (negateLookThrough ? ifOp.elseYield() : ifOp.thenYield())
                           .getOperand(r.index())
                           .getDefiningOp<AddIOp>();
              break;
            }
          }
        }
      } else if (auto selOp = endYield.getResults()[indVar.getArgNumber()]
                                  .getDefiningOp<SelectOp>()) {
        Value condition = selOp.getCondition();
        while (auto neg = condition.getDefiningOp<XOrIOp>())
          if (matchPattern(neg.getOperand(1), m_One())) {
            condition = neg.getOperand(0);
            negateLookThrough = !negateLookThrough;
          }
        if (selOp.getCondition() == lookThrough)
          addIOp =
              (negateLookThrough ? selOp.getFalseValue() : selOp.getTrueValue())
                  .getDefiningOp<AddIOp>();
      }
    }
    if (!addIOp) {
      return false;
    }

    for (auto afterArg : afterArgs) {
      auto arg = loop.getAfter().getArgument(afterArg);
      if (addIOp.getOperand(0) == arg) {
        step = addIOp.getOperand(1);
        afterArgIdx = afterArg;
        break;
      }
      if (addIOp.getOperand(1) == arg) {
        step = addIOp.getOperand(0);
        afterArgIdx = afterArg;
        break;
      }
    }

    if (!step) {
      return false;
    }

    // Cannot transform for if step is not loop-invariant
    if (auto *op = step.getDefiningOp()) {
      if (loop->isAncestor(op)) {
        return false;
      }
    }

    checkNegativeStep();

    return checkPredicate();
  }

  void prepareFor(PatternRewriter &rewriter) {
    Value one;

    if (updateCmpNeOp == 1) {
      OpBuilder::InsertionGuard guard(rewriter);
      rewriter.setInsertionPoint(cmpIOp);
      Value newCmp = rewriter.create<arith::CmpIOp>(
          cmpIOp.getLoc(), arith::CmpIPredicate::sgt, cmpIOp.getLhs(),
          cmpIOp.getRhs());
      rewriter.replaceOp(cmpIOp, newCmp);
    } else if (updateCmpNeOp == 2) {
      OpBuilder::InsertionGuard guard(rewriter);
      rewriter.setInsertionPoint(cmpIOp);
      Value newCmp = rewriter.create<arith::CmpIOp>(
          cmpIOp.getLoc(), arith::CmpIPredicate::slt, cmpIOp.getLhs(),
          cmpIOp.getRhs());
      rewriter.replaceOp(cmpIOp, newCmp);
    }

    if (lb_addOne) {
      Value one =
          rewriter.create<ConstantIntOp>(loop.getLoc(), 1, lb.getType());
      lb = rewriter.create<AddIOp>(loop.getLoc(), lb, one);
    }
    if (ub_cloneMove) {
      auto *op = ub.getDefiningOp();
      assert(op);
      auto *newOp = rewriter.clone(*op);
      rewriter.replaceOp(op, newOp->getResults());
      ub = newOp->getResult(0);
    }
    if (ub_addOne) {
      Value one =
          rewriter.create<ConstantIntOp>(loop.getLoc(), 1, ub.getType());
      ub = rewriter.create<AddIOp>(loop.getLoc(), ub, one);
    }
    auto modifyTypeToIndex = true;
    if ((step.getType() == lb.getType()) && (ub.getType() == lb.getType())) {
      modifyTypeToIndex = false;
    }

    if (negativeStep) {
      if (modifyTypeToIndex) {
        if (auto cop = step.getDefiningOp<ConstantIntOp>()) {
          step = rewriter.create<ConstantIndexOp>(cop.getLoc(), -cop.value());
        } else {
          auto cop2 = step.getDefiningOp<ConstantIndexOp>();
          step = rewriter.create<ConstantIndexOp>(cop2.getLoc(), -cop2.value());
        }
      } else {
        auto cop = step.getDefiningOp<ConstantIntOp>();
        step = rewriter.create<ConstantIntOp>(cop.getLoc(), -cop.value(),
                                              cop.getType());
      }
    }

    // Only cast if the types of step, ub and lb are different
    if (modifyTypeToIndex) {
      ub = rewriter.create<IndexCastOp>(loop.getLoc(),
                                        IndexType::get(loop.getContext()), ub);
      lb = rewriter.create<IndexCastOp>(loop.getLoc(),
                                        IndexType::get(loop.getContext()), lb);
      step = rewriter.create<IndexCastOp>(
          loop.getLoc(), IndexType::get(loop.getContext()), step);
    }
  }
};

// Checks to see if values are connected using use-def chain
bool areValuesConnected(Value startVal, Value endVal,
                        llvm::SmallPtrSetImpl<Value> &visited) {
  if (startVal == endVal)
    return true;

  if (!visited.insert(endVal).second)
    return false;

  if (auto blockArg = endVal.dyn_cast<BlockArgument>()) {
    return false;
  }
  if (Operation *defOp = endVal.getDefiningOp()) {
    // Check all operands of defining operation
    for (Value operand : defOp->getOperands()) {
      if (areValuesConnected(startVal, operand, visited)) {
        return true;
      }
    }
  }

  return false;
}

// This works for any doWhile loop with any number of iter_args
// Checks to see if loop iter_count > 1 for do_while
struct MoveDoWhileToFor : public OpRewritePattern<WhileOp> {
  using OpRewritePattern<WhileOp>::OpRewritePattern;

  LogicalResult matchAndRewrite(WhileOp whileOp,
                                PatternRewriter &rewriter) const override {
    // 1. Analyze before region and extract scf.condition
    // 2. From scf.condition obtain compareOp
    // 3. Assumption that one of the values in compareOp is constant i.e is
    // upperbound, and the other value (compareValue) is related to Induction
    // Variable(IV)
    // 4. Find index for IV from the iter_args based on use-def chain going from
    //    iter_args of before region to the compareValue.
    // 5. After IV index is found, use that to extract lowerBound from init
    // values of before region, and IV itself from arg list.
    // 6. Now from the use def chain connecting compareValue to yield of before
    // region, we find the updatedIV index in scf.condition.
    // 7. From the index we obtain the updated IV passed to after region.
    // 8. We see the def of updatedIV to find the step size.
    //    Currently only supporting AddIOp.
    // 9. Check to see if LB, UB and STEP are constant.
    // 10.Transfer before and after region to a new for loop.
    // 11.Replace all uses of while loop with for loop.

    // Check to see if doBlock just has yield op
    Block &doBlock = whileOp.getAfter().front();
    if (!isa<scf::YieldOp>(doBlock.front()))
      return failure();

    // Before block analysis
    Block &beforeBlock = whileOp.getBefore().front();
    auto conditionOp = dyn_cast<ConditionOp>(beforeBlock.getTerminator());
    Value conditionValue = conditionOp.getCondition();

    Value upperBound;
    Value compareValue;
    arith::CmpIOp cmpOp;
    if (cmpOp = conditionValue.getDefiningOp<arith::CmpIOp>()) {
      // We need to check for is that one of the lhs or rhs is a constant, and
      // extract the value as upper bound.
      if (cmpOp.getRhs().getDefiningOp<arith::ConstantOp>()) {
        upperBound = cmpOp.getRhs();
        compareValue = cmpOp.getLhs();
      } else if (cmpOp.getLhs().getDefiningOp<arith::ConstantOp>()) {
        upperBound = cmpOp.getLhs();
        compareValue = cmpOp.getRhs();
      } else
        return failure();
    } else {
      // Currently only supporting arith.cmpIOp
      return failure();
    }

    // Get condition op args and find IV index
    int IVIndex = 0;
    bool indexFound = false;
    for (auto arg : beforeBlock.getArguments()) {
      llvm::SmallPtrSet<Value, 8> visited;
      if (areValuesConnected(arg, compareValue, visited)) {
        indexFound = true;
        break;
      }
      IVIndex++;
    }
    if (!indexFound)
      return failure();

    // Extract IV and lowerBound based on IVIndex
    Value IV = beforeBlock.getArgument(IVIndex);
    Value lowerBound = whileOp.getOperand(IVIndex);

    // UpdatedIV index
    int updatedIVIndex = 0;
    indexFound = false;
    for (auto arg : conditionOp.getArgs()) {
      llvm::SmallPtrSet<Value, 8> visited;
      if (areValuesConnected(compareValue, arg, visited)) {
        indexFound = true;
        break;
      }
      updatedIVIndex++;
    }
    if (!indexFound)
      return failure();

    // Extract updated IV and stepSize
    Value updatedIV = conditionOp.getArgs()[updatedIVIndex];
    Value stepSize;
    if (auto addOp = updatedIV.getDefiningOp<arith::AddIOp>()) {
      if (addOp.getLhs() == IV) {
        stepSize = addOp.getRhs();
      } else if (addOp.getRhs() == IV) {
        stepSize = addOp.getLhs();
      }
      // Expect atleast one of the updatedIV fields to be IV
      else
        return failure();
    } else
      return failure();

    // Check if loop iter_count is > 1 i.e lb + step < ub else return failure
    APInt lbConstInt, ubConstInt, stepConstInt;
    int lb, ub, step;
    if (matchPattern(lowerBound, m_ConstantInt(&lbConstInt)) &&
        matchPattern(upperBound, m_ConstantInt(&ubConstInt)) &&
        matchPattern(stepSize, m_ConstantInt(&stepConstInt))) {
      lb = lbConstInt.getSExtValue();
      ub = ubConstInt.getSExtValue();
      step = stepConstInt.getSExtValue();
      if (step == 0)
        return failure();
    } else {
      return failure();
    }

    // Uinsg WhileToForHelper to set up for loop structure
    WhileToForHelper helper;
    helper.initVariables();

    helper.loop = whileOp;
    helper.cmpIOp = conditionOp.getCondition().getDefiningOp<CmpIOp>();
    helper.step = stepSize;
    helper.lb = lowerBound;
    helper.ub = upperBound;
    helper.indVar = mlir::cast<mlir::BlockArgument>(IV);
    helper.negativeStep = step < 0;

    if (!helper.checkPredicate())
      return failure();
    helper.checkNegativeStep();
    helper.prepareFor(rewriter);

    rewriter.setInsertionPoint(whileOp);
    // If case: The do while loop executes more than once
    if ((lb + step < ub) && (step > 0) || (lb + step > ub) && (step < 0)) {
      // Copy region from while body to for body
      SmallVector<Value> newInitOperands;
      int numOfConditionArgs = conditionOp.getArgs().size();
      for (auto operand : whileOp.getOperands())
        newInitOperands.push_back(operand);

      scf::ForOp newLoop = rewriter.create<scf::ForOp>(
          whileOp.getLoc(), helper.lb, helper.ub, helper.step, newInitOperands);
      newLoop->setAttrs(whileOp.getOperation()->getAttrs());

      Block &newBlock = newLoop.getRegion().front();
      rewriter.setInsertionPointToStart(&newBlock);

      // Copy from before region to for body
      IRMapping mappingBeforeBlock;
      for (auto [arg, init] : llvm::zip(beforeBlock.getArguments(),
                                        newBlock.getArguments().drop_front())) {
        mappingBeforeBlock.map(arg, init);
      }
      for (Operation &op : beforeBlock.without_terminator()) {
        rewriter.clone(op, mappingBeforeBlock);
      }

      // Extract conditionOp args to be used for after region
      SmallVector<Value> remappedConditionOpArgs;
      for (auto arg : conditionOp.getArgs()) {
        remappedConditionOpArgs.push_back(mappingBeforeBlock.lookup(arg));
      }

      // Copy from after region to for body
      Block &afterBlock = whileOp.getAfter().front();
      IRMapping mappingAfterBlock;
      for (auto [arg, init] :
           llvm::zip(afterBlock.getArguments(), remappedConditionOpArgs)) {
        mappingAfterBlock.map(arg, init);
      }
      for (Operation &op : afterBlock) {
        rewriter.clone(op, mappingAfterBlock);
      }

      // Replace uses of while op
      for (auto [oldResult, newResult] :
           llvm::zip(whileOp.getResults(), newLoop.getResults())) {
        oldResult.replaceAllUsesWith(newResult);
      }

      // Else case: The do while loop only executes once to before region.
    } else {
      // Copy region from while body to before forbody
      IRMapping mapping;
      for (auto [arg, init] :
           llvm::zip(beforeBlock.getArguments(), whileOp.getOperands())) {
        mapping.map(arg, init);
      }
      for (Operation &op : beforeBlock.without_terminator()) {
        rewriter.clone(op, mapping);
      }

      // Extract conditionOp args to be used as results
      SmallVector<Value> remappedConditionOpArgs;
      for (auto arg : conditionOp.getArgs()) {
        remappedConditionOpArgs.push_back(mapping.lookup(arg));
      }

      // Replace uses of while op
      for (auto [oldResult, newResult] :
           llvm::zip(whileOp.getResults(), remappedConditionOpArgs)) {
        oldResult.replaceAllUsesWith(newResult);
      }
    }

    rewriter.eraseOp(whileOp);
    return success();
  }
};

struct MoveWhileToFor : public OpRewritePattern<WhileOp> {
  using OpRewritePattern<WhileOp>::OpRewritePattern;

  LogicalResult matchAndRewrite(WhileOp loop,
                                PatternRewriter &rewriter) const override {
    auto condOp = loop.getConditionOp();
    SmallVector<Value, 2> results = {condOp.getArgs()};
    WhileToForHelper helper;
    helper.loop = loop;
    helper.cmpIOp = condOp.getCondition().getDefiningOp<CmpIOp>();
    if (!helper.cmpIOp) {
      return failure();
    }
    if (!helper.computeLegality(/*sizeCheck*/ true))
      return failure();
    helper.prepareFor(rewriter);

    // input of the for goes the input of the scf::while plus the output taken
    // from the conditionOp.
    SmallVector<Value, 8> forArgs;
    forArgs.append(loop.getInits().begin(), loop.getInits().end());

    for (Value arg : condOp.getArgs()) {
      Type cst = nullptr;
      if (auto idx = arg.getDefiningOp<IndexCastOp>()) {
        cst = idx.getType();
        arg = idx.getIn();
      }
      Value res;
      if (isTopLevelArgValue(arg, &loop.getBefore())) {
        auto blockArg = arg.cast<BlockArgument>();
        auto pos = blockArg.getArgNumber();
        res = loop.getInits()[pos];
      } else
        res = arg;
      if (cst) {
        res = rewriter.create<IndexCastOp>(res.getLoc(), cst, res);
      }
      forArgs.push_back(res);
    }

    auto forloop = rewriter.create<scf::ForOp>(loop.getLoc(), helper.lb,
                                               helper.ub, helper.step, forArgs);

    if (!forloop.getBody()->empty())
      rewriter.eraseOp(forloop.getBody()->getTerminator());

    auto oldYield = cast<scf::YieldOp>(loop.getAfter().front().getTerminator());

    rewriter.modifyOpInPlace(loop, [&] {
      for (auto pair :
           llvm::zip(loop.getAfter().getArguments(), condOp.getArgs())) {
        std::get<0>(pair).replaceAllUsesWith(std::get<1>(pair));
      }
    });
    loop.getAfter().front().eraseArguments([](BlockArgument) { return true; });

    SmallVector<Value, 2> yieldOperands;
    for (auto oldYieldArg : oldYield.getResults())
      yieldOperands.push_back(oldYieldArg);

    IRMapping outmap;
    outmap.map(loop.getBefore().getArguments(), yieldOperands);
    for (auto arg : condOp.getArgs())
      yieldOperands.push_back(outmap.lookupOrDefault(arg));

    rewriter.setInsertionPoint(oldYield);
    rewriter.replaceOpWithNewOp<scf::YieldOp>(oldYield, yieldOperands);

    size_t pos = loop.getInits().size();

    rewriter.modifyOpInPlace(loop, [&] {
      for (auto pair : llvm::zip(loop.getBefore().getArguments(),
                                 forloop.getRegionIterArgs().drop_back(pos))) {
        std::get<0>(pair).replaceAllUsesWith(std::get<1>(pair));
      }
    });

    forloop.getBody()->getOperations().splice(
        forloop.getBody()->getOperations().begin(),
        loop.getAfter().front().getOperations());

    SmallVector<Value, 2> replacements;
    replacements.append(forloop.getResults().begin() + pos,
                        forloop.getResults().end());

    rewriter.replaceOp(loop, replacements);
    return success();
  }
};

// If and and with something is preventing creating a for
// move the and into the after body guarded by an if
struct MoveWhileAndDown : public OpRewritePattern<WhileOp> {
  using OpRewritePattern<WhileOp>::OpRewritePattern;

  LogicalResult matchAndRewrite(WhileOp loop,
                                PatternRewriter &rewriter) const override {
    auto condOp = loop.getConditionOp();
    auto andIOp = condOp.getCondition().getDefiningOp<AndIOp>();
    if (!andIOp)
      return failure();
    for (int i = 0; i < 2; i++) {
      WhileToForHelper helper;
      helper.loop = loop;
      helper.cmpIOp = andIOp->getOperand(i).getDefiningOp<CmpIOp>();
      if (!helper.cmpIOp)
        continue;

      YieldOp oldYield = cast<YieldOp>(loop.getAfter().front().getTerminator());

      Value extraCmp = andIOp->getOperand(1 - i);
      Value lookThrough = nullptr;
      if (auto BA = dyn_cast<BlockArgument>(extraCmp)) {
        lookThrough = oldYield.getOperand(BA.getArgNumber());
      }
      if (!helper.computeLegality(/*sizeCheck*/ false, lookThrough)) {
        continue;
      }

      SmallVector<BlockArgument, 2> origBeforeArgs(
          loop.getBeforeArguments().begin(), loop.getBeforeArguments().end());

      SmallVector<BlockArgument, 2> origAfterArgs(
          loop.getAfterArguments().begin(), loop.getAfterArguments().end());

      IRMapping preMap;
      for (auto tup : llvm::zip(origBeforeArgs, loop.getInits()))
        preMap.map(std::get<0>(tup), std::get<1>(tup));
      for (auto &op : loop.getBefore().front()) {
        if (&op == condOp)
          break;
        preMap.map(op.getResults(), rewriter.clone(op, preMap)->getResults());
      }
      IfOp unroll = rewriter.create<IfOp>(loop.getLoc(), loop.getResultTypes(),
                                          preMap.lookup(condOp.getCondition()));

      if (unroll.getThenRegion().getBlocks().size())
        rewriter.eraseBlock(unroll.thenBlock());
      rewriter.createBlock(&unroll.getThenRegion());
      rewriter.createBlock(&unroll.getElseRegion());

      rewriter.setInsertionPointToEnd(unroll.elseBlock());
      SmallVector<Value> unrollYield;
      for (auto v : condOp.getArgs())
        unrollYield.push_back(preMap.lookup(v));
      rewriter.create<YieldOp>(loop.getLoc(), unrollYield);
      rewriter.setInsertionPointToEnd(unroll.thenBlock());

      SmallVector<Value, 2> nextInits(unrollYield.begin(), unrollYield.end());
      Value falsev =
          rewriter.create<ConstantIntOp>(loop.getLoc(), 0, extraCmp.getType());
      Value truev =
          rewriter.create<ConstantIntOp>(loop.getLoc(), 1, extraCmp.getType());
      nextInits.push_back(truev);
      nextInits.push_back(loop.getInits()[helper.indVar.getArgNumber()]);

      SmallVector<Type> resTys;
      for (auto a : nextInits)
        resTys.push_back(a.getType());

      auto nop = rewriter.create<WhileOp>(loop.getLoc(), resTys, nextInits);
      rewriter.createBlock(&nop.getBefore());
      SmallVector<Value> newBeforeYieldArgs;
      for (auto a : origAfterArgs) {
        auto arg = nop.getBefore().addArgument(a.getType(), a.getLoc());
        newBeforeYieldArgs.push_back(arg);
      }
      Value notExited = nop.getBefore().front().addArgument(extraCmp.getType(),
                                                            loop.getLoc());
      newBeforeYieldArgs.push_back(notExited);

      Value trueInd = nop.getBefore().front().addArgument(
          helper.indVar.getType(), loop.getLoc());
      newBeforeYieldArgs.push_back(trueInd);

      {
        IRMapping postMap;
        postMap.map(helper.indVar, trueInd);
        auto newCmp = cast<CmpIOp>(rewriter.clone(*helper.cmpIOp, postMap));
        rewriter.create<ConditionOp>(condOp.getLoc(), newCmp,
                                     newBeforeYieldArgs);
      }

      rewriter.createBlock(&nop.getAfter());
      SmallVector<Value> postElseYields;
      for (auto a : origAfterArgs) {
        auto arg = nop.getAfter().front().addArgument(a.getType(), a.getLoc());
        postElseYields.push_back(arg);
        a.replaceAllUsesWith(arg);
      }
      SmallVector<Type, 4> resultTypes(loop.getResultTypes());
      resultTypes.push_back(notExited.getType());
      notExited = nop.getAfter().front().addArgument(notExited.getType(),
                                                     loop.getLoc());

      trueInd =
          nop.getAfter().front().addArgument(trueInd.getType(), loop.getLoc());

      IfOp guard = rewriter.create<IfOp>(loop.getLoc(), resultTypes, notExited);
      if (guard.getThenRegion().getBlocks().size())
        rewriter.eraseBlock(guard.thenBlock());
      Block *post = rewriter.splitBlock(&loop.getAfter().front(),
                                        loop.getAfter().front().begin());
      rewriter.createBlock(&guard.getThenRegion());
      rewriter.createBlock(&guard.getElseRegion());
      rewriter.mergeBlocks(post, guard.thenBlock());

      {
        IRMapping postMap;
        for (auto tup : llvm::zip(origBeforeArgs, oldYield.getOperands())) {
          postMap.map(std::get<0>(tup), std::get<1>(tup));
        }
        rewriter.setInsertionPoint(oldYield);
        for (auto &op : loop.getBefore().front()) {
          if (&op == condOp)
            break;
          postMap.map(op.getResults(),
                      rewriter.clone(op, postMap)->getResults());
        }
        SmallVector<Value> postIfYields;
        for (auto a : condOp.getArgs()) {
          postIfYields.push_back(postMap.lookup(a));
        }
        postIfYields.push_back(postMap.lookup(extraCmp));
        oldYield->setOperands(postIfYields);
      }

      rewriter.setInsertionPointToEnd(guard.elseBlock());
      postElseYields.push_back(falsev);
      rewriter.create<YieldOp>(loop.getLoc(), postElseYields);

      rewriter.setInsertionPointToEnd(&nop.getAfter().front());
      SmallVector<Value> postAfter(guard.getResults());
      IRMapping postMap;
      postMap.map(helper.indVar, trueInd);
      postMap.map(postElseYields[helper.afterArgIdx], trueInd);
      assert(helper.addIOp.getLhs() == postElseYields[helper.afterArgIdx] ||
             helper.addIOp.getRhs() == postElseYields[helper.afterArgIdx]);
      postAfter.push_back(
          cast<AddIOp>(rewriter.clone(*helper.addIOp, postMap)));
      rewriter.create<YieldOp>(loop.getLoc(), postAfter);

      rewriter.setInsertionPointToEnd(unroll.thenBlock());
      rewriter.create<YieldOp>(
          loop.getLoc(), nop.getResults().take_front(loop.getResults().size()));

      rewriter.replaceOp(loop, unroll.getResults());

      return success();
    }

    return failure();
  }
};

struct MoveWhileDown : public OpRewritePattern<WhileOp> {
  using OpRewritePattern<WhileOp>::OpRewritePattern;

  LogicalResult matchAndRewrite(WhileOp op,
                                PatternRewriter &rewriter) const override {
    auto term = cast<scf::ConditionOp>(op.getBefore().front().getTerminator());
    if (auto ifOp = term.getCondition().getDefiningOp<scf::IfOp>()) {
      if (ifOp.getNumResults() != term.getArgs().size() + 1)
        return failure();
      if (ifOp.getResult(0) != term.getCondition())
        return failure();
      for (size_t i = 1; i < ifOp.getNumResults(); ++i) {
        if (ifOp.getResult(i) != term.getArgs()[i - 1])
          return failure();
      }
      auto yield1 =
          cast<scf::YieldOp>(ifOp.getThenRegion().front().getTerminator());
      auto yield2 =
          cast<scf::YieldOp>(ifOp.getElseRegion().front().getTerminator());
      if (auto cop = yield1.getOperand(0).getDefiningOp<ConstantIntOp>()) {
        if (cop.value() == 0)
          return failure();
      } else
        return failure();
      if (auto cop = yield2.getOperand(0).getDefiningOp<ConstantIntOp>()) {
        if (cop.value() != 0)
          return failure();
      } else
        return failure();
      if (ifOp.getElseRegion().front().getOperations().size() != 1)
        return failure();
      op.getAfter().front().getOperations().splice(
          op.getAfter().front().begin(),
          ifOp.getThenRegion().front().getOperations());
      rewriter.modifyOpInPlace(term, [&] {
        term.getConditionMutable().assign(ifOp.getCondition());
      });
      SmallVector<Value, 2> args;
      for (size_t i = 1; i < yield2.getNumOperands(); ++i) {
        args.push_back(yield2.getOperand(i));
      }
      rewriter.modifyOpInPlace(term,
                               [&] { term.getArgsMutable().assign(args); });
      rewriter.eraseOp(yield2);
      rewriter.eraseOp(ifOp);

      for (size_t i = 0; i < op.getAfter().front().getNumArguments(); ++i) {
        op.getAfter().front().getArgument(i).replaceAllUsesWith(
            yield1.getOperand(i + 1));
      }
      rewriter.eraseOp(yield1);
      // TODO move operands from begin to after
      SmallVector<Value> todo(op.getBefore().front().getArguments().begin(),
                              op.getBefore().front().getArguments().end());
      for (auto &op : op.getBefore().front()) {
        for (auto res : op.getResults()) {
          todo.push_back(res);
        }
      }

      rewriter.modifyOpInPlace(op, [&] {
        for (auto val : todo) {
          auto na =
              op.getAfter().front().addArgument(val.getType(), op->getLoc());
          val.replaceUsesWithIf(na, [&](OpOperand &u) -> bool {
            return op.getAfter().isAncestor(u.getOwner()->getParentRegion());
          });
          args.push_back(val);
        }
      });

      rewriter.modifyOpInPlace(term,
                               [&] { term.getArgsMutable().assign(args); });

      SmallVector<Type, 4> tys;
      for (auto a : args)
        tys.push_back(a.getType());

      auto op2 = rewriter.create<WhileOp>(op.getLoc(), tys, op.getInits());
      op2.getBefore().takeBody(op.getBefore());
      op2.getAfter().takeBody(op.getAfter());
      SmallVector<Value, 4> replacements;
      for (auto a : op2.getResults()) {
        if (replacements.size() == op.getResults().size())
          break;
        replacements.push_back(a);
      }
      rewriter.replaceOp(op, replacements);
      return success();
    }
    return failure();
  }
};

// Given code of the structure
// scf.while ()
//    ...
//    %z = if (%c) {
//       %i1 = ..
//       ..
//    } else {
//    }
//    condition (%c) %z#0 ..
//  } loop {
//    ...
//  }
// Move the body of the if into the lower loo

struct MoveWhileDown2 : public OpRewritePattern<WhileOp> {
  using OpRewritePattern<WhileOp>::OpRewritePattern;

  /// Populates `crossing` with values (op results) that are defined in the same
  /// block as `op` and above it, and used by at least one op in the same block
  /// below `op`. Uses may be in nested regions.
  static void findValuesUsedBelow(IfOp op, llvm::SetVector<Value> &crossing) {
    for (Operation *it = op->getPrevNode(); it != nullptr;
         it = it->getPrevNode()) {
      for (Value value : it->getResults()) {
        for (Operation *user : value.getUsers()) {
          // ignore use of condition
          if (user == op)
            continue;

          if (op->isAncestor(user)) {
            crossing.insert(value);
            break;
          }
        }
      }
    }

    for (Value value : op->getBlock()->getArguments()) {
      for (Operation *user : value.getUsers()) {
        // ignore use of condition
        if (user == op)
          continue;

        if (op->isAncestor(user)) {
          crossing.insert(value);
          break;
        }
      }
    }
    // No need to process block arguments, they are assumed to be induction
    // variables and will be replicated.
  }

  LogicalResult matchAndRewrite(WhileOp op,
                                PatternRewriter &rewriter) const override {
    auto term = cast<scf::ConditionOp>(op.getBefore().front().getTerminator());
    if (auto ifOp = dyn_cast_or_null<scf::IfOp>(term->getPrevNode())) {
      if (ifOp.getCondition() != term.getCondition())
        return failure();

      SmallVector<std::pair<BlockArgument, Value>, 2> m;

      // The return results of the while which are used
      SmallVector<Value, 2> prevResults;
      // The corresponding value in the before which
      // is to be returned
      SmallVector<Value, 2> condArgs;

      SmallVector<std::pair<size_t, Value>, 2> afterYieldRewrites;
      auto afterYield = cast<YieldOp>(op.getAfter().front().back());
      for (auto pair :
           llvm::zip(op.getResults(), term.getArgs(), op.getAfterArguments())) {
        if (std::get<1>(pair).getDefiningOp() == ifOp) {

          Value thenYielded, elseYielded;
          for (auto p :
               llvm::zip(ifOp.thenYield().getResults(), ifOp.getResults(),
                         ifOp.elseYield().getResults())) {
            if (std::get<1>(pair) == std::get<1>(p)) {
              thenYielded = std::get<0>(p);
              elseYielded = std::get<2>(p);
              break;
            }
          }
          assert(thenYielded);
          assert(elseYielded);

          // If one of the if results is returned, only handle the case
          // where the value yielded is a block argument
          // %out-i:pair<0> = scf.while (... i:%blockArg=... ) {
          //   %z:j = scf.if (%c) {
          //      ...
          //   } else {
          //      yield ... j:%blockArg
          //   }
          //   condition %c ... i:pair<1>=%z:j
          // } loop ( ... i:) {
          //    yield   i:pair<2>
          // }
          if (!std::get<0>(pair).use_empty()) {
            if (auto blockArg = dyn_cast<BlockArgument>(elseYielded))
              if (blockArg.getOwner() == &op.getBefore().front()) {
                if (afterYield.getResults()[blockArg.getArgNumber()] ==
                        std::get<2>(pair) &&
                    op.getResults()[blockArg.getArgNumber()] ==
                        std::get<0>(pair)) {
                  prevResults.push_back(std::get<0>(pair));
                  condArgs.push_back(blockArg);
                  afterYieldRewrites.emplace_back(blockArg.getArgNumber(),
                                                  thenYielded);
                  continue;
                }
              }
            return failure();
          }
          // If the value yielded from then then is defined in the while before
          // but not being moved down with the if, don't change anything.
          if (!ifOp.getThenRegion().isAncestor(thenYielded.getParentRegion()) &&
              op.getBefore().isAncestor(thenYielded.getParentRegion())) {
            prevResults.push_back(std::get<0>(pair));
            condArgs.push_back(thenYielded);
          } else {
            // Otherwise, mark the corresponding after argument to be replaced
            // with the value yielded in the if statement.
            m.emplace_back(std::get<2>(pair), thenYielded);
          }
        } else {
          assert(prevResults.size() == condArgs.size());
          prevResults.push_back(std::get<0>(pair));
          condArgs.push_back(std::get<1>(pair));
        }
      }

      SmallVector<Value> yieldArgs = afterYield.getResults();
      for (auto pair : afterYieldRewrites) {
        yieldArgs[pair.first] = pair.second;
      }

      rewriter.modifyOpInPlace(afterYield, [&] {
        afterYield.getResultsMutable().assign(yieldArgs);
      });
      Block *afterB = &op.getAfter().front();

      {
        llvm::SetVector<Value> sv;
        findValuesUsedBelow(ifOp, sv);

        for (auto v : sv) {
          condArgs.push_back(v);
          auto arg = afterB->addArgument(v.getType(), ifOp->getLoc());
          for (OpOperand &use : llvm::make_early_inc_range(v.getUses())) {
            if (ifOp->isAncestor(use.getOwner()) ||
                use.getOwner() == afterYield)
              rewriter.modifyOpInPlace(use.getOwner(), [&]() { use.set(arg); });
          }
        }
      }

      rewriter.setInsertionPoint(term);
      rewriter.replaceOpWithNewOp<ConditionOp>(term, term.getCondition(),
                                               condArgs);

      BitVector toErase(afterB->getNumArguments());
      for (int i = m.size() - 1; i >= 0; i--) {
        assert(m[i].first.getType() == m[i].second.getType());
        m[i].first.replaceAllUsesWith(m[i].second);
        toErase[m[i].first.getArgNumber()] = true;
      }
      afterB->eraseArguments(toErase);

      rewriter.eraseOp(ifOp.thenYield());
      Block *thenB = ifOp.thenBlock();
      afterB->getOperations().splice(afterB->getOperations().begin(),
                                     thenB->getOperations());

      rewriter.eraseOp(ifOp);

      SmallVector<Type, 4> resultTypes;
      for (auto v : condArgs) {
        resultTypes.push_back(v.getType());
      }

      rewriter.setInsertionPoint(op);
      auto nop =
          rewriter.create<WhileOp>(op.getLoc(), resultTypes, op.getInits());
      nop.getBefore().takeBody(op.getBefore());
      nop.getAfter().takeBody(op.getAfter());

      rewriter.modifyOpInPlace(op, [&] {
        for (auto pair : llvm::enumerate(prevResults)) {
          pair.value().replaceAllUsesWith(nop.getResult(pair.index()));
        }
      });

      rewriter.eraseOp(op);
      return success();
    }
    return failure();
  }
};

struct MoveWhileInvariantIfResult : public OpRewritePattern<WhileOp> {
  using OpRewritePattern<WhileOp>::OpRewritePattern;

  LogicalResult matchAndRewrite(WhileOp op,
                                PatternRewriter &rewriter) const override {
    SmallVector<BlockArgument, 2> origAfterArgs(op.getAfterArguments().begin(),
                                                op.getAfterArguments().end());
    bool changed = false;
    scf::ConditionOp term =
        cast<scf::ConditionOp>(op.getBefore().front().getTerminator());
    assert(origAfterArgs.size() == op.getResults().size());
    assert(origAfterArgs.size() == term.getArgs().size());

    for (auto pair :
         llvm::zip(op.getResults(), term.getArgs(), origAfterArgs)) {
      if (!std::get<0>(pair).use_empty()) {
        if (auto ifOp = std::get<1>(pair).getDefiningOp<scf::IfOp>()) {
          if (ifOp.getCondition() == term.getCondition()) {
            auto idx = std::get<1>(pair).cast<OpResult>().getResultNumber();
            Value returnWith = ifOp.elseYield().getResults()[idx];
            if (!op.getBefore().isAncestor(returnWith.getParentRegion())) {
              rewriter.modifyOpInPlace(op, [&] {
                std::get<0>(pair).replaceAllUsesWith(returnWith);
              });
              changed = true;
            }
          }
        } else if (auto selOp =
                       std::get<1>(pair).getDefiningOp<arith::SelectOp>()) {
          if (selOp.getCondition() == term.getCondition()) {
            Value returnWith = selOp.getFalseValue();
            if (!op.getBefore().isAncestor(returnWith.getParentRegion())) {
              rewriter.modifyOpInPlace(op, [&] {
                std::get<0>(pair).replaceAllUsesWith(returnWith);
              });
              changed = true;
            }
          }
        }
      }
    }

    return success(changed);
  }
};

struct WhileLogicalNegation : public OpRewritePattern<WhileOp> {
  using OpRewritePattern<WhileOp>::OpRewritePattern;

  LogicalResult matchAndRewrite(WhileOp op,
                                PatternRewriter &rewriter) const override {
    bool changed = false;
    scf::ConditionOp term =
        cast<scf::ConditionOp>(op.getBefore().front().getTerminator());

    SmallPtrSet<Value, 1> condOps;
    SmallVector<Value> todo = {term.getCondition()};
    while (todo.size()) {
      Value val = todo.back();
      todo.pop_back();
      condOps.insert(val);
      if (auto ao = val.getDefiningOp<AndIOp>()) {
        todo.push_back(ao.getLhs());
        todo.push_back(ao.getRhs());
      }
    }

    for (auto pair :
         llvm::zip(op.getResults(), term.getArgs(), op.getAfterArguments())) {
      auto termArg = std::get<1>(pair);
      bool afterValue;
      if (condOps.count(termArg)) {
        afterValue = true;
      } else {
        bool found = false;
        if (auto termCmp = termArg.getDefiningOp<arith::CmpIOp>()) {
          for (auto cond : condOps) {
            if (auto condCmp = cond.getDefiningOp<CmpIOp>()) {
              if (termCmp.getLhs() == condCmp.getLhs() &&
                  termCmp.getRhs() == condCmp.getRhs()) {
                // TODO generalize to logical negation of
                if (condCmp.getPredicate() == CmpIPredicate::slt &&
                    termCmp.getPredicate() == CmpIPredicate::sge) {
                  found = true;
                  afterValue = false;
                  break;
                }
              }
            }
          }
        }
        if (!found)
          continue;
      }

      if (!std::get<0>(pair).use_empty()) {
        rewriter.modifyOpInPlace(op, [&] {
          rewriter.setInsertionPoint(op);
          auto truev =
              rewriter.create<ConstantIntOp>(op.getLoc(), !afterValue, 1);
          std::get<0>(pair).replaceAllUsesWith(truev);
        });
        changed = true;
      }
      if (!std::get<2>(pair).use_empty()) {
        rewriter.modifyOpInPlace(op, [&] {
          rewriter.setInsertionPointToStart(&op.getAfter().front());
          auto truev =
              rewriter.create<ConstantIntOp>(op.getLoc(), afterValue, 1);
          std::get<2>(pair).replaceAllUsesWith(truev);
        });
        changed = true;
      }
    }

    return success(changed);
  }
};

/// TODO move the addi down and repalce below with a subi
struct WhileCmpOffset : public OpRewritePattern<WhileOp> {
  using OpRewritePattern<WhileOp>::OpRewritePattern;

  LogicalResult matchAndRewrite(WhileOp op,
                                PatternRewriter &rewriter) const override {
    SmallVector<BlockArgument, 2> origAfterArgs(op.getAfterArguments().begin(),
                                                op.getAfterArguments().end());
    scf::ConditionOp term =
        cast<scf::ConditionOp>(op.getBefore().front().getTerminator());
    assert(origAfterArgs.size() == op.getResults().size());
    assert(origAfterArgs.size() == term.getArgs().size());

    if (auto condCmp = term.getCondition().getDefiningOp<CmpIOp>()) {
      if (auto addI = condCmp.getLhs().getDefiningOp<AddIOp>()) {
        if (addI.getOperand(1).getDefiningOp() &&
            !op.getBefore().isAncestor(
                addI.getOperand(1).getDefiningOp()->getParentRegion()))
          if (auto blockArg = dyn_cast<BlockArgument>(addI.getOperand(0))) {
            if (blockArg.getOwner() == &op.getBefore().front()) {
              auto rng = llvm::make_early_inc_range(blockArg.getUses());

              {
                rewriter.setInsertionPoint(op);
                SmallVector<Value> oldInits = op.getInits();
                oldInits[blockArg.getArgNumber()] = rewriter.create<AddIOp>(
                    addI.getLoc(), oldInits[blockArg.getArgNumber()],
                    addI.getOperand(1));
                op.getInitsMutable().assign(oldInits);
                rewriter.modifyOpInPlace(
                    addI, [&] { addI.replaceAllUsesWith(blockArg); });
              }

              YieldOp afterYield = cast<YieldOp>(op.getAfter().front().back());
              rewriter.setInsertionPoint(afterYield);
              SmallVector<Value> oldYields = afterYield.getResults();
              oldYields[blockArg.getArgNumber()] = rewriter.create<AddIOp>(
                  addI.getLoc(), oldYields[blockArg.getArgNumber()],
                  addI.getOperand(1));
              rewriter.modifyOpInPlace(afterYield, [&] {
                afterYield.getResultsMutable().assign(oldYields);
              });

              rewriter.setInsertionPointToStart(&op.getBefore().front());
              auto sub = rewriter.create<SubIOp>(addI.getLoc(), blockArg,
                                                 addI.getOperand(1));
              for (OpOperand &use : rng) {
                rewriter.modifyOpInPlace(use.getOwner(),
                                         [&]() { use.set(sub); });
              }
              rewriter.eraseOp(addI);
              return success();
            }
          }
      }
    }

    return failure();
  }
};

/// Given a while loop which yields a select whose condition is
/// the same as the condition, remove the select.
struct RemoveWhileSelect : public OpRewritePattern<WhileOp> {
  using OpRewritePattern<WhileOp>::OpRewritePattern;

  LogicalResult matchAndRewrite(WhileOp loop,
                                PatternRewriter &rewriter) const override {
    scf::ConditionOp term =
        cast<scf::ConditionOp>(loop.getBefore().front().getTerminator());

    SmallVector<BlockArgument, 2> origAfterArgs(
        loop.getAfterArguments().begin(), loop.getAfterArguments().end());
    SmallVector<unsigned> newResults;
    SmallVector<unsigned> newAfter;
    SmallVector<Value> newYields;
    bool changed = false;
    for (auto pair :
         llvm::zip(loop.getResults(), term.getArgs(), origAfterArgs)) {
      auto selOp = std::get<1>(pair).getDefiningOp<arith::SelectOp>();
      if (!selOp || selOp.getCondition() != term.getCondition()) {
        newResults.push_back(newYields.size());
        newAfter.push_back(newYields.size());
        newYields.push_back(std::get<1>(pair));
        continue;
      }
      newResults.push_back(newYields.size());
      newYields.push_back(selOp.getFalseValue());
      newAfter.push_back(newYields.size());
      newYields.push_back(selOp.getTrueValue());
      changed = true;
    }
    if (!changed)
      return failure();

    SmallVector<Type, 4> resultTypes;
    for (auto v : newYields) {
      resultTypes.push_back(v.getType());
    }
    auto nop =
        rewriter.create<WhileOp>(loop.getLoc(), resultTypes, loop.getInits());

    nop.getBefore().takeBody(loop.getBefore());

    auto *after = rewriter.createBlock(&nop.getAfter());
    for (auto y : newYields)
      after->addArgument(y.getType(), loop.getLoc());

    SmallVector<Value> replacedArgs;
    for (auto idx : newAfter)
      replacedArgs.push_back(after->getArgument(idx));
    rewriter.mergeBlocks(&loop.getAfter().front(), after, replacedArgs);

    SmallVector<Value> replacedReturns;
    for (auto idx : newResults)
      replacedReturns.push_back(nop.getResult(idx));
    rewriter.replaceOp(loop, replacedReturns);
    rewriter.setInsertionPoint(term);
    rewriter.replaceOpWithNewOp<ConditionOp>(term, term.getCondition(),
                                             newYields);
    return success();
  }
};

struct MoveWhileDown3 : public OpRewritePattern<WhileOp> {
  using OpRewritePattern<WhileOp>::OpRewritePattern;

  LogicalResult matchAndRewrite(WhileOp op,
                                PatternRewriter &rewriter) const override {
    scf::ConditionOp term =
        cast<scf::ConditionOp>(op.getBefore().front().getTerminator());
    SmallVector<unsigned int, 2> toErase;
    SmallVector<Value, 2> newOps;
    SmallVector<Value, 2> condOps;
    SmallVector<BlockArgument, 2> origAfterArgs(op.getAfterArguments().begin(),
                                                op.getAfterArguments().end());
    SmallVector<Value, 2> returns;
    assert(origAfterArgs.size() == op.getResults().size());
    assert(origAfterArgs.size() == term.getArgs().size());
    for (auto pair :
         llvm::zip(op.getResults(), term.getArgs(), origAfterArgs)) {
      if (std::get<0>(pair).use_empty()) {
        if (std::get<2>(pair).use_empty()) {
          toErase.push_back(std::get<2>(pair).getArgNumber());
          continue;
        }
        // TODO generalize to any non memory effecting op
        if (auto idx =
                std::get<1>(pair).getDefiningOp<MemoryEffectOpInterface>()) {
          if (idx.hasNoEffect() &&
              !llvm::is_contained(newOps, std::get<1>(pair))) {
            Operation *cloned = std::get<1>(pair).getDefiningOp();
            if (!std::get<1>(pair).hasOneUse()) {
              cloned = std::get<1>(pair).getDefiningOp()->clone();
              op.getAfter().front().push_front(cloned);
            } else {
              cloned->moveBefore(&op.getAfter().front().front());
            }
            rewriter.modifyOpInPlace(std::get<1>(pair).getDefiningOp(), [&] {
              std::get<2>(pair).replaceAllUsesWith(cloned->getResult(0));
            });
            toErase.push_back(std::get<2>(pair).getArgNumber());
            for (auto &o :
                 llvm::make_early_inc_range(cloned->getOpOperands())) {
              {
                newOps.push_back(o.get());
                o.set(op.getAfter().front().addArgument(o.get().getType(),
                                                        o.get().getLoc()));
              }
            }
            continue;
          }
        }
      }
      condOps.push_back(std::get<1>(pair));
      returns.push_back(std::get<0>(pair));
    }
    if (toErase.size() == 0)
      return failure();

    condOps.append(newOps.begin(), newOps.end());

    BitVector toEraseVec(op.getAfter().front().getNumArguments());
    for (auto argNum : toErase)
      toEraseVec[argNum] = true;
    rewriter.modifyOpInPlace(
        term, [&] { op.getAfter().front().eraseArguments(toEraseVec); });
    rewriter.setInsertionPoint(term);
    rewriter.replaceOpWithNewOp<ConditionOp>(term, term.getCondition(),
                                             condOps);

    rewriter.setInsertionPoint(op);
    SmallVector<Type, 4> resultTypes;
    for (auto v : condOps) {
      resultTypes.push_back(v.getType());
    }
    auto nop =
        rewriter.create<WhileOp>(op.getLoc(), resultTypes, op.getInits());

    nop.getBefore().takeBody(op.getBefore());
    nop.getAfter().takeBody(op.getAfter());

    rewriter.modifyOpInPlace(op, [&] {
      for (auto pair : llvm::enumerate(returns)) {
        pair.value().replaceAllUsesWith(nop.getResult(pair.index()));
      }
    });

    assert(resultTypes.size() == nop.getAfter().front().getNumArguments());
    assert(resultTypes.size() == condOps.size());

    rewriter.eraseOp(op);
    return success();
  }
};

#if 0
// Rewritten from LoopInvariantCodeMotion.cpp
struct WhileLICM : public OpRewritePattern<WhileOp> {
  using OpRewritePattern<WhileOp>::OpRewritePattern;
  static bool canBeHoisted(Operation *op,
                           function_ref<bool(Value)> definedOutside,
                           bool isSpeculatable, WhileOp whileOp) {
    // TODO consider requirement of isSpeculatable

    // Check that dependencies are defined outside of loop.
    if (!llvm::all_of(op->getOperands(), definedOutside))
      return false;
    // Check whether this op is side-effect free. If we already know that there
    // can be no side-effects because the surrounding op has claimed so, we can
    // (and have to) skip this step.
    if (auto memInterface = dyn_cast<MemoryEffectOpInterface>(op)) {
      if (!memInterface.hasNoEffect()) {
        if (isReadOnly(op) && !isSpeculatable) {

          SmallVector<MemoryEffects::EffectInstance> whileEffects;
          collectEffects(whileOp, whileEffects, /*ignoreBarriers*/ false);

          SmallVector<MemoryEffects::EffectInstance> opEffects;
          collectEffects(op, opEffects, /*ignoreBarriers*/ false);

          bool conflict = false;
          for (auto before : opEffects)
            for (auto after : whileEffects) {
              if (mayAlias(before, after)) {
                // Read, read is okay
                if (isa<MemoryEffects::Read>(before.getEffect()) &&
                    isa<MemoryEffects::Read>(after.getEffect())) {
                  continue;
                }

                // Write, write is not okay because may be different offsets and
                // the later must subsume other conflicts are invalid.
                conflict = true;
                break;
              }
            }
          if (conflict)
            return false;
        } else
          return false;
      }
      // If the operation doesn't have side effects and it doesn't recursively
      // have side effects, it can always be hoisted.
      if (!op->hasTrait<OpTrait::HasRecursiveMemoryEffects>())
        return true;

      // Otherwise, if the operation doesn't provide the memory effect interface
      // and it doesn't have recursive side effects we treat it conservatively
      // as side-effecting.
    } else if (!op->hasTrait<OpTrait::HasRecursiveMemoryEffects>()) {
      return false;
    }

    // Recurse into the regions for this op and check whether the contained ops
    // can be hoisted.
    for (auto &region : op->getRegions()) {
      for (auto &block : region) {
        for (auto &innerOp : block.without_terminator())
          if (!canBeHoisted(&innerOp, definedOutside, isSpeculatable, whileOp))
            return false;
      }
    }
    return true;
  }

  LogicalResult matchAndRewrite(WhileOp op,
                                PatternRewriter &rewriter) const override {
    // We use two collections here as we need to preserve the order for
    // insertion and this is easiest.
    SmallPtrSet<Operation *, 8> willBeMovedSet;
    SmallVector<Operation *, 8> opsToMove;

    // Helper to check whether an operation is loop invariant wrt. SSA
    // properties.
    auto isDefinedOutsideOfBody = [&](Value value) {
      auto *definingOp = value.getDefiningOp();
      if (!definingOp) {
        if (auto ba = dyn_cast<BlockArgument>(value))
          definingOp = ba.getOwner()->getParentOp();
        assert(definingOp);
      }
      if (willBeMovedSet.count(definingOp))
        return true;
      return op != definingOp && !op->isAncestor(definingOp);
    };

    // Do not use walk here, as we do not want to go into nested regions and
    // hoist operations from there. These regions might have semantics unknown
    // to this rewriting. If the nested regions are loops, they will have been
    // processed.
    for (auto &block : op.getBefore()) {
      for (auto &iop : block.without_terminator()) {
        bool legal = canBeHoisted(&iop, isDefinedOutsideOfBody, false, op);
        if (legal) {
          opsToMove.push_back(&iop);
          willBeMovedSet.insert(&iop);
        }
      }
    }

    for (auto &block : op.getAfter()) {
      for (auto &iop : block.without_terminator()) {
        bool legal = canBeHoisted(&iop, isDefinedOutsideOfBody, true, op);
        if (legal) {
          opsToMove.push_back(&iop);
          willBeMovedSet.insert(&iop);
        }
      }
    }

    for (auto *moveOp : opsToMove)
      rewriter.modifyOpInPlace(moveOp, [&] { moveOp->moveBefore(op); });

    return success(opsToMove.size() > 0);
  }
};
#endif

struct RemoveUnusedCondVar : public OpRewritePattern<WhileOp> {
  using OpRewritePattern<WhileOp>::OpRewritePattern;

  LogicalResult matchAndRewrite(WhileOp op,
                                PatternRewriter &rewriter) const override {
    auto term = cast<scf::ConditionOp>(op.getBefore().front().getTerminator());
    SmallVector<Value, 4> conds;
    BitVector eraseArgs;
    SmallVector<unsigned, 4> keepArgs;
    SmallVector<Type, 4> tys;
    unsigned i = 0;
    std::map<void *, unsigned> valueOffsets;
    std::map<unsigned, unsigned> resultOffsets;
    SmallVector<Value, 4> resultArgs;
    for (auto pair :
         llvm::zip(term.getArgs(), op.getAfter().front().getArguments(),
                   op.getResults())) {
      auto arg = std::get<0>(pair);
      auto afarg = std::get<1>(pair);
      auto res = std::get<2>(pair);
      if (!op.getBefore().isAncestor(arg.getParentRegion())) {
        res.replaceAllUsesWith(arg);
        afarg.replaceAllUsesWith(arg);
      }
      if (afarg.use_empty() && res.use_empty()) {
        eraseArgs.push_back(true);
      } else if (valueOffsets.find(arg.getAsOpaquePointer()) !=
                 valueOffsets.end()) {
        resultOffsets[i] = valueOffsets[arg.getAsOpaquePointer()];
        afarg.replaceAllUsesWith(
            resultArgs[valueOffsets[arg.getAsOpaquePointer()]]);
        eraseArgs.push_back(true);
      } else {
        valueOffsets[arg.getAsOpaquePointer()] = keepArgs.size();
        resultOffsets[i] = keepArgs.size();
        resultArgs.push_back(afarg);
        conds.push_back(arg);
        keepArgs.push_back((unsigned)i);
        eraseArgs.push_back(false);
        tys.push_back(arg.getType());
      }
      i++;
    }
    assert(i == op.getAfter().front().getArguments().size());

    if (eraseArgs.any()) {

      rewriter.setInsertionPoint(term);
      rewriter.replaceOpWithNewOp<scf::ConditionOp>(term, term.getCondition(),
                                                    conds);

      rewriter.setInsertionPoint(op);
      auto op2 = rewriter.create<WhileOp>(op.getLoc(), tys, op.getInits());

      op2.getBefore().takeBody(op.getBefore());
      op2.getAfter().takeBody(op.getAfter());
      for (auto pair : resultOffsets) {
        op.getResult(pair.first).replaceAllUsesWith(op2.getResult(pair.second));
      }
      rewriter.eraseOp(op);
      op2.getAfter().front().eraseArguments(eraseArgs);
      return success();
    }
    return failure();
  }
};

struct MoveSideEffectFreeWhile : public OpRewritePattern<WhileOp> {
  using OpRewritePattern<WhileOp>::OpRewritePattern;

  LogicalResult matchAndRewrite(WhileOp op,
                                PatternRewriter &rewriter) const override {
    scf::ConditionOp term =
        cast<scf::ConditionOp>(op.getBefore().front().getTerminator());
    SmallVector<Value, 4> conds(term.getArgs().begin(), term.getArgs().end());
    bool changed = false;
    unsigned i = 0;
    for (auto arg : term.getArgs()) {
      if (auto IC = arg.getDefiningOp<IndexCastOp>()) {
        if (arg.hasOneUse() && op.getResult(i).use_empty()) {
          auto rep = op.getAfter().front().addArgument(
              IC->getOperand(0).getType(), IC->getOperand(0).getLoc());
          IC->moveBefore(&op.getAfter().front(), op.getAfter().front().begin());
          conds.push_back(IC.getIn());
          IC.getInMutable().assign(rep);
          op.getAfter().front().getArgument(i).replaceAllUsesWith(
              IC->getResult(0));
          changed = true;
        }
      }
      i++;
    }
    if (changed) {
      SmallVector<Type, 4> tys;
      for (auto arg : conds) {
        tys.push_back(arg.getType());
      }
      auto op2 = rewriter.create<WhileOp>(op.getLoc(), tys, op.getInits());
      op2.getBefore().takeBody(op.getBefore());
      op2.getAfter().takeBody(op.getAfter());
      unsigned j = 0;
      for (auto a : op.getResults()) {
        a.replaceAllUsesWith(op2.getResult(j));
        j++;
      }
      rewriter.eraseOp(op);
      rewriter.setInsertionPoint(term);
      rewriter.replaceOpWithNewOp<scf::ConditionOp>(term, term.getCondition(),
                                                    conds);
      return success();
    }
    return failure();
  }
};

struct SubToAdd : public OpRewritePattern<SubIOp> {
  using OpRewritePattern<SubIOp>::OpRewritePattern;
  LogicalResult matchAndRewrite(SubIOp op,
                                PatternRewriter &rewriter) const override {
    if (auto cop = op.getOperand(1).getDefiningOp<ConstantIntOp>()) {
      rewriter.replaceOpWithNewOp<AddIOp>(
          op, op.getOperand(0),
          rewriter.create<ConstantIntOp>(cop.getLoc(), -cop.value(),
                                         cop.getType()));
      return success();
    }
    return failure();
  }
};

struct ReturnSq : public OpRewritePattern<ReturnOp> {
  using OpRewritePattern<ReturnOp>::OpRewritePattern;
  LogicalResult matchAndRewrite(ReturnOp op,
                                PatternRewriter &rewriter) const override {
    bool changed = false;
    SmallVector<Operation *> toErase;
    for (auto iter = op->getBlock()->rbegin();
         iter != op->getBlock()->rend() && &*iter != op; iter++) {
      changed = true;
      toErase.push_back(&*iter);
    }
    for (auto *op : toErase) {
      rewriter.eraseOp(op);
    }
    return success(changed);
  }
};

// From SCF.cpp
// Pattern to remove unused IfOp results.
struct RemoveUnusedResults : public OpRewritePattern<IfOp> {
  using OpRewritePattern<IfOp>::OpRewritePattern;

  void transferBody(Block *source, Block *dest, ArrayRef<OpResult> usedResults,
                    PatternRewriter &rewriter) const {
    // Move all operations to the destination block.
    rewriter.mergeBlocks(source, dest);
    // Replace the yield op by one that returns only the used values.
    auto yieldOp = cast<scf::YieldOp>(dest->getTerminator());
    SmallVector<Value, 4> usedOperands;
    llvm::transform(usedResults, std::back_inserter(usedOperands),
                    [&](OpResult result) {
                      return yieldOp.getOperand(result.getResultNumber());
                    });
    rewriter.modifyOpInPlace(yieldOp,
                             [&]() { yieldOp->setOperands(usedOperands); });
  }

  LogicalResult matchAndRewrite(IfOp op,
                                PatternRewriter &rewriter) const override {
    // Compute the list of used results.
    SmallVector<OpResult, 4> usedResults;
    llvm::copy_if(op.getResults(), std::back_inserter(usedResults),
                  [](OpResult result) { return !result.use_empty(); });

    // Replace the operation if only a subset of its results have uses.
    if (usedResults.size() == op.getNumResults())
      return failure();

    // Compute the result types of the replacement operation.
    SmallVector<Type, 4> newTypes;
    llvm::transform(usedResults, std::back_inserter(newTypes),
                    [](OpResult result) { return result.getType(); });

    // Create a replacement operation with empty then and else regions.
    auto emptyBuilder = [](OpBuilder &, Location) {};
    auto newOp = rewriter.create<IfOp>(op.getLoc(), newTypes, op.getCondition(),
                                       emptyBuilder, emptyBuilder);

    // Move the bodies and replace the terminators (note there is a then and
    // an else region since the operation returns results).
    transferBody(op.getBody(0), newOp.getBody(0), usedResults, rewriter);
    transferBody(op.getBody(1), newOp.getBody(1), usedResults, rewriter);

    // Replace the operation by the new one.
    SmallVector<Value, 4> repResults(op.getNumResults());
    for (const auto &en : llvm::enumerate(usedResults))
      repResults[en.value().getResultNumber()] = newOp.getResult(en.index());
    rewriter.replaceOp(op, repResults);
    return success();
  }
};

struct SelectExtractToExtractSelect
    : public OpRewritePattern<LLVM::ExtractElementOp> {
  using OpRewritePattern<LLVM::ExtractElementOp>::OpRewritePattern;

  LogicalResult matchAndRewrite(LLVM::ExtractElementOp op,
                                PatternRewriter &rewriter) const override {
    auto selectOp = op.getVector().getDefiningOp<SelectOp>();
    if (!selectOp)
      return failure();

    // Get select operands and extract position
    auto cond = selectOp.getCondition();
    auto a = selectOp.getTrueValue();
    auto b = selectOp.getFalseValue();
    auto idx = op.getPosition();

    // Create new extract operations
    auto aExtract =
        rewriter.create<LLVM::ExtractElementOp>(op.getLoc(), a, idx);
    auto bExtract =
        rewriter.create<LLVM::ExtractElementOp>(op.getLoc(), b, idx);

    // Create new select with same condition and operands
    auto newSelect = rewriter.create<SelectOp>(selectOp.getLoc(), op.getType(),
                                               cond, aExtract, bExtract);

    // Replace old extract with new select
    rewriter.replaceOp(op, newSelect);

    return success();
  }
};

// If and and with something is preventing creating a for
// move the and into the after body guarded by an if
struct WhileShiftToInduction : public OpRewritePattern<WhileOp> {
  using OpRewritePattern<WhileOp>::OpRewritePattern;

  LogicalResult matchAndRewrite(WhileOp loop,
                                PatternRewriter &rewriter) const override {
    auto condOp = loop.getConditionOp();

    if (!llvm::hasNItems(loop.getBefore().back(), 2))
      return failure();

    auto cmpIOp = condOp.getCondition().getDefiningOp<CmpIOp>();
    if (!cmpIOp) {
      return failure();
    }

    if (cmpIOp.getPredicate() != CmpIPredicate::ugt)
      return failure();

    if (!matchPattern(cmpIOp.getRhs(), m_Zero()))
      return failure();

    auto indVar = dyn_cast<BlockArgument>(cmpIOp.getLhs());
    if (!indVar)
      return failure();

    if (indVar.getOwner() != &loop.getBefore().front())
      return failure();

    auto endYield = cast<YieldOp>(loop.getAfter().back().getTerminator());

    // Check that the block argument is actually an induction var:
    //   Namely, its next value adds to the previous with an invariant step.
    auto shiftOp =
        endYield.getResults()[indVar.getArgNumber()].getDefiningOp<ShRUIOp>();
    if (!shiftOp)
      return failure();

    if (!matchPattern(shiftOp.getRhs(), m_One()))
      return failure();

    auto prevIndVar = dyn_cast<BlockArgument>(shiftOp.getLhs());
    if (!prevIndVar)
      return failure();

    if (prevIndVar.getOwner() != &loop.getAfter().front())
      return failure();

    if (condOp.getOperand(1 + prevIndVar.getArgNumber()) != indVar)
      return failure();

    auto startingV = loop.getInits()[indVar.getArgNumber()];

    Value lz =
        rewriter.create<math::CountLeadingZerosOp>(loop.getLoc(), startingV);
    if (!lz.getType().isIndex())
      lz = rewriter.create<IndexCastOp>(loop.getLoc(), rewriter.getIndexType(),
                                        lz);

    auto len = rewriter.create<SubIOp>(
        loop.getLoc(),
        rewriter.create<ConstantIndexOp>(
            loop.getLoc(), indVar.getType().getIntOrFloatBitWidth()),
        lz);

    SmallVector<Value> newInits(loop.getInits());
    newInits[indVar.getArgNumber()] =
        rewriter.create<ConstantIndexOp>(loop.getLoc(), 0);
    SmallVector<Type> postTys(loop.getResultTypes());
    postTys.push_back(rewriter.getIndexType());

    auto newWhile = rewriter.create<WhileOp>(loop.getLoc(), postTys, newInits);
    rewriter.createBlock(&newWhile.getBefore());

    IRMapping map;
    Value newIndVar;
    for (auto a : loop.getBefore().front().getArguments()) {
      auto arg = newWhile.getBefore().addArgument(
          a == indVar ? rewriter.getIndexType() : a.getType(), a.getLoc());
      if (a != indVar)
        map.map(a, arg);
      else
        newIndVar = arg;
    }

    rewriter.setInsertionPointToEnd(&newWhile.getBefore().front());
    Value newCmp = rewriter.create<CmpIOp>(cmpIOp.getLoc(), CmpIPredicate::ult,
                                           newIndVar, len);
    map.map(cmpIOp, newCmp);

    Value newIndVarTyped = newIndVar;
    if (newIndVarTyped.getType() != indVar.getType())
      newIndVarTyped = rewriter.create<arith::IndexCastOp>(
          shiftOp.getLoc(), indVar.getType(), newIndVar);
    map.map(indVar, rewriter.create<ShRUIOp>(shiftOp.getLoc(), startingV,
                                             newIndVarTyped));
    SmallVector<Value> remapped;
    for (auto o : condOp.getArgs())
      remapped.push_back(map.lookup(o));
    remapped.push_back(newIndVar);
    rewriter.create<ConditionOp>(condOp.getLoc(), newCmp, remapped);

    newWhile.getAfter().takeBody(loop.getAfter());

    auto newPostInd = newWhile.getAfter().front().addArgument(
        rewriter.getIndexType(), loop.getLoc());
    auto yieldOp =
        cast<scf::YieldOp>(newWhile.getAfter().front().getTerminator());
    SmallVector<Value> yields(yieldOp.getOperands());
    rewriter.setInsertionPointToEnd(&newWhile.getAfter().front());
    yields[indVar.getArgNumber()] = rewriter.create<AddIOp>(
        loop.getLoc(), newPostInd,
        rewriter.create<arith::ConstantIndexOp>(loop.getLoc(), 1));
    rewriter.replaceOpWithNewOp<scf::YieldOp>(yieldOp, yields);

    SmallVector<Value> res(newWhile.getResults());
    res.pop_back();
    rewriter.replaceOp(loop, res);
    return success();
  }
};

void CanonicalizeFor::runOnOperation() {
  mlir::RewritePatternSet rpl(getOperation()->getContext());
<<<<<<< HEAD
  rpl.add<truncProp, SelectExtractToExtractSelect, PropagateInLoopBody,
          ForOpInductionReplacement, RemoveUnusedArgs, MoveDoWhileToFor,
          MoveWhileToFor, RemoveWhileSelect,
=======
  rpl.add<truncProp, PropagateInLoopBody, ForOpInductionReplacement,
          RemoveUnusedArgs, MoveDoWhileToFor, MoveWhileToFor, RemoveWhileSelect,
>>>>>>> c2ec4678

          MoveWhileDown, MoveWhileDown2,

          ReplaceRedundantArgs,

          WhileShiftToInduction,

          ForBreakAddUpgrade, RemoveUnusedResults,

          MoveWhileAndDown,
          // MoveWhileDown3 Infinite loops on current kernel code, disabling
          // [and should fix] MoveWhileDown3,
          MoveWhileInvariantIfResult, WhileLogicalNegation, SubToAdd,
          WhileCmpOffset, RemoveUnusedCondVar, ReturnSq,
          MoveSideEffectFreeWhile>(getOperation()->getContext());
  //	 WhileLICM,
  GreedyRewriteConfig config;
  config.maxIterations = 247;
  (void)applyPatternsAndFoldGreedily(getOperation(), std::move(rpl), config);
}<|MERGE_RESOLUTION|>--- conflicted
+++ resolved
@@ -706,13 +706,10 @@
       return failure();
     }
 
-<<<<<<< HEAD
-=======
     // Avoid creating redundant results
     if (!op.getOperand().hasOneUse())
       return failure();
 
->>>>>>> c2ec4678
     SmallVector<Type> resultTypes;
     llvm::append_range(resultTypes, ifOp.getResultTypes());
     resultTypes.push_back(op.getType());
@@ -2665,14 +2662,9 @@
 
 void CanonicalizeFor::runOnOperation() {
   mlir::RewritePatternSet rpl(getOperation()->getContext());
-<<<<<<< HEAD
   rpl.add<truncProp, SelectExtractToExtractSelect, PropagateInLoopBody,
           ForOpInductionReplacement, RemoveUnusedArgs, MoveDoWhileToFor,
           MoveWhileToFor, RemoveWhileSelect,
-=======
-  rpl.add<truncProp, PropagateInLoopBody, ForOpInductionReplacement,
-          RemoveUnusedArgs, MoveDoWhileToFor, MoveWhileToFor, RemoveWhileSelect,
->>>>>>> c2ec4678
 
           MoveWhileDown, MoveWhileDown2,
 
