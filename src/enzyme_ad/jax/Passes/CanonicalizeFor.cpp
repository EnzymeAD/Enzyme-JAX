//===- PrintPass.cpp - Print the MLIR module                     ------------ //
//
// Part of the LLVM Project, under the Apache License v2.0 with LLVM Exceptions.
// See https://llvm.org/LICENSE.txt for license information.
// SPDX-License-Identifier: Apache-2.0 WITH LLVM-exception
//
//===----------------------------------------------------------------------===//
//
// This file implements a pass to print the MLIR module
//===----------------------------------------------------------------------===//

#include "mlir/Dialect/Arith/IR/Arith.h"
#include "mlir/Dialect/Func/IR/FuncOps.h"
#include "mlir/Dialect/LLVMIR/LLVMDialect.h"
#include "mlir/Dialect/Math/IR/Math.h"
#include "mlir/Dialect/SCF/IR/SCF.h"
#include "mlir/Dialect/UB/IR/UBOps.h"

#include "mlir/IR/Dominance.h"
#include "mlir/IR/IRMapping.h"
#include "mlir/IR/Matchers.h"
#include "mlir/Transforms/GreedyPatternRewriteDriver.h"
#include "src/enzyme_ad/jax/Passes/Passes.h"

namespace mlir {
namespace enzyme {
#define GEN_PASS_DEF_SCFCANONICALIZEFOR
#include "src/enzyme_ad/jax/Passes/Passes.h.inc"
} // namespace enzyme
} // namespace mlir

using namespace mlir;
using namespace mlir::enzyme;
using namespace mlir;
using namespace mlir::scf;
using namespace mlir::func;
using namespace mlir::arith;

namespace {
struct CanonicalizeFor
    : public enzyme::impl::SCFCanonicalizeForBase<CanonicalizeFor> {
  void runOnOperation() override;
};
} // namespace

// %f = scf.for %c = true, %a = ...
//    %r = if %c {
//      %d = cond()
//      %q = scf.if not %d {
//        yield %a
//      } else {
//        %a2 = addi %a, ...
//        yield %a2
//      }
//      yield %d, %q
//    } else {
//      yield %false, %a
//    }
//    yield %r#0, %r#1
// }
// no use of %f#1
//
// becomes
//
// %f = scf.for %c = true, %a = ...
//    %r = if %c {
//      %d = cond()
//      %a2 = addi %a, ...
//      yield %d, %a2
//    } else {
//      yield %false, %a
//    }
//    yield %r#0, %r#1
// }
// no use of %f#1
//
// and finally
//
// %f = scf.for %c = true, %a = ...
//    %a2 = addi %a, ...
//    %r = if %c {
//      %d = cond()
//      yield %d, %a2
//    } else {
//      yield %false, %a
//    }
//    yield %r#0, %a2
// }
// no use of %f#1
struct ForBreakAddUpgrade : public OpRewritePattern<scf::ForOp> {
  using OpRewritePattern<scf::ForOp>::OpRewritePattern;

  LogicalResult matchAndRewrite(scf::ForOp forOp,
                                PatternRewriter &rewriter) const final {
    if (!forOp.getInits().size())
      return failure();

    Block &block = forOp.getRegion().front();
    // First check there is an outermost if
    auto outerIfOp = dyn_cast<scf::IfOp>(*block.begin());
    if (!outerIfOp)
      return failure();

    auto condition = outerIfOp.getCondition();
    //  and that the outermost if's condition is an iter arg of the for
    auto condArg = dyn_cast<BlockArgument>(condition);
    if (!condArg)
      return failure();
    if (condArg.getOwner()->getParentOp() != forOp)
      return failure();
    // which starts as true
    if (!matchPattern(forOp.getInits()[condArg.getArgNumber() - 1], m_One()))
      return failure();
    // and is false unless coming from inside the if
    auto forYieldOp = cast<scf::YieldOp>(block.getTerminator());
    auto opres =
        dyn_cast<OpResult>(forYieldOp.getOperand(condArg.getArgNumber() - 1));
    if (!opres)
      return failure();
    if (opres.getOwner() != outerIfOp)
      return failure();

    if (!matchPattern(outerIfOp.elseYield().getOperand(opres.getResultNumber()),
                      m_Zero()))
      return failure();

    bool changed = false;
    for (auto it :
         llvm::zip(forOp.getRegionIterArgs(), forYieldOp.getOperands(),
                   forOp.getResults(), forOp.getInits())) {
      auto regionArg = std::get<0>(it);
      Value forYieldOperand = std::get<1>(it);
      Value res = std::get<2>(it);
      Value iterOp = std::get<3>(it);

      if (opres.getResultNumber() == regionArg.getArgNumber() - 1)
        continue;

      auto opres2 = dyn_cast<OpResult>(forYieldOperand);
      if (!opres2)
        continue;
      if (opres2.getOwner() != outerIfOp)
        continue;
      auto topOp = outerIfOp.thenYield().getOperand(opres2.getResultNumber());

      auto trueYield =
          outerIfOp.thenYield().getOperand(opres.getResultNumber());
      bool negated = false;
      while (auto neg = trueYield.getDefiningOp<XOrIOp>())
        if (matchPattern(neg.getOperand(1), m_One())) {
          trueYield = neg.getOperand(0);
          negated = !negated;
        }

      if (auto innerIfOp = topOp.getDefiningOp<scf::IfOp>()) {
        Value ifcond = innerIfOp.getCondition();
        while (auto neg = ifcond.getDefiningOp<XOrIOp>())
          if (matchPattern(neg.getOperand(1), m_One())) {
            ifcond = neg.getOperand(0);
            negated = !negated;
          }

        if (ifcond == trueYield) {
          // If never used, can always pick the "continue" value
          if (res.use_empty()) {
            auto idx = topOp.cast<OpResult>().getResultNumber();
            Value val =
                (negated ? innerIfOp.elseYield() : innerIfOp.thenYield())
                    .getOperand(idx);
            Region *reg = (negated ? &innerIfOp.getElseRegion()
                                   : &innerIfOp.getThenRegion());
            if (reg->isAncestor(val.getParentRegion())) {
              if (auto addi = val.getDefiningOp<arith::AddIOp>()) {
                if (reg->isAncestor(addi.getOperand(0).getParentRegion()) ||
                    reg->isAncestor(addi.getOperand(1).getParentRegion()))
                  continue;
                rewriter.setInsertionPoint(innerIfOp);
                val = rewriter.replaceOpWithNewOp<arith::AddIOp>(
                    addi, addi.getOperand(0), addi.getOperand(1));
              } else
                continue;
            }

            rewriter.setInsertionPoint(innerIfOp);
            auto cloned = rewriter.clone(*innerIfOp);
            SmallVector<Value> results(cloned->getResults());
            results[idx] = val;
            rewriter.replaceOp(innerIfOp, results);
            changed = true;
            continue;
          }
        }
      }

      if (auto innerSelOp = topOp.getDefiningOp<arith::SelectOp>()) {
        bool negated = false;
        Value ifcond = innerSelOp.getCondition();
        while (auto neg = ifcond.getDefiningOp<XOrIOp>())
          if (matchPattern(neg.getOperand(1), m_One())) {
            ifcond = neg.getOperand(0);
            negated = !negated;
          }
        if (ifcond == trueYield) {
          // If never used, can always pick the "continue" value
          if (res.use_empty()) {
            Value val = (negated ? innerSelOp.getFalseValue()
                                 : innerSelOp.getTrueValue());
            Value results[] = {val};
            rewriter.replaceOp(innerSelOp, results);
            changed = true;
            continue;
          }
          bool seenSelf = false;
          bool seenIllegal = false;
          for (auto &u : regionArg.getUses()) {
            if (u.getOwner() == innerSelOp &&
                regionArg != innerSelOp.getCondition()) {
              seenSelf = true;
              continue;
            }
            if (u.getOwner() != outerIfOp.elseYield()) {
              seenIllegal = true;
              break;
            }
            if (u.getOperandNumber() != opres2.getResultNumber()) {
              seenIllegal = true;
              break;
            }
          }
          // if this is only used by itself and yielding out of the for, remove
          // the induction of the region arg and just simply set it to be the
          // incoming iteration arg.
          if (seenSelf && !seenIllegal) {
            rewriter.setInsertionPoint(innerSelOp);
            rewriter.replaceOpWithNewOp<arith::SelectOp>(
                innerSelOp, innerSelOp.getCondition(),
                negated ? iterOp : innerSelOp.getTrueValue(),
                negated ? innerSelOp.getFalseValue() : iterOp);
            changed = true;
            continue;
          }
        }
      }

      // Only do final hoisting on a variable which can be loop induction
      // replaced.
      //  Otherwise additional work is added outside the break
      if (res.use_empty()) {
        if (auto add = topOp.getDefiningOp<arith::AddIOp>()) {
          if (forOp.getRegion().isAncestor(add.getOperand(1).getParentRegion()))
            continue;

          if (add.getOperand(0) != regionArg)
            continue;
          rewriter.setInsertionPoint(outerIfOp);
          SmallVector<Value> results(forYieldOp->getOperands());
          results[regionArg.getArgNumber() - 1] =
              rewriter.replaceOpWithNewOp<arith::AddIOp>(add, add.getOperand(0),
                                                         add.getOperand(1));
          rewriter.setInsertionPoint(forYieldOp);
          rewriter.replaceOpWithNewOp<scf::YieldOp>(forYieldOp, results);
          return success();
        }
      }
    }
    return success(changed);
  }
};

struct ForOpInductionReplacement : public OpRewritePattern<scf::ForOp> {
  using OpRewritePattern<scf::ForOp>::OpRewritePattern;

  LogicalResult matchAndRewrite(scf::ForOp forOp,
                                PatternRewriter &rewriter) const final {
    // Defer until after the step is a constant, if possible
    if (auto icast = forOp.getStep().getDefiningOp<IndexCastOp>())
      if (matchPattern(icast.getIn(), m_Constant()))
        return failure();
    bool canonicalize = false;
    Block &block = forOp.getRegion().front();
    auto yieldOp = cast<scf::YieldOp>(block.getTerminator());

    for (auto [outiter, iterarg, res, yld] :
         llvm::zip(forOp.getInits(),          // iter from outside
                   forOp.getRegionIterArgs(), // iter inside region
                   forOp.getResults(),        // op results
                   yieldOp.getOperands()      // iter yield
                   )) {

      AddIOp addOp = yld.getDefiningOp<AddIOp>();
      if (!addOp)
        continue;

      if (addOp.getOperand(0) != iterarg)
        continue;

      if (!addOp.getOperand(1).getParentRegion()->isAncestor(
              forOp->getParentRegion()))
        continue;

      bool sameValue = addOp.getOperand(1) == forOp.getStep();

      APInt rattr;
      APInt sattr;
      if (matchPattern(addOp.getOperand(1), m_ConstantInt(&rattr)))
        if (matchPattern(forOp.getStep(), m_ConstantInt(&sattr))) {
          size_t maxWidth = (rattr.getBitWidth() > sattr.getBitWidth())
                                ? rattr.getBitWidth()
                                : sattr.getBitWidth();
          sameValue |= rattr.zext(maxWidth) == sattr.zext(maxWidth);
        }

      if (!iterarg.use_empty()) {
        Value init = outiter;
        rewriter.setInsertionPointToStart(&forOp.getRegion().front());
        Value replacement = rewriter.create<SubIOp>(
            forOp.getLoc(), forOp.getInductionVar(), forOp.getLowerBound());

        if (!sameValue)
          replacement = rewriter.create<DivUIOp>(forOp.getLoc(), replacement,
                                                 forOp.getStep());

        if (!sameValue) {
          Value step = addOp.getOperand(1);

          if (!step.getType().isa<IndexType>()) {
            step = rewriter.create<IndexCastOp>(forOp.getLoc(),
                                                replacement.getType(), step);
          }

          replacement =
              rewriter.create<MulIOp>(forOp.getLoc(), replacement, step);
        }

        if (init.getType() != replacement.getType()) {
          init = rewriter.create<IndexCastOp>(forOp.getLoc(),
                                              replacement.getType(), init);
        }

        replacement =
            rewriter.create<AddIOp>(forOp.getLoc(), init, replacement);

        if (iterarg.getType() != replacement.getType()) {
          replacement = rewriter.create<IndexCastOp>(
              forOp.getLoc(), iterarg.getType(), replacement);
        }

        rewriter.modifyOpInPlace(
            forOp, [&] { iterarg.replaceAllUsesWith(replacement); });
        canonicalize = true;
      }

      if (!res.use_empty()) {
        Value init = outiter;
        rewriter.setInsertionPoint(forOp);
        Value replacement = rewriter.create<SubIOp>(
            forOp.getLoc(), forOp.getUpperBound(), forOp.getLowerBound());

        if (!sameValue)
          replacement = rewriter.create<DivUIOp>(forOp.getLoc(), replacement,
                                                 forOp.getStep());

        if (!sameValue) {
          Value step = addOp.getOperand(1);

          if (!step.getType().isa<IndexType>()) {
            step = rewriter.create<IndexCastOp>(forOp.getLoc(),
                                                replacement.getType(), step);
          }

          replacement =
              rewriter.create<MulIOp>(forOp.getLoc(), replacement, step);
        }

        if (init.getType() != replacement.getType()) {
          init = rewriter.create<IndexCastOp>(forOp.getLoc(),
                                              replacement.getType(), init);
        }

        replacement =
            rewriter.create<AddIOp>(forOp.getLoc(), init, replacement);

        if (iterarg.getType() != replacement.getType()) {
          replacement = rewriter.create<IndexCastOp>(
              forOp.getLoc(), iterarg.getType(), replacement);
        }

        rewriter.modifyOpInPlace(forOp,
                                 [&] { res.replaceAllUsesWith(replacement); });
        canonicalize = true;
      }
    }

    return success(canonicalize);
  }
};

struct RemoveUnusedForResults : public OpRewritePattern<ForOp> {
  using OpRewritePattern<ForOp>::OpRewritePattern;

  LogicalResult matchAndRewrite(ForOp op,
                                PatternRewriter &rewriter) const override {

    bool changed = false;
    for (auto [iter, iterarg, yld, res] : llvm::zip(
             op.getInitArgs(), op.getRegionIterArgs(),
             op.getBody()->getTerminator()->getOperands(), op.getResults())) {
      bool replacable = iter == yld;
      Value replacement = yld;
      if (iter.getDefiningOp<ub::PoisonOp>()) {
        if (auto yldop = yld.getDefiningOp()) {
          if (!op->isAncestor(yldop))
            replacable = true;
        } else if (auto blk = dyn_cast<BlockArgument>(yld)) {
          if (!op->isAncestor(blk.getOwner()->getParentOp()))
            replacable = true;
        }
      }
      if (yld == iterarg) {
        replacable = true;
        replacement = iter;
        if (!iterarg.use_empty()) {
          rewriter.modifyOpInPlace(
              op, [&] { iterarg.replaceAllUsesWith(replacement); });
          changed = true;
        }
      }
      if (!res.use_empty() && replacable) {
        rewriter.modifyOpInPlace(op,
                                 [&] { res.replaceAllUsesWith(replacement); });
        changed = true;
      }
    }
    return success(changed);
  }
};

/// Remove unused iterator operands.
// TODO: IRMapping for indvar.
struct RemoveUnusedArgs : public OpRewritePattern<ForOp> {
  using OpRewritePattern<ForOp>::OpRewritePattern;

  LogicalResult matchAndRewrite(ForOp op,
                                PatternRewriter &rewriter) const override {

    SmallVector<Value, 2> usedBlockArgs;
    SmallVector<OpResult, 2> usedResults;
    SmallVector<Value, 2> usedOperands;

    unsigned i = 0;
    // if the block argument or the result at the
    // same index position have uses do not eliminate.
    for (auto blockArg : op.getRegionIterArgs()) {
      if ((!blockArg.use_empty()) || (!op.getResult(i).use_empty())) {
        usedOperands.push_back(op.getOperand(op.getNumControlOperands() + i));
        usedResults.push_back(op->getOpResult(i));
        usedBlockArgs.push_back(blockArg);
      }
      i++;
    }

    // no work to do.
    if (usedOperands.size() == op.getInits().size())
      return failure();

    auto newForOp =
        rewriter.create<ForOp>(op.getLoc(), op.getLowerBound(),
                               op.getUpperBound(), op.getStep(), usedOperands);

    if (!newForOp.getBody()->empty())
      rewriter.eraseOp(newForOp.getBody()->getTerminator());

    newForOp.getBody()->getOperations().splice(
        newForOp.getBody()->getOperations().begin(),
        op.getBody()->getOperations());

    rewriter.modifyOpInPlace(op, [&] {
      op.getInductionVar().replaceAllUsesWith(newForOp.getInductionVar());
      for (auto pair : llvm::zip(usedBlockArgs, newForOp.getRegionIterArgs())) {
        std::get<0>(pair).replaceAllUsesWith(std::get<1>(pair));
      }
    });

    // adjust return.
    auto yieldOp = cast<scf::YieldOp>(newForOp.getBody()->getTerminator());
    SmallVector<Value, 2> usedYieldOperands{};
    llvm::transform(usedResults, std::back_inserter(usedYieldOperands),
                    [&](OpResult result) {
                      return yieldOp.getOperand(result.getResultNumber());
                    });
    rewriter.setInsertionPoint(yieldOp);
    rewriter.replaceOpWithNewOp<YieldOp>(yieldOp, usedYieldOperands);

    // Replace the operation's results with the new ones.
    SmallVector<Value, 4> repResults(op.getNumResults());
    for (auto en : llvm::enumerate(usedResults))
      repResults[en.value().cast<OpResult>().getResultNumber()] =
          newForOp.getResult(en.index());

    rewriter.replaceOp(op, repResults);
    return success();
  }
};

struct ReplaceRedundantArgs : public OpRewritePattern<ForOp> {
  using OpRewritePattern<ForOp>::OpRewritePattern;

  LogicalResult matchAndRewrite(ForOp op,
                                PatternRewriter &rewriter) const override {
    auto yieldOp = cast<scf::YieldOp>(op.getBody()->getTerminator());
    bool replaced = false;
    unsigned i = 0;
    for (auto blockArg : op.getRegionIterArgs()) {
      for (unsigned j = 0; j < i; j++) {
        if (op.getOperand(op.getNumControlOperands() + i) ==
                op.getOperand(op.getNumControlOperands() + j) &&
            yieldOp.getOperand(i) == yieldOp.getOperand(j)) {

          rewriter.modifyOpInPlace(op, [&] {
            op.getResult(i).replaceAllUsesWith(op.getResult(j));
            blockArg.replaceAllUsesWith(op.getRegionIterArgs()[j]);
          });
          replaced = true;
          goto skip;
        }
      }
    skip:
      i++;
    }

    return success(replaced);
  }
};

/*
+struct RemoveNotIf : public OpRewritePattern<IfOp> {
+  using OpRewritePattern<IfOp>::OpRewritePattern;
+
+  LogicalResult matchAndRewrite(IfOp op,
+                                PatternRewriter &rewriter) const override {
+    // Replace the operation if only a subset of its results have uses.
+    if (op.getNumResults() == 0)
+      return failure();
+
+    auto trueYield =
cast<scf::YieldOp>(op.thenRegion().back().getTerminator());
+    auto falseYield =
+        cast<scf::YieldOp>(op.thenRegion().back().getTerminator());
+
+    rewriter.setInsertionPoint(op->getBlock(),
+                               op.getOperation()->getIterator());
+    bool changed = false;
+    for (auto tup :
+         llvm::zip(trueYield.results(), falseYield.results(), op.results())) {
+      if (!std::get<0>(tup).getType().isInteger(1))
+        continue;
+      if (auto top = std::get<0>(tup).getDefiningOp<ConstantOp>()) {
+        if (auto fop = std::get<1>(tup).getDefiningOp<ConstantOp>()) {
+          if (top.getValue().cast<IntegerAttr>().getValue() == 0 &&
+              fop.getValue().cast<IntegerAttr>().getValue() == 1) {
+
+            for (OpOperand &use :
+                 llvm::make_early_inc_range(std::get<2>(tup).getUses())) {
+              changed = true;
+              rewriter.modifyOpInPlace(use.getOwner(), [&]() {
+                use.set(rewriter.create<XOrOp>(op.getLoc(), op.condition()));
+              });
+            }
+          }
+          if (top.getValue().cast<IntegerAttr>().getValue() == 1 &&
+              fop.getValue().cast<IntegerAttr>().getValue() == 0) {
+            for (OpOperand &use :
+                 llvm::make_early_inc_range(std::get<2>(tup).getUses())) {
+              changed = true;
+              rewriter.modifyOpInPlace(use.getOwner(),
+                                         [&]() { use.set(op.condition()); });
+            }
+          }
+        }
+      }
+    }
+    return changed ? success() : failure();
+  }
+};
+struct RemoveBoolean : public OpRewritePattern<IfOp> {
+  using OpRewritePattern<IfOp>::OpRewritePattern;
+
+  LogicalResult matchAndRewrite(IfOp op,
+                                PatternRewriter &rewriter) const override {
+    bool changed = false;
+
+    if (llvm::all_of(op.results(), [](Value v) {
+          return v.getType().isa<IntegerType>() &&
+                 v.getType().cast<IntegerType>().getWidth() == 1;
+        })) {
+      if (op.thenRegion().getBlocks().size() == 1 &&
+          op.elseRegion().getBlocks().size() == 1) {
+        while (isa<CmpIOp>(op.thenRegion().front().front())) {
+          op.thenRegion().front().front().moveBefore(op);
+          changed = true;
+        }
+        while (isa<CmpIOp>(op.elseRegion().front().front())) {
+          op.elseRegion().front().front().moveBefore(op);
+          changed = true;
+        }
+        if (op.thenRegion().front().getOperations().size() == 1 &&
+            op.elseRegion().front().getOperations().size() == 1) {
+          auto yop1 =
+              cast<scf::YieldOp>(op.thenRegion().front().getTerminator());
+          auto yop2 =
+              cast<scf::YieldOp>(op.elseRegion().front().getTerminator());
+          size_t idx = 0;
+
+          auto c1 = (mlir::Value)rewriter.create<ConstantOp>(
+              op.getLoc(), op.condition().getType(),
+              rewriter.getIntegerAttr(op.condition().getType(), 1));
+          auto notcond = (mlir::Value)rewriter.create<mlir::XOrOp>(
+              op.getLoc(), op.condition(), c1);
+
+          std::vector<Value> replacements;
+          for (auto res : op.results()) {
+            auto rep = rewriter.create<OrOp>(
+                op.getLoc(),
+                rewriter.create<AndOp>(op.getLoc(), op.condition(),
+                                       yop1.results()[idx]),
+                rewriter.create<AndOp>(op.getLoc(), notcond,
+                                       yop2.results()[idx]));
+            replacements.push_back(rep);
+            idx++;
+          }
+          rewriter.replaceOp(op, replacements);
+          // op.erase();
+          return success();
+        }
+      }
+    }
+
+    if (op.thenRegion().getBlocks().size() == 1 &&
+        op.elseRegion().getBlocks().size() == 1 &&
+        op.thenRegion().front().getOperations().size() == 1 &&
+        op.elseRegion().front().getOperations().size() == 1) {
+      auto yop1 = cast<scf::YieldOp>(op.thenRegion().front().getTerminator());
+      auto yop2 = cast<scf::YieldOp>(op.elseRegion().front().getTerminator());
+      size_t idx = 0;
+
+      std::vector<Value> replacements;
+      for (auto res : op.results()) {
+        auto rep =
+            rewriter.create<SelectOp>(op.getLoc(), op.condition(),
+                                      yop1.results()[idx],
yop2.results()[idx]);
+        replacements.push_back(rep);
+        idx++;
+      }
+      rewriter.replaceOp(op, replacements);
+      return success();
+    }
+    return changed ? success() : failure();
+  }
+};
*/

bool isTopLevelArgValue(Value value, Region *region) {
  if (auto arg = dyn_cast<BlockArgument>(value))
    return arg.getParentRegion() == region;
  return false;
}

bool isBlockArg(Value value) {
  if (auto arg = dyn_cast<BlockArgument>(value))
    return true;
  return false;
}

bool dominateWhile(Value value, WhileOp loop) {
  if (Operation *op = value.getDefiningOp()) {
    DominanceInfo dom(loop);
    return dom.properlyDominates(op, loop);
  } else if (auto arg = dyn_cast<BlockArgument>(value)) {
    return arg.getOwner()->getParentOp()->isProperAncestor(loop);
  } else {
    assert("????");
    return false;
  }
}

bool canMoveOpOutsideWhile(Operation *op, WhileOp loop) {
  DominanceInfo dom(loop);
  for (auto operand : op->getOperands()) {
    if (!dom.properlyDominates(operand, loop))
      return false;
  }
  return true;
}

class truncProp final : public OpRewritePattern<TruncIOp> {
public:
  using OpRewritePattern<TruncIOp>::OpRewritePattern;

  LogicalResult matchAndRewrite(TruncIOp op,
                                PatternRewriter &rewriter) const override {
    auto ifOp = op.getIn().getDefiningOp<scf::IfOp>();
    if (!ifOp)
      return failure();

    auto idx = op.getIn().cast<OpResult>().getResultNumber();
    bool change = false;
    for (auto v :
         {ifOp.thenYield().getOperand(idx), ifOp.elseYield().getOperand(idx)}) {
      change |= v.getDefiningOp<ConstantIntOp>() ||
                v.getDefiningOp<mlir::LLVM::UndefOp>();
      if (auto extOp = v.getDefiningOp<ExtUIOp>())
        if (auto it = dyn_cast<IntegerType>(extOp.getIn().getType()))
          change |= it.getWidth() == 1;
      if (auto extOp = v.getDefiningOp<ExtSIOp>())
        if (auto it = dyn_cast<IntegerType>(extOp.getIn().getType()))
          change |= it.getWidth() == 1;
    }
    if (!change) {
      return failure();
    }

    // Avoid creating redundant results
    if (!op.getOperand().hasOneUse())
      return failure();

    SmallVector<Type> resultTypes;
    llvm::append_range(resultTypes, ifOp.getResultTypes());
    resultTypes.push_back(op.getType());

    rewriter.setInsertionPoint(ifOp);
    auto nop = rewriter.create<scf::IfOp>(
        ifOp.getLoc(), resultTypes, ifOp.getCondition(), /*hasElse*/ true);
    rewriter.eraseBlock(nop.thenBlock());
    rewriter.eraseBlock(nop.elseBlock());

    rewriter.inlineRegionBefore(ifOp.getThenRegion(), nop.getThenRegion(),
                                nop.getThenRegion().begin());
    rewriter.inlineRegionBefore(ifOp.getElseRegion(), nop.getElseRegion(),
                                nop.getElseRegion().begin());

    SmallVector<Value> thenYields;
    llvm::append_range(thenYields, nop.thenYield().getOperands());
    rewriter.setInsertionPoint(nop.thenYield());
    thenYields.push_back(
        rewriter.create<TruncIOp>(op.getLoc(), op.getType(), thenYields[idx]));
    rewriter.replaceOpWithNewOp<scf::YieldOp>(nop.thenYield(), thenYields);

    SmallVector<Value> elseYields;
    llvm::append_range(elseYields, nop.elseYield().getOperands());
    rewriter.setInsertionPoint(nop.elseYield());
    elseYields.push_back(
        rewriter.create<TruncIOp>(op.getLoc(), op.getType(), elseYields[idx]));
    rewriter.replaceOpWithNewOp<scf::YieldOp>(nop.elseYield(), elseYields);
    rewriter.replaceOp(ifOp, nop.getResults().take_front(ifOp.getNumResults()));
    rewriter.replaceOp(op, nop.getResults().take_back(1));
    return success();
  }
};

struct WhileToForHelper {
  WhileOp loop;
  CmpIOp cmpIOp;
  Value step;
  Value lb;
  bool lb_addOne;
  Value ub;
  bool ub_addOne;
  bool ub_cloneMove;
  bool negativeStep;
  AddIOp addIOp;
  BlockArgument indVar;
  size_t afterArgIdx;
  int updateCmpNeOp; // 0: no update, 1: update to SGT, 2: update to SLT

  bool checkPredicate() {
    auto cmpRhs = cmpIOp.getRhs();
    if (dominateWhile(cmpRhs, loop)) {
      switch (cmpIOp.getPredicate()) {
      case CmpIPredicate::slt:
      case CmpIPredicate::ult: {
        ub = cmpRhs;
        break;
      }
      case CmpIPredicate::ule:
      case CmpIPredicate::sle: {
        ub = cmpRhs;
        ub_addOne = true;
        break;
      }
      case CmpIPredicate::uge:
      case CmpIPredicate::sge: {
        lb = cmpRhs;
        break;
      }

      case CmpIPredicate::ugt:
      case CmpIPredicate::sgt: {
        lb = cmpRhs;
        lb_addOne = true;
        break;
      }
      case CmpIPredicate::ne: {
        // Transform arith.cmpi NE to SLT /SGT
        // 1. Check to see if step size is negative or positive to decide
        // between SLT and SGT
        // 2. Check to see if linearly scaling IV from init with step size can
        // be equal to upperbound
        // 3. If yes and step size is negative, then we need to transform the
        // condition to SGT
        // 4. If yes and step size is positive, then we need to transform the
        // condition to SLT
        APInt lbConstInt, ubConstInt, stepConstInt;
        int lbInt, ubInt, stepInt;
        if (matchPattern(lb, m_ConstantInt(&lbConstInt)) &&
            matchPattern(ub, m_ConstantInt(&ubConstInt)) &&
            matchPattern(step, m_ConstantInt(&stepConstInt))) {
          lbInt = lbConstInt.getSExtValue();
          ubInt = ubConstInt.getSExtValue();
          stepInt = stepConstInt.getSExtValue();
        } else {
          return false;
        }

        if ((ubInt - lbInt) % stepInt == 0) {
          if ((stepInt < 0) && (ubInt < lbInt)) {
            updateCmpNeOp = 1; // update to SGT
            lb = cmpRhs;
            lb_addOne = true;
          } else if ((stepInt > 0) && (lbInt < ubInt)) {
            updateCmpNeOp = 2; // update to SLT
            ub = cmpRhs;
          } else
            return false;
        } else
          return false; // If upperbound - lowerbound is not divisible by step
                        // size, then we cannot transform the condition
        break;
      }
      case CmpIPredicate::eq: {
        return false;
      }
      }
    } else {
      if (negativeStep)
        return false;
      auto *op = cmpIOp.getRhs().getDefiningOp();
      if (!op || !canMoveOpOutsideWhile(op, loop) || (op->getNumResults() != 1))
        return false;
      ub = cmpIOp.getRhs();
      ub_cloneMove = true;
    }

    return lb && ub;
  }

  void checkNegativeStep() {
    negativeStep = false;
    if (auto cop = step.getDefiningOp<ConstantIntOp>()) {
      if (cop.value() < 0) {
        negativeStep = true;
      }
    } else if (auto cop = step.getDefiningOp<ConstantIndexOp>()) {
      if (cop.value() < 0)
        negativeStep = true;
    }

    if (!negativeStep)
      lb = loop.getOperand(indVar.getArgNumber());
    else {
      ub = loop.getOperand(indVar.getArgNumber());
      ub_addOne = true;
    }
  }

  void initVariables() {
    step = nullptr;
    lb = nullptr;
    lb_addOne = false;
    ub = nullptr;
    ub_addOne = false;
    ub_cloneMove = false;
    negativeStep = false;
  }

  bool computeLegality(bool sizeCheck, Value lookThrough = nullptr) {

    initVariables();

    auto condOp = loop.getConditionOp();
    indVar = dyn_cast<BlockArgument>(cmpIOp.getLhs());
    Type extType = nullptr;
    // todo handle ext
    if (auto ext = cmpIOp.getLhs().getDefiningOp<ExtSIOp>()) {
      indVar = dyn_cast<BlockArgument>(ext.getIn());
      extType = ext.getType();
    }

    // Condition is not the same as an induction variable
    {
      if (!indVar) {
        return false;
      }

      if (indVar.getOwner() != &loop.getBefore().front())
        return false;
    }

    // Before region contains more than just the comparison
    {
      size_t size = loop.getBefore().front().getOperations().size();
      if (extType)
        size--;
      if (!sizeCheck)
        size--;
      if (size != 2) {
        return false;
      }
    }

    SmallVector<size_t, 2> afterArgs;
    for (auto pair : llvm::enumerate(condOp.getArgs())) {
      if (pair.value() == indVar)
        afterArgs.push_back(pair.index());
    }

    auto endYield = cast<YieldOp>(loop.getAfter().back().getTerminator());

    // Check that the block argument is actually an induction var:
    //   Namely, its next value adds to the previous with an invariant step.
    addIOp =
        endYield.getResults()[indVar.getArgNumber()].getDefiningOp<AddIOp>();
    if (!addIOp && lookThrough) {
      bool negateLookThrough = false;
      while (auto neg = lookThrough.getDefiningOp<XOrIOp>())
        if (matchPattern(neg.getOperand(1), m_One())) {
          lookThrough = neg.getOperand(0);
          negateLookThrough = !negateLookThrough;
        }

      if (auto ifOp = endYield.getResults()[indVar.getArgNumber()]
                          .getDefiningOp<IfOp>()) {
        Value condition = ifOp.getCondition();
        while (auto neg = condition.getDefiningOp<XOrIOp>())
          if (matchPattern(neg.getOperand(1), m_One())) {
            condition = neg.getOperand(0);
            negateLookThrough = !negateLookThrough;
          }
        if (ifOp.getCondition() == lookThrough) {
          for (auto r : llvm::enumerate(ifOp.getResults())) {
            if (r.value() == endYield.getResults()[indVar.getArgNumber()]) {
              addIOp = (negateLookThrough ? ifOp.elseYield() : ifOp.thenYield())
                           .getOperand(r.index())
                           .getDefiningOp<AddIOp>();
              break;
            }
          }
        }
      } else if (auto selOp = endYield.getResults()[indVar.getArgNumber()]
                                  .getDefiningOp<SelectOp>()) {
        Value condition = selOp.getCondition();
        while (auto neg = condition.getDefiningOp<XOrIOp>())
          if (matchPattern(neg.getOperand(1), m_One())) {
            condition = neg.getOperand(0);
            negateLookThrough = !negateLookThrough;
          }
        if (selOp.getCondition() == lookThrough)
          addIOp =
              (negateLookThrough ? selOp.getFalseValue() : selOp.getTrueValue())
                  .getDefiningOp<AddIOp>();
      }
    }
    if (!addIOp) {
      return false;
    }

    for (auto afterArg : afterArgs) {
      auto arg = loop.getAfter().getArgument(afterArg);
      if (addIOp.getOperand(0) == arg) {
        step = addIOp.getOperand(1);
        afterArgIdx = afterArg;
        break;
      }
      if (addIOp.getOperand(1) == arg) {
        step = addIOp.getOperand(0);
        afterArgIdx = afterArg;
        break;
      }
    }

    if (!step) {
      return false;
    }

    // Cannot transform for if step is not loop-invariant
    if (auto *op = step.getDefiningOp()) {
      if (loop->isAncestor(op)) {
        return false;
      }
    }

    checkNegativeStep();

    return checkPredicate();
  }

  void prepareFor(PatternRewriter &rewriter) {
    if (updateCmpNeOp == 1) {
      OpBuilder::InsertionGuard guard(rewriter);
      rewriter.setInsertionPoint(cmpIOp);
      Value newCmp = rewriter.create<arith::CmpIOp>(
          cmpIOp.getLoc(), arith::CmpIPredicate::sgt, cmpIOp.getLhs(),
          cmpIOp.getRhs());
      rewriter.replaceOp(cmpIOp, newCmp);
    } else if (updateCmpNeOp == 2) {
      OpBuilder::InsertionGuard guard(rewriter);
      rewriter.setInsertionPoint(cmpIOp);
      Value newCmp = rewriter.create<arith::CmpIOp>(
          cmpIOp.getLoc(), arith::CmpIPredicate::slt, cmpIOp.getLhs(),
          cmpIOp.getRhs());
      rewriter.replaceOp(cmpIOp, newCmp);
    }

    if (lb_addOne) {
      Value one =
          rewriter.create<ConstantIntOp>(loop.getLoc(), 1, lb.getType());
      lb = rewriter.create<AddIOp>(loop.getLoc(), lb, one);
    }
    if (ub_cloneMove) {
      auto *op = ub.getDefiningOp();
      assert(op);
      auto *newOp = rewriter.clone(*op);
      rewriter.replaceOp(op, newOp->getResults());
      ub = newOp->getResult(0);
    }
    if (ub_addOne) {
      Value one =
          rewriter.create<ConstantIntOp>(loop.getLoc(), 1, ub.getType());
      ub = rewriter.create<AddIOp>(loop.getLoc(), ub, one);
    }
    auto modifyTypeToIndex = true;
    if ((step.getType() == lb.getType()) && (ub.getType() == lb.getType())) {
      modifyTypeToIndex = false;
    }

    if (negativeStep) {
      if (modifyTypeToIndex) {
        if (auto cop = step.getDefiningOp<ConstantIntOp>()) {
          step = rewriter.create<ConstantIndexOp>(cop.getLoc(), -cop.value());
        } else {
          auto cop2 = step.getDefiningOp<ConstantIndexOp>();
          step = rewriter.create<ConstantIndexOp>(cop2.getLoc(), -cop2.value());
        }
      } else {
        auto cop = step.getDefiningOp<ConstantIntOp>();
        step = rewriter.create<ConstantIntOp>(cop.getLoc(), -cop.value(),
                                              cop.getType());
      }
    }

    // Only cast if the types of step, ub and lb are different
    if (modifyTypeToIndex) {
      ub = rewriter.create<IndexCastOp>(loop.getLoc(),
                                        IndexType::get(loop.getContext()), ub);
      lb = rewriter.create<IndexCastOp>(loop.getLoc(),
                                        IndexType::get(loop.getContext()), lb);
      step = rewriter.create<IndexCastOp>(
          loop.getLoc(), IndexType::get(loop.getContext()), step);
    }
  }
};

// Checks to see if values are connected using use-def chain
bool areValuesConnected(Value startVal, Value endVal,
                        llvm::SmallPtrSetImpl<Value> &visited) {
  if (startVal == endVal)
    return true;

  if (!visited.insert(endVal).second)
    return false;

  if (auto blockArg = endVal.dyn_cast<BlockArgument>()) {
    return false;
  }
  if (Operation *defOp = endVal.getDefiningOp()) {
    // Check all operands of defining operation
    for (Value operand : defOp->getOperands()) {
      if (areValuesConnected(startVal, operand, visited)) {
        return true;
      }
    }
  }

  return false;
}

// This works for any doWhile loop with any number of iter_args
// Checks to see if loop iter_count > 1 for do_while
struct MoveDoWhileToFor : public OpRewritePattern<WhileOp> {
  using OpRewritePattern<WhileOp>::OpRewritePattern;

  LogicalResult matchAndRewrite(WhileOp whileOp,
                                PatternRewriter &rewriter) const override {
    // 1. Analyze before region and extract scf.condition
    // 2. From scf.condition obtain compareOp
    // 3. Assumption that one of the values in compareOp is constant i.e is
    // upperbound, and the other value (compareValue) is related to Induction
    // Variable(IV)
    // 4. Find index for IV from the iter_args based on use-def chain going from
    //    iter_args of before region to the compareValue.
    // 5. After IV index is found, use that to extract lowerBound from init
    // values of before region, and IV itself from arg list.
    // 6. Now from the use def chain connecting compareValue to yield of before
    // region, we find the updatedIV index in scf.condition.
    // 7. From the index we obtain the updated IV passed to after region.
    // 8. We see the def of updatedIV to find the step size.
    //    Currently only supporting AddIOp.
    // 9. Check to see if LB, UB and STEP are constant.
    // 10.Transfer before and after region to a new for loop.
    // 11.Replace all uses of while loop with for loop.

    // Check to see if doBlock just has yield op
    Block &doBlock = whileOp.getAfter().front();
    if (!isa<scf::YieldOp>(doBlock.front()))
      return failure();

    // Before block analysis
    Block &beforeBlock = whileOp.getBefore().front();
    auto conditionOp = dyn_cast<ConditionOp>(beforeBlock.getTerminator());
    Value conditionValue = conditionOp.getCondition();

    Value upperBound;
    Value compareValue;
    arith::CmpIOp cmpOp;
    if ((cmpOp = conditionValue.getDefiningOp<arith::CmpIOp>())) {
      // We need to check for is that one of the lhs or rhs is a constant, and
      // extract the value as upper bound.
      if (cmpOp.getRhs().getDefiningOp<arith::ConstantOp>()) {
        upperBound = cmpOp.getRhs();
        compareValue = cmpOp.getLhs();
      } else if (cmpOp.getLhs().getDefiningOp<arith::ConstantOp>()) {
        upperBound = cmpOp.getLhs();
        compareValue = cmpOp.getRhs();
      } else
        return failure();
    } else {
      // Currently only supporting arith.cmpIOp
      return failure();
    }

    // Get condition op args and find IV index
    int IVIndex = 0;
    bool indexFound = false;
    for (auto arg : beforeBlock.getArguments()) {
      llvm::SmallPtrSet<Value, 8> visited;
      if (areValuesConnected(arg, compareValue, visited)) {
        indexFound = true;
        break;
      }
      IVIndex++;
    }
    if (!indexFound)
      return failure();

    // Extract IV and lowerBound based on IVIndex
    Value IV = beforeBlock.getArgument(IVIndex);
    Value lowerBound = whileOp.getOperand(IVIndex);

    // UpdatedIV index
    int updatedIVIndex = 0;
    indexFound = false;
    for (auto arg : conditionOp.getArgs()) {
      llvm::SmallPtrSet<Value, 8> visited;
      if (areValuesConnected(compareValue, arg, visited)) {
        indexFound = true;
        break;
      }
      updatedIVIndex++;
    }
    if (!indexFound)
      return failure();

    // Extract updated IV and stepSize
    Value updatedIV = conditionOp.getArgs()[updatedIVIndex];
    Value stepSize;
    if (auto addOp = updatedIV.getDefiningOp<arith::AddIOp>()) {
      if (addOp.getLhs() == IV) {
        stepSize = addOp.getRhs();
      } else if (addOp.getRhs() == IV) {
        stepSize = addOp.getLhs();
      }
      // Expect atleast one of the updatedIV fields to be IV
      else
        return failure();
    } else
      return failure();

    // Check if loop iter_count is > 1 i.e lb + step < ub else return failure
    APInt lbConstInt, ubConstInt, stepConstInt;
    int lb, ub, step;
    if (matchPattern(lowerBound, m_ConstantInt(&lbConstInt)) &&
        matchPattern(upperBound, m_ConstantInt(&ubConstInt)) &&
        matchPattern(stepSize, m_ConstantInt(&stepConstInt))) {
      lb = lbConstInt.getSExtValue();
      ub = ubConstInt.getSExtValue();
      step = stepConstInt.getSExtValue();
      if (step == 0)
        return failure();
    } else {
      return failure();
    }

    // Uinsg WhileToForHelper to set up for loop structure
    WhileToForHelper helper;
    helper.initVariables();

    helper.loop = whileOp;
    helper.cmpIOp = conditionOp.getCondition().getDefiningOp<CmpIOp>();
    helper.step = stepSize;
    helper.lb = lowerBound;
    helper.ub = upperBound;
    helper.indVar = mlir::cast<mlir::BlockArgument>(IV);
    helper.negativeStep = step < 0;

    if (!helper.checkPredicate())
      return failure();
    helper.checkNegativeStep();
    helper.prepareFor(rewriter);

    rewriter.setInsertionPoint(whileOp);
    // If case: The do while loop executes more than once
    if (((lb + step < ub) && (step > 0)) || ((lb + step > ub) && (step < 0))) {
      // Copy region from while body to for body
      SmallVector<Value> newInitOperands;
      for (auto operand : whileOp.getOperands())
        newInitOperands.push_back(operand);
      for (auto resTy : whileOp.getResultTypes()) {
        newInitOperands.push_back(
            rewriter.create<ub::PoisonOp>(whileOp.getLoc(), resTy));
      }

      scf::ForOp newLoop = rewriter.create<scf::ForOp>(
          whileOp.getLoc(), helper.lb, helper.ub, helper.step, newInitOperands);
      newLoop->setAttrs(whileOp.getOperation()->getAttrs());

      Block &newBlock = newLoop.getRegion().front();
      rewriter.setInsertionPointToStart(&newBlock);

      // Copy from before region to for body
      IRMapping mappingBeforeBlock;
      for (auto [arg, init] :
           llvm::zip(beforeBlock.getArguments(),
                     newBlock.getArguments().drop_front().drop_back(
                         whileOp.getResultTypes().size()))) {
        mappingBeforeBlock.map(arg, init);
      }
      for (Operation &op : beforeBlock.without_terminator()) {
        rewriter.clone(op, mappingBeforeBlock);
      }

      // Extract conditionOp args to be used for after region
      SmallVector<Value> remappedConditionOpArgs;
      for (auto arg : conditionOp.getArgs()) {
        remappedConditionOpArgs.push_back(
            mappingBeforeBlock.lookupOrDefault(arg));
      }

      // Copy from after region to for body
      Block &afterBlock = whileOp.getAfter().front();
      IRMapping mappingAfterBlock;
      for (auto [arg, init] :
           llvm::zip(afterBlock.getArguments(), remappedConditionOpArgs)) {
        mappingAfterBlock.map(arg, init);
      }
      for (Operation &op : afterBlock.without_terminator()) {
        rewriter.clone(op, mappingAfterBlock);
      }

      SmallVector<Value> toYield;
      for (auto val : afterBlock.getTerminator()->getOperands()) {
        toYield.push_back(mappingAfterBlock.lookupOrDefault(val));
      }
      toYield.append(remappedConditionOpArgs);
      rewriter.create<scf::YieldOp>(afterBlock.getTerminator()->getLoc(),
                                    toYield);

      rewriter.replaceOp(whileOp, newLoop.getResults().drop_front(
                                      whileOp.getOperands().size()));

      // Else case: The do while loop only executes once to before region.
    } else {
      // Copy region from while body to before forbody
      IRMapping mapping;
      for (auto [arg, init] :
           llvm::zip(beforeBlock.getArguments(), whileOp.getOperands())) {
        mapping.map(arg, init);
      }
      for (Operation &op : beforeBlock.without_terminator()) {
        rewriter.clone(op, mapping);
      }

      // Extract conditionOp args to be used as results
      SmallVector<Value> newResults;
      for (auto arg : conditionOp.getArgs()) {
        newResults.push_back(mapping.lookupOrDefault(arg));
      }

      rewriter.replaceOp(whileOp, newResults);
    }

    return success();
  }
};

struct MoveWhileToFor : public OpRewritePattern<WhileOp> {
  using OpRewritePattern<WhileOp>::OpRewritePattern;

  LogicalResult matchAndRewrite(WhileOp loop,
                                PatternRewriter &rewriter) const override {
    auto condOp = loop.getConditionOp();
    SmallVector<Value, 2> results = {condOp.getArgs()};
    WhileToForHelper helper;
    helper.loop = loop;
    helper.cmpIOp = condOp.getCondition().getDefiningOp<CmpIOp>();
    if (!helper.cmpIOp) {
      return failure();
    }
    if (!helper.computeLegality(/*sizeCheck*/ true))
      return failure();
    helper.prepareFor(rewriter);

    // input of the for goes the input of the scf::while plus the output taken
    // from the conditionOp.
    SmallVector<Value, 8> forArgs;
    forArgs.append(loop.getInits().begin(), loop.getInits().end());

    for (Value arg : condOp.getArgs()) {
      Type cst = nullptr;
      if (auto idx = arg.getDefiningOp<IndexCastOp>()) {
        cst = idx.getType();
        arg = idx.getIn();
      }
      Value res;
      if (isTopLevelArgValue(arg, &loop.getBefore())) {
        auto blockArg = arg.cast<BlockArgument>();
        auto pos = blockArg.getArgNumber();
        res = loop.getInits()[pos];
      } else
        res = arg;
      if (cst) {
        res = rewriter.create<IndexCastOp>(res.getLoc(), cst, res);
      }
      forArgs.push_back(res);
    }

    auto forloop = rewriter.create<scf::ForOp>(loop.getLoc(), helper.lb,
                                               helper.ub, helper.step, forArgs);

    if (!forloop.getBody()->empty())
      rewriter.eraseOp(forloop.getBody()->getTerminator());

    auto oldYield = cast<scf::YieldOp>(loop.getAfter().front().getTerminator());

    rewriter.modifyOpInPlace(loop, [&] {
      for (auto pair :
           llvm::zip(loop.getAfter().getArguments(), condOp.getArgs())) {
        std::get<0>(pair).replaceAllUsesWith(std::get<1>(pair));
      }
    });
    loop.getAfter().front().eraseArguments([](BlockArgument) { return true; });

    SmallVector<Value, 2> yieldOperands;
    for (auto oldYieldArg : oldYield.getResults())
      yieldOperands.push_back(oldYieldArg);

    IRMapping outmap;
    outmap.map(loop.getBefore().getArguments(), yieldOperands);
    for (auto arg : condOp.getArgs())
      yieldOperands.push_back(outmap.lookupOrDefault(arg));

    rewriter.setInsertionPoint(oldYield);
    rewriter.replaceOpWithNewOp<scf::YieldOp>(oldYield, yieldOperands);

    size_t pos = loop.getInits().size();

    rewriter.modifyOpInPlace(loop, [&] {
      for (auto pair : llvm::zip(loop.getBefore().getArguments(),
                                 forloop.getRegionIterArgs().drop_back(pos))) {
        std::get<0>(pair).replaceAllUsesWith(std::get<1>(pair));
      }
    });

    forloop.getBody()->getOperations().splice(
        forloop.getBody()->getOperations().begin(),
        loop.getAfter().front().getOperations());

    SmallVector<Value, 2> replacements;
    replacements.append(forloop.getResults().begin() + pos,
                        forloop.getResults().end());

    rewriter.replaceOp(loop, replacements);
    return success();
  }
};

// If and and with something is preventing creating a for
// move the and into the after body guarded by an if
struct MoveWhileAndDown : public OpRewritePattern<WhileOp> {
  using OpRewritePattern<WhileOp>::OpRewritePattern;

  LogicalResult matchAndRewrite(WhileOp loop,
                                PatternRewriter &rewriter) const override {
    auto condOp = loop.getConditionOp();
    auto andIOp = condOp.getCondition().getDefiningOp<AndIOp>();
    if (!andIOp)
      return failure();
    for (int i = 0; i < 2; i++) {
      WhileToForHelper helper;
      helper.loop = loop;
      helper.cmpIOp = andIOp->getOperand(i).getDefiningOp<CmpIOp>();
      if (!helper.cmpIOp)
        continue;

      YieldOp oldYield = cast<YieldOp>(loop.getAfter().front().getTerminator());

      Value extraCmp = andIOp->getOperand(1 - i);
      Value lookThrough = nullptr;
      if (auto BA = dyn_cast<BlockArgument>(extraCmp)) {
        lookThrough = oldYield.getOperand(BA.getArgNumber());
      }
      if (!helper.computeLegality(/*sizeCheck*/ false, lookThrough)) {
        continue;
      }

      SmallVector<BlockArgument, 2> origBeforeArgs(
          loop.getBeforeArguments().begin(), loop.getBeforeArguments().end());

      SmallVector<BlockArgument, 2> origAfterArgs(
          loop.getAfterArguments().begin(), loop.getAfterArguments().end());

      IRMapping preMap;
      for (auto tup : llvm::zip(origBeforeArgs, loop.getInits()))
        preMap.map(std::get<0>(tup), std::get<1>(tup));
      for (auto &op : loop.getBefore().front()) {
        if (&op == condOp)
          break;
        preMap.map(op.getResults(), rewriter.clone(op, preMap)->getResults());
      }
      IfOp unroll = rewriter.create<IfOp>(loop.getLoc(), loop.getResultTypes(),
                                          preMap.lookup(condOp.getCondition()));

      if (unroll.getThenRegion().getBlocks().size())
        rewriter.eraseBlock(unroll.thenBlock());
      rewriter.createBlock(&unroll.getThenRegion());
      rewriter.createBlock(&unroll.getElseRegion());

      rewriter.setInsertionPointToEnd(unroll.elseBlock());
      SmallVector<Value> unrollYield;
      for (auto v : condOp.getArgs())
        unrollYield.push_back(preMap.lookup(v));
      rewriter.create<YieldOp>(loop.getLoc(), unrollYield);
      rewriter.setInsertionPointToEnd(unroll.thenBlock());

      SmallVector<Value, 2> nextInits(unrollYield.begin(), unrollYield.end());
      Value falsev =
          rewriter.create<ConstantIntOp>(loop.getLoc(), 0, extraCmp.getType());
      Value truev =
          rewriter.create<ConstantIntOp>(loop.getLoc(), 1, extraCmp.getType());
      nextInits.push_back(truev);
      nextInits.push_back(loop.getInits()[helper.indVar.getArgNumber()]);

      SmallVector<Type> resTys;
      for (auto a : nextInits)
        resTys.push_back(a.getType());

      auto nop = rewriter.create<WhileOp>(loop.getLoc(), resTys, nextInits);
      rewriter.createBlock(&nop.getBefore());
      SmallVector<Value> newBeforeYieldArgs;
      for (auto a : origAfterArgs) {
        auto arg = nop.getBefore().addArgument(a.getType(), a.getLoc());
        newBeforeYieldArgs.push_back(arg);
      }
      Value notExited = nop.getBefore().front().addArgument(extraCmp.getType(),
                                                            loop.getLoc());
      newBeforeYieldArgs.push_back(notExited);

      Value trueInd = nop.getBefore().front().addArgument(
          helper.indVar.getType(), loop.getLoc());
      newBeforeYieldArgs.push_back(trueInd);

      {
        IRMapping postMap;
        postMap.map(helper.indVar, trueInd);
        auto newCmp = cast<CmpIOp>(rewriter.clone(*helper.cmpIOp, postMap));
        rewriter.create<ConditionOp>(condOp.getLoc(), newCmp,
                                     newBeforeYieldArgs);
      }

      rewriter.createBlock(&nop.getAfter());
      SmallVector<Value> postElseYields;
      for (auto a : origAfterArgs) {
        auto arg = nop.getAfter().front().addArgument(a.getType(), a.getLoc());
        postElseYields.push_back(arg);
        a.replaceAllUsesWith(arg);
      }
      SmallVector<Type, 4> resultTypes(loop.getResultTypes());
      resultTypes.push_back(notExited.getType());
      notExited = nop.getAfter().front().addArgument(notExited.getType(),
                                                     loop.getLoc());

      trueInd =
          nop.getAfter().front().addArgument(trueInd.getType(), loop.getLoc());

      IfOp guard = rewriter.create<IfOp>(loop.getLoc(), resultTypes, notExited);
      if (guard.getThenRegion().getBlocks().size())
        rewriter.eraseBlock(guard.thenBlock());
      Block *post = rewriter.splitBlock(&loop.getAfter().front(),
                                        loop.getAfter().front().begin());
      rewriter.createBlock(&guard.getThenRegion());
      rewriter.createBlock(&guard.getElseRegion());
      rewriter.mergeBlocks(post, guard.thenBlock());

      {
        IRMapping postMap;
        for (auto tup : llvm::zip(origBeforeArgs, oldYield.getOperands())) {
          postMap.map(std::get<0>(tup), std::get<1>(tup));
        }
        rewriter.setInsertionPoint(oldYield);
        for (auto &op : loop.getBefore().front()) {
          if (&op == condOp)
            break;
          postMap.map(op.getResults(),
                      rewriter.clone(op, postMap)->getResults());
        }
        SmallVector<Value> postIfYields;
        for (auto a : condOp.getArgs()) {
          postIfYields.push_back(postMap.lookup(a));
        }
        postIfYields.push_back(postMap.lookup(extraCmp));
        oldYield->setOperands(postIfYields);
      }

      rewriter.setInsertionPointToEnd(guard.elseBlock());
      postElseYields.push_back(falsev);
      rewriter.create<YieldOp>(loop.getLoc(), postElseYields);

      rewriter.setInsertionPointToEnd(&nop.getAfter().front());
      SmallVector<Value> postAfter(guard.getResults());
      IRMapping postMap;
      postMap.map(helper.indVar, trueInd);
      postMap.map(postElseYields[helper.afterArgIdx], trueInd);
      assert(helper.addIOp.getLhs() == postElseYields[helper.afterArgIdx] ||
             helper.addIOp.getRhs() == postElseYields[helper.afterArgIdx]);
      postAfter.push_back(
          cast<AddIOp>(rewriter.clone(*helper.addIOp, postMap)));
      rewriter.create<YieldOp>(loop.getLoc(), postAfter);

      rewriter.setInsertionPointToEnd(unroll.thenBlock());
      rewriter.create<YieldOp>(
          loop.getLoc(), nop.getResults().take_front(loop.getResults().size()));

      rewriter.replaceOp(loop, unroll.getResults());

      return success();
    }

    return failure();
  }
};

struct MoveWhileDown : public OpRewritePattern<WhileOp> {
  using OpRewritePattern<WhileOp>::OpRewritePattern;

  LogicalResult matchAndRewrite(WhileOp op,
                                PatternRewriter &rewriter) const override {
    auto term = cast<scf::ConditionOp>(op.getBefore().front().getTerminator());
    if (auto ifOp = term.getCondition().getDefiningOp<scf::IfOp>()) {
      if (ifOp.getNumResults() != term.getArgs().size() + 1)
        return failure();
      if (ifOp.getResult(0) != term.getCondition())
        return failure();
      for (size_t i = 1; i < ifOp.getNumResults(); ++i) {
        if (ifOp.getResult(i) != term.getArgs()[i - 1])
          return failure();
      }
      auto yield1 =
          cast<scf::YieldOp>(ifOp.getThenRegion().front().getTerminator());
      auto yield2 =
          cast<scf::YieldOp>(ifOp.getElseRegion().front().getTerminator());
      if (auto cop = yield1.getOperand(0).getDefiningOp<ConstantIntOp>()) {
        if (cop.value() == 0)
          return failure();
      } else
        return failure();
      if (auto cop = yield2.getOperand(0).getDefiningOp<ConstantIntOp>()) {
        if (cop.value() != 0)
          return failure();
      } else
        return failure();
      if (ifOp.getElseRegion().front().getOperations().size() != 1)
        return failure();
      op.getAfter().front().getOperations().splice(
          op.getAfter().front().begin(),
          ifOp.getThenRegion().front().getOperations());
      rewriter.modifyOpInPlace(term, [&] {
        term.getConditionMutable().assign(ifOp.getCondition());
      });
      SmallVector<Value, 2> args;
      for (size_t i = 1; i < yield2.getNumOperands(); ++i) {
        args.push_back(yield2.getOperand(i));
      }
      rewriter.modifyOpInPlace(term,
                               [&] { term.getArgsMutable().assign(args); });
      rewriter.eraseOp(yield2);
      rewriter.eraseOp(ifOp);

      for (size_t i = 0; i < op.getAfter().front().getNumArguments(); ++i) {
        op.getAfter().front().getArgument(i).replaceAllUsesWith(
            yield1.getOperand(i + 1));
      }
      rewriter.eraseOp(yield1);
      // TODO move operands from begin to after
      SmallVector<Value> todo(op.getBefore().front().getArguments().begin(),
                              op.getBefore().front().getArguments().end());
      for (auto &op : op.getBefore().front()) {
        for (auto res : op.getResults()) {
          todo.push_back(res);
        }
      }

      rewriter.modifyOpInPlace(op, [&] {
        for (auto val : todo) {
          auto na =
              op.getAfter().front().addArgument(val.getType(), op->getLoc());
          val.replaceUsesWithIf(na, [&](OpOperand &u) -> bool {
            return op.getAfter().isAncestor(u.getOwner()->getParentRegion());
          });
          args.push_back(val);
        }
      });

      rewriter.modifyOpInPlace(term,
                               [&] { term.getArgsMutable().assign(args); });

      SmallVector<Type, 4> tys;
      for (auto a : args)
        tys.push_back(a.getType());

      auto op2 = rewriter.create<WhileOp>(op.getLoc(), tys, op.getInits());
      op2.getBefore().takeBody(op.getBefore());
      op2.getAfter().takeBody(op.getAfter());
      SmallVector<Value, 4> replacements;
      for (auto a : op2.getResults()) {
        if (replacements.size() == op.getResults().size())
          break;
        replacements.push_back(a);
      }
      rewriter.replaceOp(op, replacements);
      return success();
    }
    return failure();
  }
};

// Given code of the structure
// scf.while ()
//    ...
//    %z = if (%c) {
//       %i1 = ..
//       ..
//    } else {
//    }
//    condition (%c) %z#0 ..
//  } loop {
//    ...
//  }
// Move the body of the if into the lower loo

struct MoveWhileDown2 : public OpRewritePattern<WhileOp> {
  using OpRewritePattern<WhileOp>::OpRewritePattern;

  /// Populates `crossing` with values (op results) that are defined in the same
  /// block as `op` and above it, and used by at least one op in the same block
  /// below `op`. Uses may be in nested regions.
  static void findValuesUsedBelow(IfOp op, llvm::SetVector<Value> &crossing) {
    for (Operation *it = op->getPrevNode(); it != nullptr;
         it = it->getPrevNode()) {
      for (Value value : it->getResults()) {
        for (Operation *user : value.getUsers()) {
          // ignore use of condition
          if (user == op)
            continue;

          if (op->isAncestor(user)) {
            crossing.insert(value);
            break;
          }
        }
      }
    }

    for (Value value : op->getBlock()->getArguments()) {
      for (Operation *user : value.getUsers()) {
        // ignore use of condition
        if (user == op)
          continue;

        if (op->isAncestor(user)) {
          crossing.insert(value);
          break;
        }
      }
    }
    // No need to process block arguments, they are assumed to be induction
    // variables and will be replicated.
  }

  LogicalResult matchAndRewrite(WhileOp op,
                                PatternRewriter &rewriter) const override {
    auto term = cast<scf::ConditionOp>(op.getBefore().front().getTerminator());
    if (auto ifOp = dyn_cast_or_null<scf::IfOp>(term->getPrevNode())) {
      if (ifOp.getCondition() != term.getCondition())
        return failure();

      SmallVector<std::pair<BlockArgument, Value>, 2> m;

      // The return results of the while which are used
      SmallVector<Value, 2> prevResults;
      // The corresponding value in the before which
      // is to be returned
      SmallVector<Value, 2> condArgs;

      SmallVector<std::pair<size_t, Value>, 2> afterYieldRewrites;
      auto afterYield = cast<YieldOp>(op.getAfter().front().back());
      for (auto pair :
           llvm::zip(op.getResults(), term.getArgs(), op.getAfterArguments())) {
        if (std::get<1>(pair).getDefiningOp() == ifOp) {

          Value thenYielded, elseYielded;
          for (auto p :
               llvm::zip(ifOp.thenYield().getResults(), ifOp.getResults(),
                         ifOp.elseYield().getResults())) {
            if (std::get<1>(pair) == std::get<1>(p)) {
              thenYielded = std::get<0>(p);
              elseYielded = std::get<2>(p);
              break;
            }
          }
          assert(thenYielded);
          assert(elseYielded);

          // If one of the if results is returned, only handle the case
          // where the value yielded is a block argument
          // %out-i:pair<0> = scf.while (... i:%blockArg=... ) {
          //   %z:j = scf.if (%c) {
          //      ...
          //   } else {
          //      yield ... j:%blockArg
          //   }
          //   condition %c ... i:pair<1>=%z:j
          // } loop ( ... i:) {
          //    yield   i:pair<2>
          // }
          if (!std::get<0>(pair).use_empty()) {
            if (auto blockArg = dyn_cast<BlockArgument>(elseYielded))
              if (blockArg.getOwner() == &op.getBefore().front()) {
                if (afterYield.getResults()[blockArg.getArgNumber()] ==
                        std::get<2>(pair) &&
                    op.getResults()[blockArg.getArgNumber()] ==
                        std::get<0>(pair)) {
                  prevResults.push_back(std::get<0>(pair));
                  condArgs.push_back(blockArg);
                  afterYieldRewrites.emplace_back(blockArg.getArgNumber(),
                                                  thenYielded);
                  continue;
                }
              }
            return failure();
          }
          // If the value yielded from then then is defined in the while before
          // but not being moved down with the if, don't change anything.
          if (!ifOp.getThenRegion().isAncestor(thenYielded.getParentRegion()) &&
              op.getBefore().isAncestor(thenYielded.getParentRegion())) {
            prevResults.push_back(std::get<0>(pair));
            condArgs.push_back(thenYielded);
          } else {
            // Otherwise, mark the corresponding after argument to be replaced
            // with the value yielded in the if statement.
            m.emplace_back(std::get<2>(pair), thenYielded);
          }
        } else {
          assert(prevResults.size() == condArgs.size());
          prevResults.push_back(std::get<0>(pair));
          condArgs.push_back(std::get<1>(pair));
        }
      }

      SmallVector<Value> yieldArgs = afterYield.getResults();
      for (auto pair : afterYieldRewrites) {
        yieldArgs[pair.first] = pair.second;
      }

      rewriter.modifyOpInPlace(afterYield, [&] {
        afterYield.getResultsMutable().assign(yieldArgs);
      });
      Block *afterB = &op.getAfter().front();

      {
        llvm::SetVector<Value> sv;
        findValuesUsedBelow(ifOp, sv);

        for (auto v : sv) {
          condArgs.push_back(v);
          auto arg = afterB->addArgument(v.getType(), ifOp->getLoc());
          for (OpOperand &use : llvm::make_early_inc_range(v.getUses())) {
            if (ifOp->isAncestor(use.getOwner()) ||
                use.getOwner() == afterYield)
              rewriter.modifyOpInPlace(use.getOwner(), [&]() { use.set(arg); });
          }
        }
      }

      rewriter.setInsertionPoint(term);
      rewriter.replaceOpWithNewOp<ConditionOp>(term, term.getCondition(),
                                               condArgs);

      BitVector toErase(afterB->getNumArguments());
      for (int i = m.size() - 1; i >= 0; i--) {
        assert(m[i].first.getType() == m[i].second.getType());
        m[i].first.replaceAllUsesWith(m[i].second);
        toErase[m[i].first.getArgNumber()] = true;
      }
      afterB->eraseArguments(toErase);

      rewriter.eraseOp(ifOp.thenYield());
      Block *thenB = ifOp.thenBlock();
      afterB->getOperations().splice(afterB->getOperations().begin(),
                                     thenB->getOperations());

      rewriter.eraseOp(ifOp);

      SmallVector<Type, 4> resultTypes;
      for (auto v : condArgs) {
        resultTypes.push_back(v.getType());
      }

      rewriter.setInsertionPoint(op);
      auto nop =
          rewriter.create<WhileOp>(op.getLoc(), resultTypes, op.getInits());
      nop.getBefore().takeBody(op.getBefore());
      nop.getAfter().takeBody(op.getAfter());

      rewriter.modifyOpInPlace(op, [&] {
        for (auto pair : llvm::enumerate(prevResults)) {
          pair.value().replaceAllUsesWith(nop.getResult(pair.index()));
        }
      });

      rewriter.eraseOp(op);
      return success();
    }
    return failure();
  }
};

struct MoveWhileInvariantIfResult : public OpRewritePattern<WhileOp> {
  using OpRewritePattern<WhileOp>::OpRewritePattern;

  LogicalResult matchAndRewrite(WhileOp op,
                                PatternRewriter &rewriter) const override {
    SmallVector<BlockArgument, 2> origAfterArgs(op.getAfterArguments().begin(),
                                                op.getAfterArguments().end());
    bool changed = false;
    scf::ConditionOp term =
        cast<scf::ConditionOp>(op.getBefore().front().getTerminator());
    assert(origAfterArgs.size() == op.getResults().size());
    assert(origAfterArgs.size() == term.getArgs().size());

    for (auto pair :
         llvm::zip(op.getResults(), term.getArgs(), origAfterArgs)) {
      if (!std::get<0>(pair).use_empty()) {
        if (auto ifOp = std::get<1>(pair).getDefiningOp<scf::IfOp>()) {
          if (ifOp.getCondition() == term.getCondition()) {
            auto idx = std::get<1>(pair).cast<OpResult>().getResultNumber();
            Value returnWith = ifOp.elseYield().getResults()[idx];
            if (!op.getBefore().isAncestor(returnWith.getParentRegion())) {
              rewriter.modifyOpInPlace(op, [&] {
                std::get<0>(pair).replaceAllUsesWith(returnWith);
              });
              changed = true;
            }
          }
        } else if (auto selOp =
                       std::get<1>(pair).getDefiningOp<arith::SelectOp>()) {
          if (selOp.getCondition() == term.getCondition()) {
            Value returnWith = selOp.getFalseValue();
            if (!op.getBefore().isAncestor(returnWith.getParentRegion())) {
              rewriter.modifyOpInPlace(op, [&] {
                std::get<0>(pair).replaceAllUsesWith(returnWith);
              });
              changed = true;
            }
          }
        }
      }
    }

    return success(changed);
  }
};

struct WhileLogicalNegation : public OpRewritePattern<WhileOp> {
  using OpRewritePattern<WhileOp>::OpRewritePattern;

  LogicalResult matchAndRewrite(WhileOp op,
                                PatternRewriter &rewriter) const override {
    bool changed = false;
    scf::ConditionOp term =
        cast<scf::ConditionOp>(op.getBefore().front().getTerminator());

    SmallPtrSet<Value, 1> condOps;
    SmallVector<Value> todo = {term.getCondition()};
    while (todo.size()) {
      Value val = todo.back();
      todo.pop_back();
      condOps.insert(val);
      if (auto ao = val.getDefiningOp<AndIOp>()) {
        todo.push_back(ao.getLhs());
        todo.push_back(ao.getRhs());
      }
    }

    for (auto pair :
         llvm::zip(op.getResults(), term.getArgs(), op.getAfterArguments())) {
      auto termArg = std::get<1>(pair);
      bool afterValue;
      if (condOps.count(termArg)) {
        afterValue = true;
      } else {
        bool found = false;
        if (auto termCmp = termArg.getDefiningOp<arith::CmpIOp>()) {
          for (auto cond : condOps) {
            if (auto condCmp = cond.getDefiningOp<CmpIOp>()) {
              if (termCmp.getLhs() == condCmp.getLhs() &&
                  termCmp.getRhs() == condCmp.getRhs()) {
                // TODO generalize to logical negation of
                if (condCmp.getPredicate() == CmpIPredicate::slt &&
                    termCmp.getPredicate() == CmpIPredicate::sge) {
                  found = true;
                  afterValue = false;
                  break;
                }
              }
            }
          }
        }
        if (!found)
          continue;
      }

      if (!std::get<0>(pair).use_empty()) {
        rewriter.modifyOpInPlace(op, [&] {
          rewriter.setInsertionPoint(op);
          auto truev =
              rewriter.create<ConstantIntOp>(op.getLoc(), !afterValue, 1);
          std::get<0>(pair).replaceAllUsesWith(truev);
        });
        changed = true;
      }
      if (!std::get<2>(pair).use_empty()) {
        rewriter.modifyOpInPlace(op, [&] {
          rewriter.setInsertionPointToStart(&op.getAfter().front());
          auto truev =
              rewriter.create<ConstantIntOp>(op.getLoc(), afterValue, 1);
          std::get<2>(pair).replaceAllUsesWith(truev);
        });
        changed = true;
      }
    }

    return success(changed);
  }
};

/// TODO move the addi down and repalce below with a subi
struct WhileCmpOffset : public OpRewritePattern<WhileOp> {
  using OpRewritePattern<WhileOp>::OpRewritePattern;

  LogicalResult matchAndRewrite(WhileOp op,
                                PatternRewriter &rewriter) const override {
    SmallVector<BlockArgument, 2> origAfterArgs(op.getAfterArguments().begin(),
                                                op.getAfterArguments().end());
    scf::ConditionOp term =
        cast<scf::ConditionOp>(op.getBefore().front().getTerminator());
    assert(origAfterArgs.size() == op.getResults().size());
    assert(origAfterArgs.size() == term.getArgs().size());

    if (auto condCmp = term.getCondition().getDefiningOp<CmpIOp>()) {
      if (auto addI = condCmp.getLhs().getDefiningOp<AddIOp>()) {
        if (addI.getOperand(1).getDefiningOp() &&
            !op.getBefore().isAncestor(
                addI.getOperand(1).getDefiningOp()->getParentRegion()))
          if (auto blockArg = dyn_cast<BlockArgument>(addI.getOperand(0))) {
            if (blockArg.getOwner() == &op.getBefore().front()) {
              auto rng = llvm::make_early_inc_range(blockArg.getUses());

              {
                rewriter.setInsertionPoint(op);
                SmallVector<Value> oldInits = op.getInits();
                oldInits[blockArg.getArgNumber()] = rewriter.create<AddIOp>(
                    addI.getLoc(), oldInits[blockArg.getArgNumber()],
                    addI.getOperand(1));
                op.getInitsMutable().assign(oldInits);
                rewriter.modifyOpInPlace(
                    addI, [&] { addI.replaceAllUsesWith(blockArg); });
              }

              YieldOp afterYield = cast<YieldOp>(op.getAfter().front().back());
              rewriter.setInsertionPoint(afterYield);
              SmallVector<Value> oldYields = afterYield.getResults();
              oldYields[blockArg.getArgNumber()] = rewriter.create<AddIOp>(
                  addI.getLoc(), oldYields[blockArg.getArgNumber()],
                  addI.getOperand(1));
              rewriter.modifyOpInPlace(afterYield, [&] {
                afterYield.getResultsMutable().assign(oldYields);
              });

              rewriter.setInsertionPointToStart(&op.getBefore().front());
              auto sub = rewriter.create<SubIOp>(addI.getLoc(), blockArg,
                                                 addI.getOperand(1));
              for (OpOperand &use : rng) {
                rewriter.modifyOpInPlace(use.getOwner(),
                                         [&]() { use.set(sub); });
              }
              rewriter.eraseOp(addI);
              return success();
            }
          }
      }
    }

    return failure();
  }
};

/// Given a while loop which yields a select whose condition is
/// the same as the condition, remove the select.
struct RemoveWhileSelect : public OpRewritePattern<WhileOp> {
  using OpRewritePattern<WhileOp>::OpRewritePattern;

  LogicalResult matchAndRewrite(WhileOp loop,
                                PatternRewriter &rewriter) const override {
    scf::ConditionOp term =
        cast<scf::ConditionOp>(loop.getBefore().front().getTerminator());

    SmallVector<BlockArgument, 2> origAfterArgs(
        loop.getAfterArguments().begin(), loop.getAfterArguments().end());
    SmallVector<unsigned> newResults;
    SmallVector<unsigned> newAfter;
    SmallVector<Value> newYields;
    bool changed = false;
    for (auto pair :
         llvm::zip(loop.getResults(), term.getArgs(), origAfterArgs)) {
      auto selOp = std::get<1>(pair).getDefiningOp<arith::SelectOp>();
      if (!selOp || selOp.getCondition() != term.getCondition()) {
        newResults.push_back(newYields.size());
        newAfter.push_back(newYields.size());
        newYields.push_back(std::get<1>(pair));
        continue;
      }
      newResults.push_back(newYields.size());
      newYields.push_back(selOp.getFalseValue());
      newAfter.push_back(newYields.size());
      newYields.push_back(selOp.getTrueValue());
      changed = true;
    }
    if (!changed)
      return failure();

    SmallVector<Type, 4> resultTypes;
    for (auto v : newYields) {
      resultTypes.push_back(v.getType());
    }
    auto nop =
        rewriter.create<WhileOp>(loop.getLoc(), resultTypes, loop.getInits());

    nop.getBefore().takeBody(loop.getBefore());

    auto *after = rewriter.createBlock(&nop.getAfter());
    for (auto y : newYields)
      after->addArgument(y.getType(), loop.getLoc());

    SmallVector<Value> replacedArgs;
    for (auto idx : newAfter)
      replacedArgs.push_back(after->getArgument(idx));
    rewriter.mergeBlocks(&loop.getAfter().front(), after, replacedArgs);

    SmallVector<Value> replacedReturns;
    for (auto idx : newResults)
      replacedReturns.push_back(nop.getResult(idx));
    rewriter.replaceOp(loop, replacedReturns);
    rewriter.setInsertionPoint(term);
    rewriter.replaceOpWithNewOp<ConditionOp>(term, term.getCondition(),
                                             newYields);
    return success();
  }
};

struct MoveWhileDown3 : public OpRewritePattern<WhileOp> {
  using OpRewritePattern<WhileOp>::OpRewritePattern;

  LogicalResult matchAndRewrite(WhileOp op,
                                PatternRewriter &rewriter) const override {
    scf::ConditionOp term =
        cast<scf::ConditionOp>(op.getBefore().front().getTerminator());
    SmallVector<unsigned int, 2> toErase;
    SmallVector<Value, 2> newOps;
    SmallVector<Value, 2> condOps;
    SmallVector<BlockArgument, 2> origAfterArgs(op.getAfterArguments().begin(),
                                                op.getAfterArguments().end());
    SmallVector<Value, 2> returns;
    assert(origAfterArgs.size() == op.getResults().size());
    assert(origAfterArgs.size() == term.getArgs().size());
    for (auto pair :
         llvm::zip(op.getResults(), term.getArgs(), origAfterArgs)) {
      if (std::get<0>(pair).use_empty()) {
        if (std::get<2>(pair).use_empty()) {
          toErase.push_back(std::get<2>(pair).getArgNumber());
          continue;
        }
        // TODO generalize to any non memory effecting op
        if (auto idx =
                std::get<1>(pair).getDefiningOp<MemoryEffectOpInterface>()) {
          if (idx.hasNoEffect() &&
              !llvm::is_contained(newOps, std::get<1>(pair))) {
            Operation *cloned = std::get<1>(pair).getDefiningOp();
            if (!std::get<1>(pair).hasOneUse()) {
              cloned = std::get<1>(pair).getDefiningOp()->clone();
              op.getAfter().front().push_front(cloned);
            } else {
              cloned->moveBefore(&op.getAfter().front().front());
            }
            rewriter.modifyOpInPlace(std::get<1>(pair).getDefiningOp(), [&] {
              std::get<2>(pair).replaceAllUsesWith(cloned->getResult(0));
            });
            toErase.push_back(std::get<2>(pair).getArgNumber());
            for (auto &o :
                 llvm::make_early_inc_range(cloned->getOpOperands())) {
              {
                newOps.push_back(o.get());
                o.set(op.getAfter().front().addArgument(o.get().getType(),
                                                        o.get().getLoc()));
              }
            }
            continue;
          }
        }
      }
      condOps.push_back(std::get<1>(pair));
      returns.push_back(std::get<0>(pair));
    }
    if (toErase.size() == 0)
      return failure();

    condOps.append(newOps.begin(), newOps.end());

    BitVector toEraseVec(op.getAfter().front().getNumArguments());
    for (auto argNum : toErase)
      toEraseVec[argNum] = true;
    rewriter.modifyOpInPlace(
        term, [&] { op.getAfter().front().eraseArguments(toEraseVec); });
    rewriter.setInsertionPoint(term);
    rewriter.replaceOpWithNewOp<ConditionOp>(term, term.getCondition(),
                                             condOps);

    rewriter.setInsertionPoint(op);
    SmallVector<Type, 4> resultTypes;
    for (auto v : condOps) {
      resultTypes.push_back(v.getType());
    }
    auto nop =
        rewriter.create<WhileOp>(op.getLoc(), resultTypes, op.getInits());

    nop.getBefore().takeBody(op.getBefore());
    nop.getAfter().takeBody(op.getAfter());

    rewriter.modifyOpInPlace(op, [&] {
      for (auto pair : llvm::enumerate(returns)) {
        pair.value().replaceAllUsesWith(nop.getResult(pair.index()));
      }
    });

    assert(resultTypes.size() == nop.getAfter().front().getNumArguments());
    assert(resultTypes.size() == condOps.size());

    rewriter.eraseOp(op);
    return success();
  }
};

#if 0
// Rewritten from LoopInvariantCodeMotion.cpp
struct WhileLICM : public OpRewritePattern<WhileOp> {
  using OpRewritePattern<WhileOp>::OpRewritePattern;
  static bool canBeHoisted(Operation *op,
                           function_ref<bool(Value)> definedOutside,
                           bool isSpeculatable, WhileOp whileOp) {
    // TODO consider requirement of isSpeculatable

    // Check that dependencies are defined outside of loop.
    if (!llvm::all_of(op->getOperands(), definedOutside))
      return false;
    // Check whether this op is side-effect free. If we already know that there
    // can be no side-effects because the surrounding op has claimed so, we can
    // (and have to) skip this step.
    if (auto memInterface = dyn_cast<MemoryEffectOpInterface>(op)) {
      if (!memInterface.hasNoEffect()) {
        if (isReadOnly(op) && !isSpeculatable) {

          SmallVector<MemoryEffects::EffectInstance> whileEffects;
          collectEffects(whileOp, whileEffects, /*ignoreBarriers*/ false);

          SmallVector<MemoryEffects::EffectInstance> opEffects;
          collectEffects(op, opEffects, /*ignoreBarriers*/ false);

          bool conflict = false;
          for (auto before : opEffects)
            for (auto after : whileEffects) {
              if (mayAlias(before, after)) {
                // Read, read is okay
                if (isa<MemoryEffects::Read>(before.getEffect()) &&
                    isa<MemoryEffects::Read>(after.getEffect())) {
                  continue;
                }

                // Write, write is not okay because may be different offsets and
                // the later must subsume other conflicts are invalid.
                conflict = true;
                break;
              }
            }
          if (conflict)
            return false;
        } else
          return false;
      }
      // If the operation doesn't have side effects and it doesn't recursively
      // have side effects, it can always be hoisted.
      if (!op->hasTrait<OpTrait::HasRecursiveMemoryEffects>())
        return true;

      // Otherwise, if the operation doesn't provide the memory effect interface
      // and it doesn't have recursive side effects we treat it conservatively
      // as side-effecting.
    } else if (!op->hasTrait<OpTrait::HasRecursiveMemoryEffects>()) {
      return false;
    }

    // Recurse into the regions for this op and check whether the contained ops
    // can be hoisted.
    for (auto &region : op->getRegions()) {
      for (auto &block : region) {
        for (auto &innerOp : block.without_terminator())
          if (!canBeHoisted(&innerOp, definedOutside, isSpeculatable, whileOp))
            return false;
      }
    }
    return true;
  }

  LogicalResult matchAndRewrite(WhileOp op,
                                PatternRewriter &rewriter) const override {
    // We use two collections here as we need to preserve the order for
    // insertion and this is easiest.
    SmallPtrSet<Operation *, 8> willBeMovedSet;
    SmallVector<Operation *, 8> opsToMove;

    // Helper to check whether an operation is loop invariant wrt. SSA
    // properties.
    auto isDefinedOutsideOfBody = [&](Value value) {
      auto *definingOp = value.getDefiningOp();
      if (!definingOp) {
        if (auto ba = dyn_cast<BlockArgument>(value))
          definingOp = ba.getOwner()->getParentOp();
        assert(definingOp);
      }
      if (willBeMovedSet.count(definingOp))
        return true;
      return op != definingOp && !op->isAncestor(definingOp);
    };

    // Do not use walk here, as we do not want to go into nested regions and
    // hoist operations from there. These regions might have semantics unknown
    // to this rewriting. If the nested regions are loops, they will have been
    // processed.
    for (auto &block : op.getBefore()) {
      for (auto &iop : block.without_terminator()) {
        bool legal = canBeHoisted(&iop, isDefinedOutsideOfBody, false, op);
        if (legal) {
          opsToMove.push_back(&iop);
          willBeMovedSet.insert(&iop);
        }
      }
    }

    for (auto &block : op.getAfter()) {
      for (auto &iop : block.without_terminator()) {
        bool legal = canBeHoisted(&iop, isDefinedOutsideOfBody, true, op);
        if (legal) {
          opsToMove.push_back(&iop);
          willBeMovedSet.insert(&iop);
        }
      }
    }

    for (auto *moveOp : opsToMove)
      rewriter.modifyOpInPlace(moveOp, [&] { moveOp->moveBefore(op); });

    return success(opsToMove.size() > 0);
  }
};
#endif

struct RemoveUnusedCondVar : public OpRewritePattern<WhileOp> {
  using OpRewritePattern<WhileOp>::OpRewritePattern;

  LogicalResult matchAndRewrite(WhileOp op,
                                PatternRewriter &rewriter) const override {
    auto term = cast<scf::ConditionOp>(op.getBefore().front().getTerminator());
    SmallVector<Value, 4> conds;
    BitVector eraseArgs;
    SmallVector<unsigned, 4> keepArgs;
    SmallVector<Type, 4> tys;
    unsigned i = 0;
    std::map<void *, unsigned> valueOffsets;
    std::map<unsigned, unsigned> resultOffsets;
    SmallVector<Value, 4> resultArgs;
    for (auto pair :
         llvm::zip(term.getArgs(), op.getAfter().front().getArguments(),
                   op.getResults())) {
      auto arg = std::get<0>(pair);
      auto afarg = std::get<1>(pair);
      auto res = std::get<2>(pair);
      if (!op.getBefore().isAncestor(arg.getParentRegion())) {
        res.replaceAllUsesWith(arg);
        afarg.replaceAllUsesWith(arg);
      }
      if (afarg.use_empty() && res.use_empty()) {
        eraseArgs.push_back(true);
      } else if (valueOffsets.find(arg.getAsOpaquePointer()) !=
                 valueOffsets.end()) {
        resultOffsets[i] = valueOffsets[arg.getAsOpaquePointer()];
        afarg.replaceAllUsesWith(
            resultArgs[valueOffsets[arg.getAsOpaquePointer()]]);
        eraseArgs.push_back(true);
      } else {
        valueOffsets[arg.getAsOpaquePointer()] = keepArgs.size();
        resultOffsets[i] = keepArgs.size();
        resultArgs.push_back(afarg);
        conds.push_back(arg);
        keepArgs.push_back((unsigned)i);
        eraseArgs.push_back(false);
        tys.push_back(arg.getType());
      }
      i++;
    }
    assert(i == op.getAfter().front().getArguments().size());

    if (eraseArgs.any()) {

      rewriter.setInsertionPoint(term);
      rewriter.replaceOpWithNewOp<scf::ConditionOp>(term, term.getCondition(),
                                                    conds);

      rewriter.setInsertionPoint(op);
      auto op2 = rewriter.create<WhileOp>(op.getLoc(), tys, op.getInits());

      op2.getBefore().takeBody(op.getBefore());
      op2.getAfter().takeBody(op.getAfter());
      for (auto pair : resultOffsets) {
        op.getResult(pair.first).replaceAllUsesWith(op2.getResult(pair.second));
      }
      rewriter.eraseOp(op);
      op2.getAfter().front().eraseArguments(eraseArgs);
      return success();
    }
    return failure();
  }
};

struct MoveSideEffectFreeWhile : public OpRewritePattern<WhileOp> {
  using OpRewritePattern<WhileOp>::OpRewritePattern;

  LogicalResult matchAndRewrite(WhileOp op,
                                PatternRewriter &rewriter) const override {
    scf::ConditionOp term =
        cast<scf::ConditionOp>(op.getBefore().front().getTerminator());
    SmallVector<Value, 4> conds(term.getArgs().begin(), term.getArgs().end());
    bool changed = false;
    unsigned i = 0;
    for (auto arg : term.getArgs()) {
      if (auto IC = arg.getDefiningOp<IndexCastOp>()) {
        if (arg.hasOneUse() && op.getResult(i).use_empty()) {
          auto rep = op.getAfter().front().addArgument(
              IC->getOperand(0).getType(), IC->getOperand(0).getLoc());
          IC->moveBefore(&op.getAfter().front(), op.getAfter().front().begin());
          conds.push_back(IC.getIn());
          IC.getInMutable().assign(rep);
          op.getAfter().front().getArgument(i).replaceAllUsesWith(
              IC->getResult(0));
          changed = true;
        }
      }
      i++;
    }
    if (changed) {
      SmallVector<Type, 4> tys;
      for (auto arg : conds) {
        tys.push_back(arg.getType());
      }
      auto op2 = rewriter.create<WhileOp>(op.getLoc(), tys, op.getInits());
      op2.getBefore().takeBody(op.getBefore());
      op2.getAfter().takeBody(op.getAfter());
      unsigned j = 0;
      for (auto a : op.getResults()) {
        a.replaceAllUsesWith(op2.getResult(j));
        j++;
      }
      rewriter.eraseOp(op);
      rewriter.setInsertionPoint(term);
      rewriter.replaceOpWithNewOp<scf::ConditionOp>(term, term.getCondition(),
                                                    conds);
      return success();
    }
    return failure();
  }
};

struct SubToAdd : public OpRewritePattern<SubIOp> {
  using OpRewritePattern<SubIOp>::OpRewritePattern;
  LogicalResult matchAndRewrite(SubIOp op,
                                PatternRewriter &rewriter) const override {
    if (auto cop = op.getOperand(1).getDefiningOp<ConstantIntOp>()) {
      rewriter.replaceOpWithNewOp<AddIOp>(
          op, op.getOperand(0),
          rewriter.create<ConstantIntOp>(cop.getLoc(), -cop.value(),
                                         cop.getType()));
      return success();
    }
    return failure();
  }
};

struct ReturnSq : public OpRewritePattern<ReturnOp> {
  using OpRewritePattern<ReturnOp>::OpRewritePattern;
  LogicalResult matchAndRewrite(ReturnOp op,
                                PatternRewriter &rewriter) const override {
    bool changed = false;
    SmallVector<Operation *> toErase;
    for (auto iter = op->getBlock()->rbegin();
         iter != op->getBlock()->rend() && &*iter != op; iter++) {
      changed = true;
      toErase.push_back(&*iter);
    }
    for (auto *op : toErase) {
      rewriter.eraseOp(op);
    }
    return success(changed);
  }
};

// From SCF.cpp
// Pattern to remove unused IfOp results.
struct RemoveUnusedResults : public OpRewritePattern<IfOp> {
  using OpRewritePattern<IfOp>::OpRewritePattern;

  void transferBody(Block *source, Block *dest, ArrayRef<OpResult> usedResults,
                    PatternRewriter &rewriter) const {
    // Move all operations to the destination block.
    rewriter.mergeBlocks(source, dest);
    // Replace the yield op by one that returns only the used values.
    auto yieldOp = cast<scf::YieldOp>(dest->getTerminator());
    SmallVector<Value, 4> usedOperands;
    llvm::transform(usedResults, std::back_inserter(usedOperands),
                    [&](OpResult result) {
                      return yieldOp.getOperand(result.getResultNumber());
                    });
    rewriter.modifyOpInPlace(yieldOp,
                             [&]() { yieldOp->setOperands(usedOperands); });
  }

  LogicalResult matchAndRewrite(IfOp op,
                                PatternRewriter &rewriter) const override {
    // Compute the list of used results.
    SmallVector<OpResult, 4> usedResults;
    llvm::copy_if(op.getResults(), std::back_inserter(usedResults),
                  [](OpResult result) { return !result.use_empty(); });

    // Replace the operation if only a subset of its results have uses.
    if (usedResults.size() == op.getNumResults())
      return failure();

    // Compute the result types of the replacement operation.
    SmallVector<Type, 4> newTypes;
    llvm::transform(usedResults, std::back_inserter(newTypes),
                    [](OpResult result) { return result.getType(); });

    // Create a replacement operation with empty then and else regions.
    auto emptyBuilder = [](OpBuilder &, Location) {};
    auto newOp = rewriter.create<IfOp>(op.getLoc(), newTypes, op.getCondition(),
                                       emptyBuilder, emptyBuilder);

    // Move the bodies and replace the terminators (note there is a then and
    // an else region since the operation returns results).
    transferBody(op.getBody(0), newOp.getBody(0), usedResults, rewriter);
    transferBody(op.getBody(1), newOp.getBody(1), usedResults, rewriter);

    // Replace the operation by the new one.
    SmallVector<Value, 4> repResults(op.getNumResults());
    for (const auto &en : llvm::enumerate(usedResults))
      repResults[en.value().getResultNumber()] = newOp.getResult(en.index());
    rewriter.replaceOp(op, repResults);
    return success();
  }
};

struct SelectExtractToExtractSelect
    : public OpRewritePattern<LLVM::ExtractElementOp> {
  using OpRewritePattern<LLVM::ExtractElementOp>::OpRewritePattern;

  LogicalResult matchAndRewrite(LLVM::ExtractElementOp op,
                                PatternRewriter &rewriter) const override {
    auto selectOp = op.getVector().getDefiningOp<SelectOp>();
    if (!selectOp)
      return failure();

    // Get select operands and extract position
    auto cond = selectOp.getCondition();
    auto a = selectOp.getTrueValue();
    auto b = selectOp.getFalseValue();
    auto idx = op.getPosition();

    // Create new extract operations
    auto aExtract =
        rewriter.create<LLVM::ExtractElementOp>(op.getLoc(), a, idx);
    auto bExtract =
        rewriter.create<LLVM::ExtractElementOp>(op.getLoc(), b, idx);

    // Create new select with same condition and operands
    auto newSelect = rewriter.create<SelectOp>(selectOp.getLoc(), op.getType(),
                                               cond, aExtract, bExtract);

    // Replace old extract with new select
    rewriter.replaceOp(op, newSelect);

    return success();
  }
};

struct SelectTruncToTruncSelect : public OpRewritePattern<TruncIOp> {
  using OpRewritePattern<TruncIOp>::OpRewritePattern;

  LogicalResult matchAndRewrite(TruncIOp op,
                                PatternRewriter &rewriter) const override {
    auto selectOp = op.getIn().getDefiningOp<SelectOp>();
    if (!selectOp)
      return failure();

    // Get select operands and extract position
    auto cond = selectOp.getCondition();
    auto a = selectOp.getTrueValue();
    auto b = selectOp.getFalseValue();

    // Create new extract operations
    auto aTrunc = rewriter.create<TruncIOp>(op.getLoc(), op.getType(), a);
    auto bTrunc = rewriter.create<TruncIOp>(op.getLoc(), op.getType(), b);

    // Create new select with same condition and operands
    auto newSelect = rewriter.create<SelectOp>(selectOp.getLoc(), op.getType(),
                                               cond, aTrunc, bTrunc);

    // Replace old extract with new select
    rewriter.replaceOp(op, newSelect);

    return success();
  }
};

// If and and with something is preventing creating a for
// move the and into the after body guarded by an if
struct WhileShiftToInduction : public OpRewritePattern<WhileOp> {
  using OpRewritePattern<WhileOp>::OpRewritePattern;

  LogicalResult matchAndRewrite(WhileOp loop,
                                PatternRewriter &rewriter) const override {
    auto condOp = loop.getConditionOp();

    if (!llvm::hasNItems(loop.getBefore().back(), 2))
      return failure();

    auto cmpIOp = condOp.getCondition().getDefiningOp<CmpIOp>();
    if (!cmpIOp) {
      return failure();
    }

    if (cmpIOp.getPredicate() != CmpIPredicate::ugt)
      return failure();

    if (!matchPattern(cmpIOp.getRhs(), m_Zero()))
      return failure();

    auto indVar = dyn_cast<BlockArgument>(cmpIOp.getLhs());
    if (!indVar)
      return failure();

    if (indVar.getOwner() != &loop.getBefore().front())
      return failure();

    auto endYield = cast<YieldOp>(loop.getAfter().back().getTerminator());

    // Check that the block argument is actually an induction var:
    //   Namely, its next value adds to the previous with an invariant step.
    auto shiftOp =
        endYield.getResults()[indVar.getArgNumber()].getDefiningOp<ShRUIOp>();
    if (!shiftOp)
      return failure();

    if (!matchPattern(shiftOp.getRhs(), m_One()))
      return failure();

    auto prevIndVar = dyn_cast<BlockArgument>(shiftOp.getLhs());
    if (!prevIndVar)
      return failure();

    if (prevIndVar.getOwner() != &loop.getAfter().front())
      return failure();

    if (condOp.getOperand(1 + prevIndVar.getArgNumber()) != indVar)
      return failure();

    auto startingV = loop.getInits()[indVar.getArgNumber()];

    Value lz =
        rewriter.create<math::CountLeadingZerosOp>(loop.getLoc(), startingV);
    if (!lz.getType().isIndex())
      lz = rewriter.create<IndexCastOp>(loop.getLoc(), rewriter.getIndexType(),
                                        lz);

    auto len = rewriter.create<SubIOp>(
        loop.getLoc(),
        rewriter.create<ConstantIndexOp>(
            loop.getLoc(), indVar.getType().getIntOrFloatBitWidth()),
        lz);

    SmallVector<Value> newInits(loop.getInits());
    newInits[indVar.getArgNumber()] =
        rewriter.create<ConstantIndexOp>(loop.getLoc(), 0);
    SmallVector<Type> postTys(loop.getResultTypes());
    postTys.push_back(rewriter.getIndexType());

    auto newWhile = rewriter.create<WhileOp>(loop.getLoc(), postTys, newInits);
    rewriter.createBlock(&newWhile.getBefore());

    IRMapping map;
    Value newIndVar;
    for (auto a : loop.getBefore().front().getArguments()) {
      auto arg = newWhile.getBefore().addArgument(
          a == indVar ? rewriter.getIndexType() : a.getType(), a.getLoc());
      if (a != indVar)
        map.map(a, arg);
      else
        newIndVar = arg;
    }

    rewriter.setInsertionPointToEnd(&newWhile.getBefore().front());
    Value newCmp = rewriter.create<CmpIOp>(cmpIOp.getLoc(), CmpIPredicate::ult,
                                           newIndVar, len);
    map.map(cmpIOp, newCmp);

    Value newIndVarTyped = newIndVar;
    if (newIndVarTyped.getType() != indVar.getType())
      newIndVarTyped = rewriter.create<arith::IndexCastOp>(
          shiftOp.getLoc(), indVar.getType(), newIndVar);
    map.map(indVar, rewriter.create<ShRUIOp>(shiftOp.getLoc(), startingV,
                                             newIndVarTyped));
    SmallVector<Value> remapped;
    for (auto o : condOp.getArgs())
      remapped.push_back(map.lookup(o));
    remapped.push_back(newIndVar);
    rewriter.create<ConditionOp>(condOp.getLoc(), newCmp, remapped);

    newWhile.getAfter().takeBody(loop.getAfter());

    auto newPostInd = newWhile.getAfter().front().addArgument(
        rewriter.getIndexType(), loop.getLoc());
    auto yieldOp =
        cast<scf::YieldOp>(newWhile.getAfter().front().getTerminator());
    SmallVector<Value> yields(yieldOp.getOperands());
    rewriter.setInsertionPointToEnd(&newWhile.getAfter().front());
    yields[indVar.getArgNumber()] = rewriter.create<AddIOp>(
        loop.getLoc(), newPostInd,
        rewriter.create<arith::ConstantIndexOp>(loop.getLoc(), 1));
    rewriter.replaceOpWithNewOp<scf::YieldOp>(yieldOp, yields);

    SmallVector<Value> res(newWhile.getResults());
    res.pop_back();
    rewriter.replaceOp(loop, res);
    return success();
  }
};

// Transforms a select of a boolean to arithmetic operations
//
//  arith.select %arg, %x, %y : i1
//
//  becomes
//
//  and(%arg, %x) or and(!%arg, %y)
struct SelectI1Simplify : public OpRewritePattern<arith::SelectOp> {
  using OpRewritePattern<arith::SelectOp>::OpRewritePattern;

  LogicalResult matchAndRewrite(arith::SelectOp op,
                                PatternRewriter &rewriter) const override {
    if (!op.getType().isInteger(1))
      return failure();

    Value falseConstant =
        rewriter.create<arith::ConstantIntOp>(op.getLoc(), true, 1);
    Value notCondition = rewriter.create<arith::XOrIOp>(
        op.getLoc(), op.getCondition(), falseConstant);

    Value trueVal = rewriter.create<arith::AndIOp>(
        op.getLoc(), op.getCondition(), op.getTrueValue());
    Value falseVal = rewriter.create<arith::AndIOp>(op.getLoc(), notCondition,
                                                    op.getFalseValue());
    rewriter.replaceOpWithNewOp<arith::OrIOp>(op, trueVal, falseVal);
    return success();
  }
};

void CanonicalizeFor::runOnOperation() {
  mlir::RewritePatternSet rpl(getOperation()->getContext());
<<<<<<< HEAD
  rpl.add<truncProp, ForOpInductionReplacement, RemoveUnusedForResults,
          RemoveUnusedArgs, MoveDoWhileToFor, MoveWhileToFor, RemoveWhileSelect,
          SelectExtractToExtractSelect, SelectTruncToTruncSelect,
=======
  rpl.add<
      truncProp, ForOpInductionReplacement, RemoveUnusedForResults,
      RemoveUnusedArgs, MoveDoWhileToFor, MoveWhileToFor, RemoveWhileSelect,
      SelectExtractToExtractSelect, SelectTruncToTruncSelect, SelectI1Simplify,
>>>>>>> e70bd0a5

      MoveWhileDown, MoveWhileDown2,

      ReplaceRedundantArgs,

      WhileShiftToInduction,

      ForBreakAddUpgrade, RemoveUnusedResults,

      MoveWhileAndDown,
      // MoveWhileDown3 Infinite loops on current kernel code, disabling
      // [and should fix] MoveWhileDown3,
      MoveWhileInvariantIfResult, WhileLogicalNegation, SubToAdd,
      WhileCmpOffset, RemoveUnusedCondVar, ReturnSq, MoveSideEffectFreeWhile>(
      getOperation()->getContext());
  //	 WhileLICM,
  GreedyRewriteConfig config;
  config.maxIterations = 247;
  (void)applyPatternsAndFoldGreedily(getOperation(), std::move(rpl), config);
}<|MERGE_RESOLUTION|>--- conflicted
+++ resolved
@@ -2740,16 +2740,10 @@
 
 void CanonicalizeFor::runOnOperation() {
   mlir::RewritePatternSet rpl(getOperation()->getContext());
-<<<<<<< HEAD
-  rpl.add<truncProp, ForOpInductionReplacement, RemoveUnusedForResults,
-          RemoveUnusedArgs, MoveDoWhileToFor, MoveWhileToFor, RemoveWhileSelect,
-          SelectExtractToExtractSelect, SelectTruncToTruncSelect,
-=======
   rpl.add<
       truncProp, ForOpInductionReplacement, RemoveUnusedForResults,
       RemoveUnusedArgs, MoveDoWhileToFor, MoveWhileToFor, RemoveWhileSelect,
       SelectExtractToExtractSelect, SelectTruncToTruncSelect, SelectI1Simplify,
->>>>>>> e70bd0a5
 
       MoveWhileDown, MoveWhileDown2,
 
