--- conflicted
+++ resolved
@@ -2559,7 +2559,6 @@
   }
 };
 
-<<<<<<< HEAD
 struct SelectTruncToTruncSelect : public OpRewritePattern<TruncIOp> {
   using OpRewritePattern<TruncIOp>::OpRewritePattern;
 
@@ -2589,8 +2588,6 @@
   }
 };
 
-=======
->>>>>>> 5fcba180
 // If and and with something is preventing creating a for
 // move the and into the after body guarded by an if
 struct WhileShiftToInduction : public OpRewritePattern<WhileOp> {
@@ -2716,15 +2713,9 @@
 
 void CanonicalizeFor::runOnOperation() {
   mlir::RewritePatternSet rpl(getOperation()->getContext());
-<<<<<<< HEAD
   rpl.add<truncProp, SelectExtractToExtractSelect, SelectTruncToTruncSelect,
           PropagateInLoopBody, ForOpInductionReplacement, RemoveUnusedArgs,
           MoveDoWhileToFor, MoveWhileToFor, RemoveWhileSelect,
-=======
-  rpl.add<truncProp, ForOpInductionReplacement, RemoveUnusedForResults,
-          RemoveUnusedArgs, MoveDoWhileToFor, MoveWhileToFor, RemoveWhileSelect,
-          SelectExtractToExtractSelect,
->>>>>>> 5fcba180
 
           MoveWhileDown, MoveWhileDown2,
 
