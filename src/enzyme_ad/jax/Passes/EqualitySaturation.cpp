#include "mlir-c/IR.h"
#include "mlir-c/Support.h"

#include "mlir/CAPI/IR.h"

#include "mlir/Dialect/Func/IR/FuncOps.h"
#include "mlir/IR/Builders.h"
#include "mlir/IR/BuiltinOps.h"
#include "mlir/IR/BuiltinTypes.h"
#include "mlir/IR/IRMapping.h"
#include "mlir/IR/MLIRContext.h"
#include "mlir/IR/Operation.h"
#include "mlir/IR/OperationSupport.h"
#include "mlir/IR/Types.h"
#include "mlir/IR/Value.h"
#include "mlir/IR/Verifier.h"
#include "mlir/Pass/Pass.h"
#include "mlir/Pass/PassManager.h"
#include "mlir/Transforms/Passes.h"

#include "src/enzyme_ad/jax/deps/include/ReactantExtra.h"
#include "stablehlo/dialect/StablehloOps.h"
#include "llvm/ADT/SmallVector.h"
#include "llvm/Support/Casting.h"
#include "llvm/Support/raw_ostream.h"

#include "xla/mlir_hlo/mhlo/transforms/passes.h"
#include "xla/pjrt/cpu/cpu_client.h"
#include "xla/pjrt/gpu/se_gpu_pjrt_client.h"
#include "xla/pjrt/pjrt_executable.h"
#include "xla/pjrt/status_casters.h"
#include "xla/python/ifrt/executable.h"
#include "xla/python/pjrt_ifrt/xla_compiler.h"
#include "xla/service/gpu/gpu_latency_hiding_scheduler.h"
#include "xla/service/gpu/model/gpu_hlo_cost_analysis.h"
#include "xla/service/gpu/model/gpu_performance_model.h"
#include "xla/service/platform_util.h"
#include "xla/stream_executor/device_description.h"
#include "xla/stream_executor/platform.h"
#include "xla/translate/mhlo_to_hlo/mlir_hlo_to_hlo.h"

#include "cxxbridge/deps/tensat/src/input.rs.h"
#include "rust/cxx.h"

#include <chrono>
#include <fstream>
#include <iostream>
#include <memory>
#include <sstream>
#include <stdexcept>
#include <string>
#include <thread>

#undef NDEBUG
#include <cassert>

#define DEBUG_TYPE "enzyme"

using namespace mlir;
using namespace rust::cxxbridge1;

class OperationMapInfo : public llvm::DenseMapInfo<Operation *> {
public:
  static unsigned getHashValue(const Operation *val) {
    return OperationEquivalence::computeHash(
        const_cast<Operation *>(val),
        // Operands, values and locations don't matter for runtime - we just
        // need the operation, attributes and types to be the same.
        OperationEquivalence::ignoreHashValue,
        OperationEquivalence::ignoreHashValue,
        OperationEquivalence::IgnoreLocations);
  }

  // Adapted from llvm-project/mlir/lib/Transforms/CSE.cpp
  static bool isEqual(const Operation *lhsC, const Operation *rhsC) {
    auto *lhs = const_cast<Operation *>(lhsC);
    auto *rhs = const_cast<Operation *>(rhsC);
    if (lhs == rhs)
      return true;
    if (lhs == getTombstoneKey() || lhs == getEmptyKey() ||
        rhs == getTombstoneKey() || rhs == getEmptyKey())
      return false;
    return OperationEquivalence::isEquivalentTo(
        lhs, rhs, OperationEquivalence::ignoreValueEquivalence, nullptr,
        OperationEquivalence::IgnoreLocations);
  }

  static bool isEqual(Operation *lhs, Operation *rhs) {
    if (lhs == rhs)
      return true;
    if (lhs == getTombstoneKey() || lhs == getEmptyKey() ||
        rhs == getTombstoneKey() || rhs == getEmptyKey())
      return false;
    return OperationEquivalence::isEquivalentTo(
        lhs, rhs, OperationEquivalence::ignoreValueEquivalence, nullptr,
        OperationEquivalence::IgnoreLocations);
  }
};

/**
 *  Which platform the cost model is using.
 */

enum EqsatPlatform {
  CPU,
  GPU,
  // TODO: TPU
};

EqsatPlatform getPlatform() {
  auto p = getenv("EQSAT_PLATFORM");
  auto platform = p ? std::string(p) : "";

  if (platform == "cpu") {
    return EqsatPlatform::CPU;
  } else if (platform == "gpu") {
    return EqsatPlatform::GPU;
  } else {
    // TODO: TPU
    auto error_string =
        "Please set environment variable EQSAT_PLATFORM=(cpu|gpu), got: " +
        platform;
    throw std::invalid_argument(error_string);
  }
}

stream_executor::DeviceDescription
RTXA6000DeviceInfo(tensorflow::se::GpuComputeCapability cc =
                       tensorflow::se::CudaComputeCapability(8, 9)) {
  stream_executor::DeviceDescription b;
  b.set_gpu_compute_capability(cc);
  b.set_threads_per_block_limit(1024);
  b.set_threads_per_warp(32);
  b.set_shared_memory_per_block(48 * 1024);
  b.set_shared_memory_per_block_optin(99 * 1024);
  b.set_shared_memory_per_core(100 * 1024);
  b.set_threads_per_core_limit(1536);
  b.set_core_count(84);
  b.set_fpus_per_core(128);
  b.set_block_dim_limit_x(2'147'483'647);
  b.set_block_dim_limit_y(65535);
  b.set_block_dim_limit_z(65535);
  b.set_memory_bandwidth(768'096'000'000);
  b.set_l2_cache_size(6 * 1024 * 1024);
  b.set_clock_rate_ghz(1.410);
  b.set_device_memory_size(51'050'250'240);
  return b;
}

/**
 * Ops to not measure cost for
 */
std::set<string> zeroCostOps = {
    "stablehlo.constant",
    "stablehlo.return",

    // these ops should just be returning a view, but measuring these will
    // make a copy since we'll end up returning the result in the module
    "stablehlo.slice",
    "stablehlo.reshape",
    "stablehlo.transpose",

    // We assume the best case, where memory is allocated smartly so that the
    // concatenate never actually happens.
    "stablehlo.concatenate",
};

bool isBlackboxed(Operation *op) {
  if (isa<stablehlo::MulOp>(op) || isa<stablehlo::SubtractOp>(op) ||
      isa<stablehlo::DivOp>(op) || isa<stablehlo::AddOp>(op) ||
      isa<stablehlo::MinOp>(op) || isa<stablehlo::MaxOp>(op) ||
      isa<stablehlo::TanhOp>(op) || isa<stablehlo::NegOp>(op) ||
      isa<stablehlo::ExpOp>(op) || isa<stablehlo::TransposeOp>(op) ||
      isa<stablehlo::ReshapeOp>(op) || isa<stablehlo::DotGeneralOp>(op) ||
      isa<stablehlo::ConcatenateOp>(op) || isa<stablehlo::SliceOp>(op) ||
      isa<stablehlo::PadOp>(op) || isa<func::ReturnOp>(op)) {
    return false;
  } else {
    return true;
  }
}

class OperationTimer {
public:
  /**
   * Get cost of operation. This depends on the platform:
   * - if CPU, then we measure the execution time in microseconds by running it
   * many times and measuring the time taken.
   * - if GPU, we use XLA's analytical cost model to get the expected execution
   * time in nanoseconds.
   */
<<<<<<< HEAD
  static std::pair<uint64_t, uint64_t> getCost(Operation *op, unsigned warmup,
                                          unsigned repetitions) {
=======
  static uint64_t getCost(Operation *op, unsigned warmup,
                          unsigned repetitions) {
>>>>>>> 5fda1857
    // TODO: refactor this/separate out into two functions? so that
    // warmup/repetitions don't need to be passed for GPU.

    if (!logsInitialized) {
      InitializeLogs();
      logsInitialized = true;
    }

    std::string opName = op->getName().getStringRef().str();

    // TODO: Have a whitelist instead?
    if (op->getDialect()->getNamespace() != "stablehlo" ||
        zeroCostOps.find(opName) != zeroCostOps.end() || isBlackboxed(op))
      return {0, 0};

    if (runtimeCache.contains(op)) {
      return runtimeCache[op];
    }

    auto context = OperationTimer::getContext();
<<<<<<< HEAD
    int64_t cost = -1, fus_cost = -1;
=======
    int cost = -1;
>>>>>>> 5fda1857

    // For some reason, not cloning the op here leads to a segfault. Maybe
    // prepareExecutable/ClientCompile consumes the op?
    auto opForMeasurement = op->clone();

    ModuleOp wrapperModule =
        createModuleFromOperation(context, opForMeasurement);

    switch (getPlatform()) {
    case CPU: {
      xla::PjRtClient *client = MakeCPUClient(0, 1, 1);
      auto executable = prepareExecutable(client, wrapperModule);

      unsigned numArgs = op->getNumOperands();
      unsigned numResults = op->getNumResults();
      uint8_t futures = 0;

      xla::PjRtBuffer *args[numArgs];
      uint8_t isArgDonatable[numArgs];

      int numRuns = warmup + repetitions;
<<<<<<< HEAD
      xla::PjRtBuffer *res[numRuns * numResults];
=======
>>>>>>> 5fda1857

      for (int i = 0; i < numArgs; i++) {
        args[i] = getRandomInput(client, op->getOperand(i).getType());
        isArgDonatable[i] = false;
      }

<<<<<<< HEAD
      std::vector<uint64_t> durations(numRuns);

      for (unsigned i = 0; i < warmup + repetitions; i++) {
        durations[i] =
            XLAExecute(executable, numArgs, args, isArgDonatable, numResults,
                       res + i * numResults, &futures, nullptr);
      }

      // TODO: This means there's no point in warmup anymore, since we're now
      // taking individual measurements. Maybe we get rid of the parameter or do
      // something more sophisticated
      cost = *std::min_element(durations.begin(), durations.end());
      fus_cost = cost;
      assert(!futures);

      // Cleanup
      for (int i = 0; i < numRuns * numResults; i++) {
        PjRtBufferFree(res[i]);
      }

      FreeClient(executable->client());
      ExecutableFree(executable);
      break;
    }
    case GPU: {
      std::unique_ptr<xla::HloModule> hloModule =
          wrapperModuleToHloModule(wrapperModule);

      auto deviceDescription = getDeviceDescription();

      xla::HloCostAnalysis::ShapeSizeFunction shapeSizeFunction =
          [](const xla::Shape &shape) {
            return xla::gpu::GetSizeOfShape(shape, 4);
          };
      xla::gpu::GpuHloCostAnalysis costAnalysis(
          xla::gpu::GpuHloCostAnalysis::Options{
              shapeSizeFunction, {}, {}, true},
          *deviceDescription);

      assert(hloModule->computation_count() == 1);
      for (auto c : hloModule->computations()) {
        c->Accept(&costAnalysis);
        // The op we are measuring should always be the return value, which is
        // at the root.
        auto op = c->root_instruction();

        auto runtime =
            xla::gpu::GpuPerformanceModel::EstimateRunTimeForInstruction(
                op, *deviceDescription, &costAnalysis,
                xla::gpu::GpuPerformanceModelOptions::ForModule(
                    op->GetModule()));
        cost = absl::ToInt64Nanoseconds(runtime.exec_time);
        fus_cost = absl::ToInt64Nanoseconds(runtime.compute_time);
      }
      break;
    }
    }

    assert(cost >= 0 && fus_cost >= 0);
    auto indexOp = op->clone();
    runtimeCache.try_emplace(indexOp, std::pair(cost, fus_cost));

    wrapperModule.erase();
    return {cost, fus_cost};
=======
      std::vector<uint64_t> durations;

      uint64_t sum_duration = 0;

      for (unsigned i = 0; i < warmup + repetitions; i++) {
        xla::PjRtBuffer *res[numResults];

        auto duration = XLAExecute(executable, numArgs, args, isArgDonatable,
                                   numResults, res, &futures, nullptr);
        durations.push_back(duration);

        for (int i = 0; i < numResults; i++) {
          PjRtBufferFree(res[i]);
        }

        sum_duration += durations[i];

        // Abort early if took a while (10 secs)
        const int ABORT_THRESHOLD_US = 10 * 1000 * 1000;
        if (sum_duration > ABORT_THRESHOLD_US) {
          break;
        }
      }

      // TODO: This means there's no point in warmup anymore, since we're now
      // taking individual measurements. Maybe we get rid of the parameter or do
      // something more sophisticated
      cost = *std::min_element(durations.begin(), durations.end());
      assert(!futures);

      // Cleanup
      FreeClient(executable->client());
      ExecutableFree(executable);
      break;
    }
    case GPU: {
      std::unique_ptr<xla::HloModule> hloModule =
          wrapperModuleToHloModule(wrapperModule);

      auto deviceDescription = getDeviceDescription();

      xla::HloCostAnalysis::ShapeSizeFunction shapeSizeFunction =
          [](const xla::Shape &shape) {
            return xla::gpu::GetSizeOfShape(shape, 4);
          };
      xla::gpu::GpuHloCostAnalysis costAnalysis(
          xla::gpu::GpuHloCostAnalysis::Options{
              shapeSizeFunction, {}, {}, true},
          *deviceDescription);

      assert(hloModule->computation_count() == 1);
      for (auto c : hloModule->computations()) {
        c->Accept(&costAnalysis);
        // The op we are measuring should always be the return value, which is
        // at the root.
        auto op = c->root_instruction();

        auto runtime =
            xla::gpu::GpuPerformanceModel::EstimateRunTimeForInstruction(
                op, *deviceDescription, &costAnalysis,
                xla::gpu::GpuPerformanceModelOptions::ForModule(
                    op->GetModule()));
        cost = absl::ToInt64Nanoseconds(runtime.exec_time);
      }
      break;
    }
    }

    assert(cost >= 0);
    auto indexOp = op->clone();
    runtimeCache.try_emplace(indexOp, cost);

    wrapperModule.erase();
    return cost;
>>>>>>> 5fda1857
  }

  static Operation *getDummyOp(OpBuilder &builder, Type type) {
    // Zero-initialise inputs with same operand shape
    Attribute zeroAttr = builder.getZeroAttr(type);
    OperationState zeroState(builder.getUnknownLoc(), "stablehlo.constant");
    zeroState.addTypes(type);
    zeroState.addAttribute("value", zeroAttr);

    return builder.create(zeroState);
  }

  static MLIRContext *getContext() {
    if (!context) {
      DialectRegistry registry;
      InitializeRegistryAndPasses(wrap(&registry));
      context = new MLIRContext(registry);
      RegisterDialects(wrap(context));
    }
    return context;
  }

private:
  static llvm::DenseMap<Operation *, std::pair<uint64_t, uint64_t>,
                        OperationMapInfo>
      runtimeCache;
  static MLIRContext *context;
  inline static bool logsInitialized;

  /**
   * Wrap operation into a module, where its operands are mapped to inputs of
   * main. Doesn't mutate op (instead it creates a copy).
   */
  static ModuleOp createModuleFromOperation(MLIRContext *context,
                                            Operation *op) {
    // Wrap operation into a module with dummy inputs
    OpBuilder builder(context);
    Location location = builder.getUnknownLoc();
    ModuleOp wrapperModule = ModuleOp::create(location);

    auto block = wrapperModule.getBodyRegion().begin();

    // Create a func.func to wrap newOp around
    FunctionType funcType =
        FunctionType::get(context, op->getOperandTypes(), op->getResultTypes());
    func::FuncOp funcOp =
        builder.create<func::FuncOp>(location, "main", funcType);
    block->push_back(funcOp);

    Block *entryBlock = funcOp.addEntryBlock();

    for (int i = 0; i < op->getNumOperands(); i++) {
      op->setOperand(i, funcOp.getArgument(i));
    }

    entryBlock->push_back(op);

    auto returnOp = builder.create<func::ReturnOp>(location, op->getResults());
    entryBlock->push_back(returnOp);

    return std::move(wrapperModule);
  }

  /**
   * Wrap and compile operation into a PjRtLoadedExecutable, to be passed into
   * XLAExecute.
   */
  static xla::PjRtLoadedExecutable *prepareExecutable(xla::PjRtClient *client,
                                                      ModuleOp &wrapperModule) {
    if (failed(verify(wrapperModule))) {
      llvm::errs() << "Module verification error\n";
    }

    xla::PjRtLoadedExecutable *executable =
        ClientCompile(client, wrap(wrapperModule));

    return executable;
  }

  /**
   * Create a PjRtBuffer from a given MLIR type with random elements.
   */
  static xla::PjRtBuffer *getRandomInput(xla::PjRtClient *client,
                                         mlir::Type type) {
    // TODO: Add support for non-ranked types
    assert(isa<RankedTensorType>(type));

    auto ranked = type.cast<RankedTensorType>();
    auto elementType = ranked.getElementType();
    auto shape = ranked.getShape();

    // Calculate the number of elements in the tensor
    int numElements = 1;
    for (auto dim : shape)
      numElements *= dim;

    // Determine the element width in bytes
    auto width = (elementType.getIntOrFloatBitWidth() + 7) /
                 8; // round up to nearest byte

    // Allocate random data based on the element type
    std::vector<uint8_t> data(width * numElements);

    // Fill the data with random values based on the type
    std::random_device rd;
    std::mt19937 gen(rd());
    std::uniform_int_distribution<int> dist(CHAR_MIN, CHAR_MAX);
    for (int i = 0; i < width * numElements; i++) {
      data[i] = dist(gen);
    }

    auto device = ClientGetAddressableDevice(client, 0);
    auto buffer = ArrayFromHostBuffer(client, data.data(), wrap(elementType),
                                      shape.size(), shape.data(), device);

    return buffer;
  }

  /**
   * Create XLA internal HloModule for the analytical cost model
   */
  static std::unique_ptr<xla::HloModule>
  wrapperModuleToHloModule(ModuleOp &wrapperModule) {
    auto context = wrapperModule.getContext();
    PassManager pm(context);
    pm.addPass(mlir::mhlo::createStablehloLegalizeToHloPass());
    pm.run(wrapperModule);

    MlirToHloConversionOptions options;
    options.propagate_layouts = true;
    options.return_tuple = false;

    auto hloModule = ConvertMlirHloToHloModule(wrapperModule, options);
    if (!hloModule.ok()) {
      llvm::errs() << "Couldn't create hloModule: "
                   << hloModule.status().message();
      return nullptr;
    } else {
      return std::move(hloModule.value());
    }
  }

  /**
   * Get DeviceDescription for current device.
   */
  static std::unique_ptr<stream_executor::DeviceDescription>
  getDeviceDescription() {
    auto platform = xla::PlatformUtil::GetPlatform(
                        (getPlatform() == EqsatPlatform::CPU ? "cpu" : "cuda"))
                        .value();
    // assume ordinal 0
    return std::move(platform->DescriptionForDevice(0).value());
  }
};

llvm::DenseMap<Operation *, std::pair<uint64_t, uint64_t>, OperationMapInfo>
    OperationTimer::runtimeCache;
MLIRContext *OperationTimer::context = nullptr;

/**
 * Create a new mlir::RankedTensorType based on the type of an existing
 * mlir::Value and the provided shape.
 */
mlir::RankedTensorType deriveOutputType(mlir::Value &input,
                                        llvm::ArrayRef<int64_t> shape) {
  auto inputType = input.getType();
  assert(isa<RankedTensorType>(inputType));
  auto ranked = inputType.cast<RankedTensorType>();
  RankedTensorType::Builder builder(ranked);
  return builder.setShape(shape);
}

llvm::ArrayRef<int64_t> getShape(mlir::Value &input) {
  auto inputType = input.getType();
  assert(isa<RankedTensorType>(inputType));
  auto ranked = inputType.cast<RankedTensorType>();
  return ranked.getShape();
}

/**
 * https://github.com/google/jax/blob/c08656c61d0e2460f5d902b0af808b74c76a48ca/jax/_src/lax/lax.py#L2729
 */
std::vector<int64_t> vectorExcept(llvm::ArrayRef<int64_t> &vec,
                                  std::vector<int64_t> &indices) {
  std::vector<int64_t> result;
  for (int i = 0; i < vec.size(); i++) {
    if (std::find(indices.begin(), indices.end(), i) == indices.end()) {
      result.push_back(vec[i]);
    }
  }
  return result;
}

/**
 * https://github.com/google/jax/blob/c08656c61d0e2460f5d902b0af808b74c76a48ca/jax/_src/lax/lax.py#L2720C5-L2720C35
 */
std::vector<int64_t> dotGeneralShapeComputation(
    llvm::ArrayRef<int64_t> &lhs_shape, llvm::ArrayRef<int64_t> &rhs_shape,
    std::vector<int64_t> &lhs_batch, std::vector<int64_t> &rhs_batch,
    std::vector<int64_t> &lhs_contracting,
    std::vector<int64_t> &rhs_contracting) {
  std::vector<int64_t> batch_shape;
  for (auto i : lhs_batch)
    batch_shape.push_back(lhs_shape[i]);

  std::vector<int64_t> lhs_contract_or_batch = lhs_contracting;
  lhs_contract_or_batch.insert(lhs_contract_or_batch.end(), lhs_batch.begin(),
                               lhs_batch.end());
  std::sort(lhs_contract_or_batch.begin(), lhs_contract_or_batch.end());

  auto lhs_tensored_shape = vectorExcept(lhs_shape, lhs_contract_or_batch);

  std::vector<int64_t> rhs_contract_or_batch = rhs_contracting;
  rhs_contract_or_batch.insert(rhs_contract_or_batch.end(), rhs_batch.begin(),
                               rhs_batch.end());
  std::sort(rhs_contract_or_batch.begin(), rhs_contract_or_batch.end());

  auto rhs_tensored_shape = vectorExcept(rhs_shape, rhs_contract_or_batch);

  auto shape = batch_shape;
  shape.insert(shape.end(), lhs_tensored_shape.begin(),
               lhs_tensored_shape.end());
  shape.insert(shape.end(), rhs_tensored_shape.begin(),
               rhs_tensored_shape.end());

  return shape;
}
/**
 * Convert a vector of vectors into a DenseIntElementsAttr
 */
mlir::DenseIntElementsAttr
matrixToDenseAttr(const std::vector<std::vector<int64_t>> &matrix,
                  mlir::Builder &builder) {
  std::vector<int64_t> flattenedResult;
  std::vector<int64_t> shape;

  if (matrix.empty()) {
    std::cerr << "Error: Input matrix is empty." << std::endl;
    return {};
  }

  for (const auto &row : matrix) {
    if (row.empty()) {
      std::cerr << "Error: Row in matrix is empty." << std::endl;
      return {};
    }

    flattenedResult.insert(flattenedResult.end(), row.begin(), row.end());
    shape.push_back(row.size());
  }

  if (shape.size() == 1) {
    shape = {static_cast<long long>(flattenedResult.size())};
  } else {
    int64_t row_size = shape[0];
    for (const auto &row : matrix) {
      if (row.size() != row_size) {
        std::cerr << "Error: Non-rectangular matrix detected." << std::endl;
        return {};
      }
    }
  }

  int64_t expected_elements = 1;
  for (auto dim : shape) {
    expected_elements *= dim;
  }

  if (flattenedResult.size() != expected_elements) {
    std::cerr << "Error: Mismatch between flattened result size and shape."
              << " Expected " << expected_elements << " elements but got "
              << flattenedResult.size() << "." << std::endl;
    return {};
  }
  auto type = mlir::RankedTensorType::get(shape, builder.getIntegerType(64));
  return mlir::DenseIntElementsAttr::get(type, flattenedResult);
}

// https://github.com/jax-ml/jax/blob/b8a066a90790a900d370812263dea51e4b262b43/jax/_src/lax/convolution.py#L351
// Define ConvDimensionNumbers similar to JAX's implementation
struct ConvDimensionNumbers {
  std::vector<int64_t> lhs_spec; // (batch_dim, feature_dim, spatial_dims...)
  std::vector<int64_t>
      rhs_spec; // (out_feature_dim, in_feature_dim, spatial_dims...)
  std::vector<int64_t> out_spec; // (batch_dim, feature_dim, spatial_dims...)
};

std::vector<int64_t> convolutionShapeComputation(
    llvm::ArrayRef<int64_t> lhs_shape,    // Input shape
    llvm::ArrayRef<int64_t> rhs_shape,    // Kernel shape
    std::vector<int64_t> &window_strides, // Strides for each spatial dimension
    mlir::DenseElementsAttr padding_attr, // Padding as DenseElementsAttr
    std::vector<int64_t> &lhs_dilation,   // Dilation for input
    std::vector<int64_t> &rhs_dilation,   // Dilation for kernel
    ConvDimensionNumbers dimension_numbers,
    int64_t feature_group_count, // Feature group count
    int64_t batch_group_count    // Batch group count
) {
  // Ensure input shape has at least 2 dimensions
  assert(lhs_shape.size() >= 2 &&
         "Input shape must have at least 2 dimensions.");
  assert(rhs_shape.size() >= 2 &&
         "Kernel shape must have at least 2 dimensions.");

  auto lhs_spec = dimension_numbers.lhs_spec;
  auto rhs_spec = dimension_numbers.rhs_spec;
  auto out_spec = dimension_numbers.out_spec;

  std::vector<int64_t> lhs_spatial_dims(lhs_spec.begin() + 2, lhs_spec.end());
  std::vector<int64_t> rhs_spatial_dims(rhs_spec.begin() + 2, rhs_spec.end());
  std::vector<int64_t> out_spatial_dims(out_spec.begin() + 2, out_spec.end());

  std::vector<std::pair<int64_t, int64_t>> padding;
  auto padding_values = padding_attr.getValues<int64_t>();
  auto it = padding_values.begin();
  while (it != padding_values.end()) {
    int64_t low = *it++;
    int64_t high = *it++;
    padding.emplace_back(low, high);
  }

  assert(padding.size() == lhs_spatial_dims.size() &&
         "Padding size does not match number of spatial dimensions.");

  int64_t output_batch_dim = lhs_shape[lhs_spec[0]] / batch_group_count;
  int64_t output_feature_dim = rhs_shape[rhs_spec[0]] / feature_group_count;

  std::vector<int64_t> output_shape(lhs_shape.size(), -1);
  output_shape[out_spec[0]] = output_batch_dim;

  // Compute spatial dimensions
  for (size_t i = 0; i < lhs_spatial_dims.size(); ++i) {
    int64_t lhs_dim = lhs_shape[lhs_spatial_dims[i]];
    int64_t rhs_dim = rhs_shape[rhs_spatial_dims[i]];

    // Apply dilation to input size
    int64_t dilated_lhs = (lhs_dim - 1) * lhs_dilation[i] + 1;

    // Apply padding
    int64_t padded_lhs = dilated_lhs + padding[i].first + padding[i].second;

    // Effective kernel size after dilation
    int64_t dilated_rhs = (rhs_dim - 1) * rhs_dilation[i] + 1;

    // Calculate output dimension
    int64_t out_dim = (padded_lhs - dilated_rhs) / window_strides[i] + 1;
    output_shape[out_spatial_dims[i]] = out_dim;
  }
  output_shape[out_spec[1]] = output_feature_dim;
  std::cout << "Computed Output Shape: ";
  for (int64_t dim : output_shape) {
    std::cout << dim << " ";
  }
  std::cout << std::endl;
  return output_shape;
}

/**
 * Get the correct start and limiting indices of a SliceOp from a SSplit0 or
 * SSplit1.
 *
 * See comment in tensat/src/model.rs for details.
 */
std::pair<std::vector<int64_t>, std::vector<int64_t>>
getSliceIndicesFromSplit(tensat::Ops op, Value input, int axis, Value orig) {
  auto input_shape = getShape(input);
  auto orig_shape = getShape(orig);

  int input_rank = input_shape.size();
  int orig_rank = orig_shape.size();

  int axis1 = std::max(0, input_rank - orig_rank) + axis;

  std::vector<int64_t> start, limit;

  for (int i = 0; i < input_shape.size(); i++) {
    if (i != axis1) {
      start.push_back(0);
      limit.push_back(input_shape[i]);
    } else {
      int slice_width = orig_shape[axis];
      if (op == tensat::Ops::SSplit0) {
        start.push_back(0);
        limit.push_back(slice_width);
      } else if (op == tensat::Ops::SSplit1) {
        int input_width = input_shape[axis1];
        start.push_back(input_width - slice_width);
        limit.push_back(input_width);
      } else {
        throw std::invalid_argument("op should be either SSplit0 or SSplit1");
      }
    }
  }
  return {start, limit};
}

/**
 * Get the Reshape output type for MatchRank.
 *
 * See comment in tensat/src/model.rs for details.
 */
Type getReshapeTypeForMatchRank(Value input, Value ref) {
  auto initialShape = getShape(input);
  auto refRank = getShape(ref).size();
  int initialRank = initialShape.size();
  SmallVector<int64_t> shape;
  if (initialRank < refRank) {
    for (int i = 0; i < refRank; i++) {
      if (i < initialRank)
        shape.push_back(initialShape[i]);
      else
        shape.push_back(1);
    }
  } else {
    for (int i = 0; i < initialRank; i++) {
      if (i < refRank)
        shape.push_back(initialShape[i]);
      else {
        if (initialShape[i] != 1) {
          throw std::invalid_argument(
              "initial shape index " + std::to_string(i) +
              " is not 1, found: " + std::to_string(initialShape[i]));
        }
      }
    }
  }
  return deriveOutputType(input, shape);
}

Operation *
createStableHloOp(OpBuilder &builder, tensat::Ops op,
                  SmallVector<Value> &operands,
                  std::vector<std::vector<int64_t>> &other_vecs,
                  std::vector<int64_t> &int_args,
                  std::vector<std::vector<std::vector<int64_t>>> &matrix_args,
                  MLIRContext *context) {
  Operation *mlirOp = nullptr;

  switch (op) {
  case tensat::Ops::AddOp:
    mlirOp = builder.create<stablehlo::AddOp>(builder.getUnknownLoc(),
                                              operands[0], operands[1]);
    break;
  case tensat::Ops::MulOp:
    mlirOp = builder.create<stablehlo::MulOp>(builder.getUnknownLoc(),
                                              operands[0], operands[1]);
    break;
  case tensat::Ops::DivOp:
    mlirOp = builder.create<stablehlo::DivOp>(builder.getUnknownLoc(),
                                              operands[0], operands[1]);
    break;
  case tensat::Ops::SubtractOp:
    mlirOp = builder.create<stablehlo::SubtractOp>(builder.getUnknownLoc(),
                                                   operands[0], operands[1]);
    break;
  case tensat::Ops::NegOp:
    mlirOp =
        builder.create<stablehlo::NegOp>(builder.getUnknownLoc(), operands[0]);
    break;
  case tensat::Ops::TanhOp:
    mlirOp =
        builder.create<stablehlo::TanhOp>(builder.getUnknownLoc(), operands[0]);
    break;
  case tensat::Ops::ExpOp:
    mlirOp =
        builder.create<stablehlo::ExpOp>(builder.getUnknownLoc(), operands[0]);
    break;
  case tensat::Ops::MinOp:
    mlirOp = builder.create<stablehlo::MinOp>(builder.getUnknownLoc(),
                                              operands[0], operands[1]);
    break;
  case tensat::Ops::MaxOp:
    mlirOp = builder.create<stablehlo::MaxOp>(builder.getUnknownLoc(),
                                              operands[0], operands[1]);
    break;
  case tensat::Ops::TransposeOp:
    mlirOp = builder.create<stablehlo::TransposeOp>(builder.getUnknownLoc(),
                                                    operands[0], other_vecs[0]);
    break;
  case tensat::Ops::ReshapeOp:
    mlirOp = builder.create<stablehlo::ReshapeOp>(
        builder.getUnknownLoc(), deriveOutputType(operands[0], other_vecs[0]),
        operands[0]);
    break;
  case tensat::Ops::MatchRank: {
    auto input = operands[0];
    auto ref = operands[1];
    auto newType = getReshapeTypeForMatchRank(input, ref);
    mlirOp = builder.create<stablehlo::ReshapeOp>(builder.getUnknownLoc(),
                                                  newType, input);
    break;
  }
  case tensat::Ops::ConvolutionOp: {
    auto lhs = operands[0];
    auto rhs = operands[1];

    auto windowStrides = other_vecs[0];
    auto padding = matrixToDenseAttr(matrix_args[0], builder);
    auto lhsDilation = other_vecs[1];
    auto rhsDilation = other_vecs[2];
    auto windowReversal = other_vecs[3];
    std::vector<uint8_t> windowReversalBool;
    windowReversalBool.reserve(windowReversal.size());
    for (int64_t val : windowReversal) {
      windowReversalBool.push_back(static_cast<uint8_t>(val != 0));
    }
    // dimension numbers
    auto inputBatchDimension = int_args[0];
    auto inputFeatureDimension = int_args[1];
    auto inputSpatialDimensions = other_vecs[4];
    auto kernelInputFeatureDimension = int_args[2];
    auto kernelOutputFeatureDimension = int_args[3];
    auto kernelSpatialDimensions = other_vecs[5];
    auto outputBatchDimension = int_args[4];
    auto outputFeatureDimension = int_args[5];
    auto outputSpatialDimensions = other_vecs[6];
    auto convolutionDimensionNumbersAttr =
        stablehlo::ConvDimensionNumbersAttr::get(
            context, inputBatchDimension, inputFeatureDimension,
            inputSpatialDimensions, kernelInputFeatureDimension,
            kernelOutputFeatureDimension, kernelSpatialDimensions,
            outputBatchDimension, outputFeatureDimension,
            outputSpatialDimensions);

    ConvDimensionNumbers convDims;
    convDims.lhs_spec = {inputBatchDimension, inputFeatureDimension};
    convDims.lhs_spec.insert(convDims.lhs_spec.end(),
                             inputSpatialDimensions.begin(),
                             inputSpatialDimensions.end());

    convDims.rhs_spec = {kernelOutputFeatureDimension,
                         kernelInputFeatureDimension};
    convDims.rhs_spec.insert(convDims.rhs_spec.end(),
                             kernelSpatialDimensions.begin(),
                             kernelSpatialDimensions.end());

    convDims.out_spec = {outputBatchDimension, outputFeatureDimension};
    convDims.out_spec.insert(convDims.out_spec.end(),
                             outputSpatialDimensions.begin(),
                             outputSpatialDimensions.end());
    auto featureGroupCount = int_args[6];
    auto batchGroupCount = int_args[7];
    auto precisionConfig = other_vecs[7];

    std::vector<Attribute> precisionVec;
    for (auto &precision : precisionConfig) {
      switch (precision) {
      case 0:
        precisionVec.push_back(stablehlo::PrecisionAttr::get(
            context, stablehlo::Precision::DEFAULT));
        break;
      case 1:
        precisionVec.push_back(
            stablehlo::PrecisionAttr::get(context, stablehlo::Precision::HIGH));
        break;
      case 2:
        precisionVec.push_back(stablehlo::PrecisionAttr::get(
            context, stablehlo::Precision::HIGHEST));
        break;
      }
    }

    auto shape = convolutionShapeComputation(
        getShape(lhs), getShape(rhs), windowStrides, padding, lhsDilation,
        rhsDilation, convDims, featureGroupCount, batchGroupCount);

    auto newType = deriveOutputType(lhs, shape);
    mlirOp = builder.create<stablehlo::ConvolutionOp>(
        builder.getUnknownLoc(), newType, lhs, rhs,
        mlir::DenseI64ArrayAttr::get(context, llvm::ArrayRef(windowStrides)),
        padding,
        mlir::DenseI64ArrayAttr::get(context, llvm::ArrayRef(lhsDilation)),
        mlir::DenseI64ArrayAttr::get(context, llvm::ArrayRef(rhsDilation)),
        mlir::DenseBoolArrayAttr::get(
            context, llvm::ArrayRef<bool>(reinterpret_cast<const bool *>(
                                              windowReversalBool.data()),
                                          windowReversalBool.size())),
        convolutionDimensionNumbersAttr, featureGroupCount, batchGroupCount,
        mlir::ArrayAttr::get(context, llvm::ArrayRef(precisionVec)));
    break;
  }
  case tensat::Ops::DotGeneralOp: {
    std::vector<int64_t> lhs_batch_dim = other_vecs[0];
    std::vector<int64_t> rhs_batch_dim = other_vecs[1];
    std::vector<int64_t> lhs_contract_dim = other_vecs[2];
    std::vector<int64_t> rhs_contract_dim = other_vecs[3];
    std::vector<int64_t> precision_config = other_vecs[4];
    auto lhs_shape = getShape(operands[0]);
    auto rhs_shape = getShape(operands[1]);
    std::vector<int64_t> shape = dotGeneralShapeComputation(
        lhs_shape, rhs_shape, lhs_batch_dim, rhs_batch_dim, lhs_contract_dim,
        rhs_contract_dim);

    std::vector<Attribute> precisionVec;

    for (auto &precision : precision_config) {
      switch (precision) {
      case 0:
        precisionVec.push_back(stablehlo::PrecisionAttr::get(
            context, stablehlo::Precision::DEFAULT));
        break;
      case 1:
        precisionVec.push_back(
            stablehlo::PrecisionAttr::get(context, stablehlo::Precision::HIGH));
        break;
      case 2:
        precisionVec.push_back(stablehlo::PrecisionAttr::get(
            context, stablehlo::Precision::HIGHEST));
        break;
      }
    }

    mlirOp = builder.create<stablehlo::DotGeneralOp>(
        builder.getUnknownLoc(), deriveOutputType(operands[1], shape),
        operands[0], operands[1],
        stablehlo::DotDimensionNumbersAttr::get(context, lhs_batch_dim,
                                                rhs_batch_dim, lhs_contract_dim,
                                                rhs_contract_dim),
        mlir::ArrayAttr::get(context, llvm::ArrayRef(precisionVec)), nullptr);
    break;
  }
  case tensat::Ops::SliceOp:
    mlirOp = builder.create<stablehlo::SliceOp>(builder.getUnknownLoc(),
                                                operands[0], other_vecs[0],
                                                other_vecs[1], other_vecs[2]);
    break;
  case tensat::Ops::SSplit0:
  case tensat::Ops::SSplit1: {
    auto [startIndices, limitIndices] =
        getSliceIndicesFromSplit(op, operands[0], int_args[0], operands[1]);
    std::vector<int64_t> strides(getShape(operands[0]).size(), 1);
    mlirOp =
        builder.create<stablehlo::SliceOp>(builder.getUnknownLoc(), operands[0],
                                           startIndices, limitIndices, strides);
    break;
  }
  case tensat::Ops::ConcatenateOp:
    mlirOp = builder.create<stablehlo::ConcatenateOp>(builder.getUnknownLoc(),
                                                      operands, int_args[0]);
    break;
  case tensat::Ops::PadOp:
    mlirOp = builder.create<stablehlo::PadOp>(
        builder.getUnknownLoc(), operands[0], operands[1], other_vecs[0],
        other_vecs[1], other_vecs[2]);
    break;
  case tensat::Ops::IotaOp:
    mlirOp = builder.create<stablehlo::IotaOp>(
        builder.getUnknownLoc(),
        RankedTensorType::get(llvm::ArrayRef(other_vecs[0]),
                              builder.getF32Type()),
        int_args[0]);
    break;
  default:
    std::cout << "EGRAPH INVALID, UNSUPPORTED OP SHAPE REQUESTED" << "\n";
    assert(false);
    return nullptr;
  }

  return mlirOp;
}

// TODO: Avoid creating dummy inputs (we need them again for cost measurement,
// so duplicated)
<<<<<<< HEAD
rust::Vec<uint64_t>
tensat::get_cost(tensat::Ops op, rust::Vec<tensat::Tensor> enode_args,
                 rust::Vec<tensat::Vector> other_vector_args,
                 rust::Vec<int64_t> int_args,
                 rust::Vec<tensat::Matrix> matrix_args) {
=======
uint64_t tensat::get_cost(tensat::Ops op, rust::Vec<tensat::Tensor> enode_args,
                          rust::Vec<tensat::Vector> other_vector_args,
                          rust::Vec<int64_t> int_args,
                          rust::Vec<tensat::Matrix> matrix_args) {
>>>>>>> 5fda1857
  auto context = OperationTimer::getContext();
  OpBuilder builder(context);

  // Create operands and other args
  SmallVector<Value> operands;
  for (const auto &tensor : enode_args) {
    auto tensor_type = tensat::newTensorType(builder, tensor);
    operands.push_back(
        OperationTimer::getDummyOp(builder, tensor_type)->getResult(0));
  }

  std::vector<std::vector<int64_t>> other_vecs;
  for (const auto &vec : other_vector_args)
    other_vecs.push_back(std::vector<int64_t>(vec.vec.begin(), vec.vec.end()));

  std::vector<int64_t> int_args_as_vec;
  for (const auto &num : int_args)
    int_args_as_vec.push_back(num);

  std::vector<std::vector<std::vector<int64_t>>> matrix_args_as_vec;

  for (const auto &mat : matrix_args) {
    std::vector<std::vector<int64_t>> current_matrix;

    for (const auto &vec : mat.mat) {
      std::vector<int64_t> converted_vec(vec.vec.begin(), vec.vec.end());
      current_matrix.push_back(converted_vec);
    }

    matrix_args_as_vec.push_back(current_matrix);
  }

  // Create the MLIR operation
  Operation *mlirOp =
      createStableHloOp(builder, op, operands, other_vecs, int_args_as_vec,
                        matrix_args_as_vec, context);

  int repeats = 0;
  switch (getPlatform()) {
  case CPU:
    repeats = 200;
    break;
  case GPU:
    // TODO: Review this number
    repeats = 30;
    break;
  default:
    assert(false);
  }

  if (mlirOp) {
    auto [cost, fus_cost] = OperationTimer::getCost(mlirOp, repeats, repeats);
    mlirOp->erase();
    return {cost, fus_cost};
  }
  assert(false);
}

mlir::Type tensat::newTensorType(OpBuilder &builder, tensat::Tensor tensor) {
  auto dimsRef = llvm::ArrayRef(tensor.shape.data(), tensor.shape.size());
  auto mlirType = tensat::tensatTypeToMlirType(builder, tensor.element_type);
  return RankedTensorType::get(dimsRef, mlirType);
}

mlir::Type tensat::tensatTypeToMlirType(OpBuilder &builder, tensat::Type type) {
  switch (type) {
  case tensat::Type::i1:
    return builder.getI1Type();
  case tensat::Type::i32:
    return builder.getI32Type();
  case tensat::Type::bf16:
    return builder.getBF16Type();
  case tensat::Type::f32:
    return builder.getF32Type();
  default:
    throw std::invalid_argument("unsupported tensat type");
  }
}

tensat::Type mlirTypeToTensatType(mlir::Type type) {
  if (type.isInteger(1)) {
    return tensat::Type::i1;
  } else if (type.isInteger(32)) {
    return tensat::Type::i32;
  } else if (type.isBF16()) {
    return tensat::Type::bf16;
  } else if (type.isF32()) {
    return tensat::Type::f32;
  } else {
    throw std::invalid_argument("unsupported MLIR type");
  }
}

tensat::Tensor mlirValueToTensatTensor(mlir::Value value) {
  auto output_tensor = value.getType().cast<TensorType>();
  auto shape_data = output_tensor.getShape();
  rust::Vec<int64_t> shape;
  for (const auto dim : shape_data) {
    shape.push_back(dim);
  }
  auto element_type = mlirTypeToTensatType(output_tensor.getElementType());
  return {shape, element_type};
}

std::vector<int32_t> castArrayRefToInt32(llvm::ArrayRef<int64_t> shape) {
  std::vector<int32_t> dims;
  dims.reserve(shape.size());
  for (int64_t dim : shape) {
    dims.push_back(static_cast<int32_t>(dim));
  }
  return dims;
}

template <typename T>
rust::Vec<T> castArrayRefToRustVec(llvm::ArrayRef<T> vec) {
  rust::Vec<T> res;
  res.reserve(vec.size());
  for (const auto &elem : vec) {
    res.push_back(elem);
  }
  return res;
}

rust::Vec<tensat::Vector>
castDenseIntElementsAttrToRustMatrix(mlir::DenseIntElementsAttr attr) {
  rust::Vec<tensat::Vector> res;

  // Get the shape of the tensor
  auto shape = attr.getType().getShape();

  if (shape.size() == 2) {
    // 2D matrix case
    auto numRows = shape[0];
    auto numCols = shape[1];

    // Iterator for the elements
    auto it = attr.value_begin<llvm::APInt>();

    for (int i = 0; i < numRows; ++i) {
      tensat::Vector rowVector;
      rowVector.vec.reserve(numCols);
      for (int j = 0; j < numCols; ++j) {
        // Extract the integer value from APInt and push it into the row vector
        rowVector.vec.push_back((*it).getSExtValue());
        ++it;
      }
      res.push_back(
          std::move(rowVector)); // Push the row wrapped in Vector struct
    }
  } else if (shape.size() == 1) {
    // 1D vector case
    tensat::Vector rowVector;
    for (auto it = attr.value_begin<llvm::APInt>();
         it != attr.value_end<llvm::APInt>(); ++it) {
      rowVector.vec.push_back(
          (*it).getSExtValue()); // Push elements into the row vector
    }
    res.push_back(
        std::move(rowVector)); // Push the 1D vector wrapped in Vector struct
  } else {
    llvm::errs() << "Unhandled tensor rank for DenseElementsAttr.";
  }

  return res;
}

// SHAPE INFERENCE
rust::Vec<tensat::Tensor>
tensat::get_shape(Ops op, rust::Vec<tensat::Tensor> enode_args,
                  rust::Vec<tensat::Vector> other_vector_args,
                  rust::Vec<int64_t> int_args,
                  rust::Vec<tensat::Matrix> matrix_args) {
  auto context = OperationTimer::getContext();
  OpBuilder builder(context);

  // Create operands and other args
  SmallVector<Value> operands;
  for (const auto &tensor : enode_args) {
    auto tensor_type = newTensorType(builder, tensor);
    operands.push_back(
        OperationTimer::getDummyOp(builder, tensor_type)->getResult(0));
  }

  std::vector<std::vector<int64_t>> other_vecs;
  for (const auto &vec : other_vector_args)
    other_vecs.push_back(std::vector<int64_t>(vec.vec.begin(), vec.vec.end()));

  std::vector<int64_t> int_args_as_vec;
  for (const auto &num : int_args)
    int_args_as_vec.push_back(num);

  std::vector<std::vector<std::vector<int64_t>>> matrix_args_as_vec;
  for (const auto &mat : matrix_args) {
    std::vector<std::vector<int64_t>> current_matrix;
    for (const auto &vec : mat.mat) {
      std::vector<int64_t> converted_vec(vec.vec.begin(), vec.vec.end());
      current_matrix.push_back(converted_vec);
    }
    matrix_args_as_vec.push_back(current_matrix);
  }

  // Create the MLIR operation
  Operation *mlirOp =
      createStableHloOp(builder, op, operands, other_vecs, int_args_as_vec,
                        matrix_args_as_vec, context);
  if (mlirOp) {
    rust::Vec<tensat::Tensor> tensors;
    for (auto res : mlirOp->getResults()) {
      tensors.push_back(mlirValueToTensatTensor(res));
    }
    mlirOp->erase();
    return tensors;
  }
  return {};
}

namespace {
class EqualitySaturationPass
    : public PassWrapper<EqualitySaturationPass, OperationPass<ModuleOp>> {
public:
  StringRef getArgument() const override { return "equality-saturation-pass"; }
  StringRef getDescription() const override {
    return "Optimizes HLO graph using a Rust-based optimizer";
  }

  int getValueIndex(Operation *definingOp, Value &value) {
    auto results = definingOp->getResults();
    for (int i = 0; i < results.size(); i++) {
      if (results[i] == value)
        return i;
    }
    return -1;
  }

  tensat::TensorInfo *handleOperand(
      Value &operand,
      std::unordered_map<Operation *, tensat::TensorInfo *> *opToTensorInfo,
      std::unordered_map<int, tensat::TensorInfo *> *blockArgToTensorInfo,
      std::vector<Operation *> *blackboxIDToTensorInfo,
      std::unordered_map<int, std::vector<Value>> *blackboxIDToCapturedValues,
      OpBuilder &builder, Box<tensat::CppGraphConverter> &graph) {
    if (auto defOp = operand.getDefiningOp()) {
      // Use existing TensorInfo if already processed
      auto convertedOperand = dfs(defOp, opToTensorInfo, blockArgToTensorInfo,
                                  blackboxIDToTensorInfo,
                                  blackboxIDToCapturedValues, builder, graph);
      int index = getValueIndex(defOp, operand);
      assert(index >= 0);
      if (index == 0) {
        return convertedOperand;
      } else {
        auto indexOperand =
            graph->new_index(index, *convertedOperand).into_raw();
        return indexOperand;
      }
    } else if (auto arg = operand.dyn_cast<BlockArgument>()) {
      // Handle BlockArguments which represent function parameters
      if (isa<TensorType>(operand.getType())) {
        int32_t block_arg_number = arg.getArgNumber();
        auto &tensorInfo = (*blockArgToTensorInfo)[block_arg_number];
        if (!tensorInfo) {
          tensorInfo = graph
                           ->new_input(block_arg_number,
                                       mlirValueToTensatTensor(operand))
                           .into_raw();
          (*blockArgToTensorInfo)[block_arg_number] = tensorInfo;
        }
        return tensorInfo;
      } else {
        std::cout
            << "EqualitySaturationPass does not support this argument type!"
            << "\n";
        operand.getType().dump();
        assert(false);
      }
    }
    std::cout << "EqualitySaturationPass: encountered operand that is neither "
                 "the result of an Op nor a BlockArgument."
              << "\n";
    assert(false);
  }

  tensat::TensorInfo *
  dfs(Operation *op,
      std::unordered_map<Operation *, tensat::TensorInfo *> *opToTensorInfo,
      std::unordered_map<int, tensat::TensorInfo *> *blockArgToTensorInfo,
      std::vector<Operation *> *blackboxIDToTensorInfo,
      std::unordered_map<int, std::vector<Value>> *blackboxIDToCapturedValues,
      OpBuilder &builder, Box<tensat::CppGraphConverter> &graph) {
    // std::cout << "DFS AT " << op->getName().getStringRef().str() << "\n";
    if (opToTensorInfo->find(op) != opToTensorInfo->end()) {
      return opToTensorInfo->at(op);
    }
    tensat::TensorInfo *tensorInfo = nullptr;
    auto handleOperandPartial = [&](auto operand) {
      return handleOperand(operand, opToTensorInfo, blockArgToTensorInfo,
                           blackboxIDToTensorInfo, blackboxIDToCapturedValues,
                           builder, graph);
    };

    bool blackboxed = false;

    if (isa<stablehlo::MulOp>(op)) {
      auto mul = cast<stablehlo::MulOp>(op);
      tensorInfo = graph
                       ->new_mul_op(*handleOperandPartial(mul.getLhs()),
                                    *handleOperandPartial(mul.getRhs()),
                                    mlirValueToTensatTensor(mul->getResult(0)))
                       .into_raw();
    } else if (isa<stablehlo::SubtractOp>(op)) {
      auto subtract = cast<stablehlo::SubtractOp>(op);
      tensorInfo =
          graph
              ->new_subtract_op(*handleOperandPartial(subtract.getLhs()),
                                *handleOperandPartial(subtract.getRhs()),
                                mlirValueToTensatTensor(subtract->getResult(0)))
              .into_raw();
    } else if (isa<stablehlo::DivOp>(op)) {
      auto div = cast<stablehlo::DivOp>(op);
      auto shape = tensorInfo =
          graph
              ->new_div_op(*handleOperandPartial(div.getLhs()),
                           *handleOperandPartial(div.getRhs()),
                           mlirValueToTensatTensor(div->getResult(0)))
              .into_raw();
    } else if (isa<stablehlo::AddOp>(op)) {
      auto add = cast<stablehlo::AddOp>(op);
      tensorInfo = graph
                       ->new_add_op(*handleOperandPartial(add.getLhs()),
                                    *handleOperandPartial(add.getRhs()),
                                    mlirValueToTensatTensor(add->getResult(0)))
                       .into_raw();
    } else if (isa<stablehlo::MinOp>(op)) {
      auto min = cast<stablehlo::MinOp>(op);
      tensorInfo = graph
                       ->new_min_op(*handleOperandPartial(min.getLhs()),
                                    *handleOperandPartial(min.getRhs()),
                                    mlirValueToTensatTensor(min->getResult(0)))
                       .into_raw();
    } else if (isa<stablehlo::MaxOp>(op)) {
      auto max = cast<stablehlo::MaxOp>(op);
      tensorInfo = graph
                       ->new_max_op(*handleOperandPartial(max.getLhs()),
                                    *handleOperandPartial(max.getRhs()),
                                    mlirValueToTensatTensor(max->getResult(0)))
                       .into_raw();
    } else if (isa<stablehlo::TanhOp>(op)) {
      auto tanh = cast<stablehlo::TanhOp>(op);
      tensorInfo =
          graph
              ->new_tanh_op(*handleOperandPartial(tanh.getOperand()),
                            mlirValueToTensatTensor(tanh->getResult(0)))
              .into_raw();
    } else if (isa<stablehlo::NegOp>(op)) {
      auto neg = cast<stablehlo::NegOp>(op);
      tensorInfo = graph
                       ->new_neg_op(*handleOperandPartial(neg.getOperand()),
                                    mlirValueToTensatTensor(neg->getResult(0)))
                       .into_raw();
    } else if (isa<stablehlo::ExpOp>(op)) {
      auto exp = cast<stablehlo::ExpOp>(op);
      tensorInfo = graph
                       ->new_exp_op(*handleOperandPartial(exp.getOperand()),
                                    mlirValueToTensatTensor(exp->getResult(0)))
                       .into_raw();
    } else if (isa<stablehlo::TransposeOp>(op)) {
      auto transpose = cast<stablehlo::TransposeOp>(op);
      tensorInfo = graph
                       ->new_transpose_op(
                           *handleOperandPartial(transpose.getOperand()),
                           castArrayRefToRustVec(transpose.getPermutation()),
                           mlirValueToTensatTensor(transpose->getResult(0)))
                       .into_raw();
    } else if (isa<stablehlo::ReshapeOp>(op)) {
      auto reshape = cast<stablehlo::ReshapeOp>(op);
      if (auto output_tensor =
              reshape.getResult().getType().cast<TensorType>()) {
        tensorInfo =
            graph
                ->new_reshape_op(*handleOperandPartial(reshape.getOperand()),
                                 mlirValueToTensatTensor(reshape->getResult(0)))
                .into_raw();
      } else {
        std::cout << "EqualitySaturationPass: result of stablehlo::ReshapeOp "
                     "has non-tensor type"
                  << std::endl;
      }
      // } else if (isa<stablehlo::IotaOp>(op)) {
      //   auto iota = cast<stablehlo::IotaOp>(op);
      //   int32_t iota_dimension = iota.getIotaDimension();
      //   if (auto output_tensor =
      //   iota.getResult().getType().cast<TensorType>()) {
      //     tensorInfo =
      //         graph
      //             ->new_iota_op(iota_dimension,
      //                           mlirValueToTensatTensor(iota.getResult()))
      //             .into_raw();
      //   } else {
      //     std::cout << "EqualitySaturationPass: result of stablehlo::IotaOp
      //     has "
      //                  "non-tensor type"
      //               << std::endl;
      //   }
    } else if (isa<stablehlo::DotGeneralOp>(op)) {
      // we might need more guards here
      auto dot_general = cast<stablehlo::DotGeneralOp>(op);
      auto dot_dim_attrs = dot_general.getDotDimensionNumbersAttr();

      mlir::ArrayAttr precision =
          dot_general.getPrecisionConfig().value_or(mlir::ArrayAttr());
      rust::Vec<int64_t> precision_configs;
      for (int i = 0; i < precision.size(); i++) {
        auto precisionAttr =
            precision[i].dyn_cast<mlir::stablehlo::PrecisionAttr>();
        if (!precisionAttr)
          continue; // Skip if it's not a PrecisionAttr, although such
                    // attributes should not exist here
        mlir::stablehlo::Precision val = precisionAttr.getValue();
        switch (val) {
        case mlir::stablehlo::Precision::DEFAULT:
          precision_configs.push_back(0);
          break;
        case mlir::stablehlo::Precision::HIGH:
          precision_configs.push_back(1);
          break;
        case mlir::stablehlo::Precision::HIGHEST:
          precision_configs.push_back(2);
          break;
        }
      }

      tensorInfo = graph
                       ->new_dot_general_op(
                           *handleOperandPartial(dot_general.getLhs()),
                           *handleOperandPartial(dot_general.getRhs()),
                           castArrayRefToRustVec(
                               dot_dim_attrs.getLhsBatchingDimensions()),
                           castArrayRefToRustVec(
                               dot_dim_attrs.getRhsBatchingDimensions()),
                           castArrayRefToRustVec(
                               dot_dim_attrs.getLhsContractingDimensions()),
                           castArrayRefToRustVec(
                               dot_dim_attrs.getRhsContractingDimensions()),
                           precision_configs,
                           mlirValueToTensatTensor(dot_general.getResult()))
                       .into_raw();
    } else if (isa<stablehlo::ConvolutionOp>(op)) {
      auto convolution = cast<stablehlo::ConvolutionOp>(op);
      auto result_type =
          convolution.getResult().getType().cast<mlir::ShapedType>();
      if (result_type.hasRank()) {
        auto shape = result_type.getShape();
        llvm::errs() << "Result shape: [";
        for (auto dim : shape) {
          llvm::errs() << dim << " ";
        }
        llvm::errs() << "]\n";
      } else {
        llvm::errs() << "Result is unranked.\n";
<<<<<<< HEAD
      }
      auto dimNumbers = convolution.getDimensionNumbers();
      mlir::ArrayAttr precision =
          convolution.getPrecisionConfig().value_or(mlir::ArrayAttr());
      rust::Vec<int64_t> precision_configs;
      for (int i = 0; i < precision.size(); i++) {
        auto precisionAttr =
            precision[i].dyn_cast<mlir::stablehlo::PrecisionAttr>();
        if (!precisionAttr)
          continue; // Skip if it's not a PrecisionAttr, although such
                    // attributes should not exist here
        mlir::stablehlo::Precision val = precisionAttr.getValue();
        switch (val) {
        case mlir::stablehlo::Precision::DEFAULT:
          precision_configs.push_back(0);
          break;
        case mlir::stablehlo::Precision::HIGH:
          precision_configs.push_back(1);
          break;
        case mlir::stablehlo::Precision::HIGHEST:
          precision_configs.push_back(2);
          break;
        }
      }
=======
      }
      auto dimNumbers = convolution.getDimensionNumbers();
      mlir::ArrayAttr precision =
          convolution.getPrecisionConfig().value_or(mlir::ArrayAttr());
      rust::Vec<int64_t> precision_configs;
      for (int i = 0; i < precision.size(); i++) {
        auto precisionAttr =
            precision[i].dyn_cast<mlir::stablehlo::PrecisionAttr>();
        if (!precisionAttr)
          continue; // Skip if it's not a PrecisionAttr, although such
                    // attributes should not exist here
        mlir::stablehlo::Precision val = precisionAttr.getValue();
        switch (val) {
        case mlir::stablehlo::Precision::DEFAULT:
          precision_configs.push_back(0);
          break;
        case mlir::stablehlo::Precision::HIGH:
          precision_configs.push_back(1);
          break;
        case mlir::stablehlo::Precision::HIGHEST:
          precision_configs.push_back(2);
          break;
        }
      }
>>>>>>> 5fda1857
      auto windowStridesOpt = convolution.getWindowStrides();
      assert(windowStridesOpt.has_value() &&
             "Expected window strides to be present.");
      auto paddingOpt = convolution.getPadding();
      assert(paddingOpt.has_value() && "Expected padding to be present.");
      auto lhsDilationOpt = convolution.getLhsDilation();
      assert(lhsDilationOpt.has_value() &&
             "Expected LHS dilation to be present.");
      auto rhsDilationOpt = convolution.getRhsDilation();
      assert(rhsDilationOpt.has_value() &&
             "Expected RHS dilation to be present.");
      auto windowReversalOpt = convolution.getWindowReversal();
      assert(windowReversalOpt.has_value() &&
             "Expected Window reversal to be present.");

      tensorInfo =
          graph
              ->new_convolution_op(
                  *handleOperandPartial(convolution.getLhs()),
                  *handleOperandPartial(convolution.getRhs()),
                  castArrayRefToRustVec(windowStridesOpt.value()),
                  castDenseIntElementsAttrToRustMatrix(paddingOpt.value()),
                  castArrayRefToRustVec(lhsDilationOpt.value()),
                  castArrayRefToRustVec(rhsDilationOpt.value()),
                  castArrayRefToRustVec(windowReversalOpt.value()),
                  dimNumbers.getInputBatchDimension(),
                  dimNumbers.getInputFeatureDimension(),
                  castArrayRefToRustVec(dimNumbers.getInputSpatialDimensions()),
                  dimNumbers.getKernelInputFeatureDimension(),
                  dimNumbers.getKernelOutputFeatureDimension(),
                  castArrayRefToRustVec(
                      dimNumbers.getKernelSpatialDimensions()),
                  dimNumbers.getOutputBatchDimension(),
                  dimNumbers.getOutputFeatureDimension(),
                  castArrayRefToRustVec(
                      dimNumbers.getOutputSpatialDimensions()),
                  convolution.getFeatureGroupCount(),
                  convolution.getBatchGroupCount(), precision_configs,
                  mlirValueToTensatTensor(convolution.getResult()))
              .into_raw();
    } else if (isa<stablehlo::ConcatenateOp>(op)) {
      auto concat = cast<stablehlo::ConcatenateOp>(op);
      auto output_tensor = concat->getResult(0).getType().cast<TensorType>();
      auto output_shape_array = castArrayRefToInt32(output_tensor.getShape());
      std::vector<tensat::TensorInfo *> inputs;
      for (auto input : concat.getInputs()) {
        inputs.push_back(handleOperandPartial(input));
      }
      int32_t dimension = concat.getDimension();
      tensorInfo = graph
                       ->new_concatenate_op(
                           {inputs.data(), inputs.size()}, dimension,
                           mlirValueToTensatTensor(concat->getResult(0)))
                       .into_raw();
    } else if (isa<stablehlo::SliceOp>(op)) {
      auto slice = cast<stablehlo::SliceOp>(op);
      auto operand = handleOperandPartial(slice.getOperand());
      tensorInfo =
          graph
              ->new_slice_op(*operand,
                             castArrayRefToRustVec(slice.getStartIndices()),
                             castArrayRefToRustVec(slice.getLimitIndices()),
                             castArrayRefToRustVec(slice.getStrides()),
                             mlirValueToTensatTensor(slice->getResult(0)))
              .into_raw();
    } else if (isa<stablehlo::PadOp>(op)) {
      auto pad = cast<stablehlo::PadOp>(op);
      auto operand = handleOperandPartial(pad.getOperand());
      auto padding_value = handleOperandPartial(pad.getPaddingValue());
      tensorInfo =
          graph
              ->new_pad_op(*operand, *padding_value,
                           castArrayRefToRustVec(pad.getEdgePaddingLow()),
                           castArrayRefToRustVec(pad.getEdgePaddingHigh()),
                           castArrayRefToRustVec(pad.getInteriorPadding()),
                           mlirValueToTensatTensor(pad->getResult(0)))
              .into_raw();
    } else if (isa<func::ReturnOp>(op)) {
      int numOperands = op->getNumOperands();
      std::vector<tensat::TensorInfo *> processedOperands;
      for (size_t i = 0; i < numOperands; i++) {
        auto operand = handleOperandPartial(op->getOperand(i));
        processedOperands.push_back(operand);
      }
      auto operandPtrsSlice = rust::Slice<tensat::TensorInfo *const>{
          processedOperands.data(),
          static_cast<size_t>(processedOperands.size())};
      tensorInfo = graph->new_return_op(operandPtrsSlice).into_raw();
    } else {
      blackboxed = true;

      int numOperands = op->getNumOperands();
      rust::Vec<tensat::Tensor> outputs;
      for (auto result : op->getResults())
        outputs.push_back(mlirValueToTensatTensor(result));

      std::vector<tensat::TensorInfo *> processedOperands;
      // We shouldn't clone operands, as those values will be invalidated
      // after a block.clear(), and we access these during reconstruction.
      auto copy = op->clone(Operation::CloneOptions(
          /* cloneRegions = */ true, /* cloneOperands = */ false));
      blackboxIDToTensorInfo->push_back(copy);
      int blackboxOpID = blackboxIDToTensorInfo->size() - 1;
      for (size_t i = 0; i < numOperands; i++) {
        auto operand = handleOperandPartial(op->getOperand(i));
        processedOperands.push_back(operand);
      }
      auto operandPtrsSlice = rust::Slice<tensat::TensorInfo *const>{
          processedOperands.data(), processedOperands.size()};

      std::vector<Value> capturedValues;
      std::vector<tensat::TensorInfo *> capturedTensorInfos;

      // Walk the operation, if any operands were originated from the current
      // block (rather than within the operation) then we should capture them
      auto outerBlock = op->getBlock();
      copy->walk([&](Operation *op) {
        if (op == copy)
          return;
        for (Value operand : op->getOperands()) {
          if (operand.getDefiningOp() != nullptr // block argument
              && operand.getDefiningOp()->getBlock() == outerBlock) {
            capturedValues.push_back(operand);
            capturedTensorInfos.push_back(handleOperandPartial(operand));
          }
        }
      });

      assert(blackboxIDToCapturedValues->find(blackboxOpID) ==
             blackboxIDToCapturedValues->end());
      (*blackboxIDToCapturedValues)[blackboxOpID] = capturedValues;

      auto capturedTensorInfosSlice = rust::Slice<tensat::TensorInfo *const>{
          capturedTensorInfos.data(), capturedTensorInfos.size()};

      tensorInfo =
          graph
              ->new_blackbox_op(operandPtrsSlice, capturedTensorInfosSlice,
                                blackboxOpID, outputs)
              .into_raw();
    }
    assert(tensorInfo != nullptr);
    // Check that isBlackboxed is up-to-date
    assert(blackboxed == isBlackboxed(op));

    opToTensorInfo->insert({op, tensorInfo});
    return tensorInfo;
  }

  Box<tensat::CppGraphConverter> createEgraph(
      std::vector<Operation *> *blackboxIDToTensorInfo,
      std::unordered_map<int, std::vector<Value>> *blackboxIDToCapturedValues,
      OpBuilder &builder, ModuleOp module) {

    auto graph = tensat::new_converter();
    // members of the class
    std::unordered_map<Operation *, tensat::TensorInfo *> opToTensorInfo;
    std::unordered_map<int, tensat::TensorInfo *> blockArgToTensorInfo;

    module.walk([&](func::ReturnOp op) {
      dfs(op, &opToTensorInfo, &blockArgToTensorInfo, blackboxIDToTensorInfo,
          blackboxIDToCapturedValues, builder, graph);
    });

    // graph->print_rec_expr();
    return graph;
  }

  template <typename T>
  Operation *createUnaryOp(OpBuilder &builder, std::vector<Value> &opVals,
                           tensat::Node &node) {
    auto location = builder.getUnknownLoc();
    return builder.create<T>(location, opVals[node.operands[0]]);
  }

  template <typename T>
  Operation *createBinaryOp(OpBuilder &builder, std::vector<Value> &opVals,
                            tensat::Node &node) {
    auto location = builder.getUnknownLoc();
    return builder.create<T>(location, opVals[node.operands[0]],
                             opVals[node.operands[1]]);
  }

  /**
   * Parse the Vec nodes with Nums (e.g Vec(Num(128), Num(128))) emitted by
   * tensat node construction.
   */
  std::vector<int64_t> parseNumVec(rust::vec<tensat::Node> &nodes,
                                   tensat::Node &seq) {
    assert(seq.op == tensat::Ops::Vec);
    std::vector<int64_t> result;

    for (auto i : seq.operands) {
      assert(i < nodes.size());
      assert(nodes[i].op == tensat::Ops::Num);
      result.push_back(parseNumNode(nodes, nodes[i]));
    }

    return result;
  }

  /**
   * Parse the Vec nodes with Vecs (e.g Vec(Vec(128, 128), Vec(128, 128)))
   * emitted by tensat node construction.
   */
  mlir::DenseIntElementsAttr
  parseNumMatrixToDenseAttr(rust::vec<tensat::Node> &nodes, tensat::Node &seq,
                            mlir::Builder &builder) {
    assert(seq.op == tensat::Ops::Vec);

    std::vector<std::vector<int64_t>> matrix;
    for (auto i : seq.operands) {
      assert(i < nodes.size());
      assert(nodes[i].op == tensat::Ops::Vec);
      matrix.push_back(parseNumVec(nodes, nodes[i]));
    }
    return matrixToDenseAttr(matrix, builder);
  }

  /**
   * Parse the Num nodes emitted by tensat node construction.
   * Our protocol is to encode integer values as operand indices.
   * TODO: improve this!
   */
  int64_t parseNumNode(rust::vec<tensat::Node> &nodes, tensat::Node &seq) {
    assert(seq.op == tensat::Ops::Num);
    return seq.operands[0];
  }

  /**
   * Parse the Vec nodes with arbitrary operations (e.g Vec(Input(...),
   * AddOp(...))) emitted by tensat node construction.
   */
  std::vector<Value> parseOpVec(std::vector<Value> &opVals, tensat::Node &seq) {
    assert(seq.op == tensat::Ops::Vec);
    std::vector<Value> result;

    for (auto i : seq.operands) {
      assert(opVals[i] != nullptr);
      result.push_back(opVals[i]);
    }

    return result;
  }

  void reconstructStablehlo(
      ModuleOp *root, std::vector<Operation *> *blackboxIDToTensorInfo,
      std::unordered_map<int, std::vector<Value>> *blackboxIDToCapturedValues,
      rust::vec<tensat::Node> &nodes, OpBuilder &builder) {
    auto context = root->getContext();
    std::vector<Value> opVals;

    // Find funcOp to get the block.
    func::FuncOp funcOp;

    for (auto &op : root->getBody()->getOperations()) {
      if (isa<func::FuncOp>(op)) {
        funcOp = cast<func::FuncOp>(op);
        break;
      }
    }

    auto &region = funcOp.getRegion();
    auto &block = funcOp.getRegion().front();

    // We don't clear the block here straight away, because this will
    // invalidate the old captured values in blackbox, and so the substitution
    // won't work. We instead put everything in a vector, and only clear the
    // block and insert everything at the very end.
    std::vector<Operation *> opsToAdd;

    auto location = builder.getUnknownLoc();

    for (auto &node : nodes) {
      Operation *newOp = nullptr;
      // Create the new operation based on the operands
      using namespace tensat;
      switch (node.op) {
      case Ops::Var:
      case Ops::Num:
      case Ops::Vec:
        /* do nothing */
        break;
      case Ops::Input: {
        int blockArgNumber = parseNumNode(nodes, nodes[node.operands[1]]);
        opVals.push_back(block.getArgument(blockArgNumber));
        continue;
      }
      case Ops::Index: {
        int index = parseNumNode(nodes, nodes[node.operands[0]]);
        int input = node.operands[1];
        opVals.push_back(opVals[input].getDefiningOp()->getResult(index));
        continue;
      }
      case Ops::NegOp:
        newOp = createUnaryOp<stablehlo::NegOp>(builder, opVals, node);
        break;
      case Ops::TanhOp:
        newOp = createUnaryOp<stablehlo::TanhOp>(builder, opVals, node);
        break;
      case Ops::ExpOp:
        newOp = createUnaryOp<stablehlo::ExpOp>(builder, opVals, node);
        break;
      case Ops::AddOp:
        newOp = createBinaryOp<stablehlo::AddOp>(builder, opVals, node);
        break;
      case Ops::SubtractOp:
        newOp = createBinaryOp<stablehlo::SubtractOp>(builder, opVals, node);
        break;
      case Ops::MulOp:
        newOp = createBinaryOp<stablehlo::MulOp>(builder, opVals, node);
        break;
      case Ops::DivOp:
        newOp = createBinaryOp<stablehlo::DivOp>(builder, opVals, node);
        break;
      case Ops::MinOp:
        newOp = createBinaryOp<stablehlo::MinOp>(builder, opVals, node);
        break;
      case Ops::MaxOp:
        newOp = createBinaryOp<stablehlo::MaxOp>(builder, opVals, node);
        break;
      case Ops::TransposeOp: {
        auto input = opVals[node.operands[0]];
        auto permutation = parseNumVec(nodes, nodes[node.operands[1]]);
        newOp = builder.create<stablehlo::TransposeOp>(location, input,
                                                       permutation);
        break;
      }
      case Ops::ReshapeOp: {
        auto input = opVals[node.operands[0]];
        auto shape = parseNumVec(nodes, nodes[node.operands[1]]);
        auto newType = deriveOutputType(input, shape);
        newOp = builder.create<stablehlo::ReshapeOp>(location, newType, input);
        break;
      }
      case Ops::MatchRank: {
        auto input = opVals[node.operands[0]];
        auto ref = opVals[node.operands[1]];
        if (getShape(input).size() == getShape(ref).size()) {
          opVals.push_back(input);
          continue;
        } else {
          auto newType = getReshapeTypeForMatchRank(input, ref);
          newOp =
              builder.create<stablehlo::ReshapeOp>(location, newType, input);
        }
        break;
      }
      case Ops::InferReshape: {
        auto input = opVals[node.operands[0]];
        llvm::SmallVector<int64_t> shape;
        for (int i = 1; i < node.operands.size(); i++)
          shape.push_back(node.operands[i]);
        if (shape == getShape(input)) {
          opVals.push_back(input);
          continue;
        } else {
          auto newType = deriveOutputType(input, shape);
          newOp =
              builder.create<stablehlo::ReshapeOp>(location, newType, input);
          break;
        }
      }
      case Ops::ConvolutionOp: {
        auto lhs = opVals[node.operands[0]];
        auto rhs = opVals[node.operands[1]];

        auto windowStrides = parseNumVec(nodes, nodes[node.operands[2]]);
        auto padding =
            parseNumMatrixToDenseAttr(nodes, nodes[node.operands[3]], builder);
        auto lhsDilation = parseNumVec(nodes, nodes[node.operands[4]]);
        auto rhsDilation = parseNumVec(nodes, nodes[node.operands[5]]);
        auto windowReversal = parseNumVec(nodes, nodes[node.operands[6]]);
        std::vector<uint8_t> windowReversalBool;
        windowReversalBool.reserve(windowReversal.size());
        for (int64_t val : windowReversal) {
          windowReversalBool.push_back(static_cast<uint8_t>(val != 0));
        }
        // dimension numbers
        auto inputBatchDimension = parseNumNode(nodes, nodes[node.operands[7]]);
        auto inputFeatureDimension =
            parseNumNode(nodes, nodes[node.operands[8]]);
        auto inputSpatialDimensions =
            parseNumVec(nodes, nodes[node.operands[9]]);
        auto kernelInputFeatureDimension =
            parseNumNode(nodes, nodes[node.operands[10]]);
        auto kernelOutputFeatureDimension =
            parseNumNode(nodes, nodes[node.operands[11]]);
        auto kernelSpatialDimensions =
            parseNumVec(nodes, nodes[node.operands[12]]);
        auto outputBatchDimension =
            parseNumNode(nodes, nodes[node.operands[13]]);
        auto outputFeatureDimension =
            parseNumNode(nodes, nodes[node.operands[14]]);
        auto outputSpatialDimensions =
            parseNumVec(nodes, nodes[node.operands[15]]);
        auto convolutionDimensionNumbersAttr =
            stablehlo::ConvDimensionNumbersAttr::get(
                context, inputBatchDimension, inputFeatureDimension,
                inputSpatialDimensions, kernelInputFeatureDimension,
                kernelOutputFeatureDimension, kernelSpatialDimensions,
                outputBatchDimension, outputFeatureDimension,
                outputSpatialDimensions);

        ConvDimensionNumbers convDims;
        convDims.lhs_spec = {inputBatchDimension, inputFeatureDimension};
        convDims.lhs_spec.insert(convDims.lhs_spec.end(),
                                 inputSpatialDimensions.begin(),
                                 inputSpatialDimensions.end());

        convDims.rhs_spec = {kernelOutputFeatureDimension,
                             kernelInputFeatureDimension};
        convDims.rhs_spec.insert(convDims.rhs_spec.end(),
                                 kernelSpatialDimensions.begin(),
                                 kernelSpatialDimensions.end());

        convDims.out_spec = {outputBatchDimension, outputFeatureDimension};
        convDims.out_spec.insert(convDims.out_spec.end(),
                                 outputSpatialDimensions.begin(),
                                 outputSpatialDimensions.end());
        auto featureGroupCount = parseNumNode(nodes, nodes[node.operands[16]]);
        auto batchGroupCount = parseNumNode(nodes, nodes[node.operands[17]]);
        auto precisionConfig = parseNumVec(nodes, nodes[node.operands[18]]);

        std::vector<Attribute> precisionVec;
        for (auto &precision : precisionConfig) {
          switch (precision) {
          case 0:
            precisionVec.push_back(stablehlo::PrecisionAttr::get(
                context, stablehlo::Precision::DEFAULT));
            break;
          case 1:
            precisionVec.push_back(stablehlo::PrecisionAttr::get(
                context, stablehlo::Precision::HIGH));
            break;
          case 2:
            precisionVec.push_back(stablehlo::PrecisionAttr::get(
                context, stablehlo::Precision::HIGHEST));
            break;
          }
        }

        auto shape = convolutionShapeComputation(
            getShape(lhs), getShape(rhs), windowStrides, padding, lhsDilation,
            rhsDilation, convDims, featureGroupCount, batchGroupCount);

        auto newType = deriveOutputType(lhs, shape);
        newOp = builder.create<stablehlo::ConvolutionOp>(
            location, newType, lhs, rhs,
            mlir::DenseI64ArrayAttr::get(context,
                                         llvm::ArrayRef(windowStrides)),
            padding,
            mlir::DenseI64ArrayAttr::get(context, llvm::ArrayRef(lhsDilation)),
            mlir::DenseI64ArrayAttr::get(context, llvm::ArrayRef(rhsDilation)),
            mlir::DenseBoolArrayAttr::get(
                context, llvm::ArrayRef<bool>(reinterpret_cast<const bool *>(
                                                  windowReversalBool.data()),
                                              windowReversalBool.size())),
            convolutionDimensionNumbersAttr, featureGroupCount, batchGroupCount,
            mlir::ArrayAttr::get(context, llvm::ArrayRef(precisionVec)));
        break;
      }
      case Ops::DotGeneralOp: {
        auto lhs = opVals[node.operands[0]];
        auto rhs = opVals[node.operands[1]];

        auto lhsBatchDim = parseNumVec(nodes, nodes[node.operands[2]]);
        auto rhsBatchDim = parseNumVec(nodes, nodes[node.operands[3]]);
        auto lhsContractDim = parseNumVec(nodes, nodes[node.operands[4]]);
        auto rhsContractDim = parseNumVec(nodes, nodes[node.operands[5]]);
        auto precisionConfig = parseNumVec(nodes, nodes[node.operands[6]]);
        auto lhsShape = getShape(lhs);
        auto rhsShape = getShape(rhs);
        auto shape = dotGeneralShapeComputation(lhsShape, rhsShape, lhsBatchDim,
                                                rhsBatchDim, lhsContractDim,
                                                rhsContractDim);

        auto dotDimensionNumbersAttr = stablehlo::DotDimensionNumbersAttr::get(
            context, lhsBatchDim, rhsBatchDim, lhsContractDim, rhsContractDim);

        std::vector<Attribute> precisionVec;

        for (auto &precision : precisionConfig) {
          switch (precision) {
          case 0:
            precisionVec.push_back(stablehlo::PrecisionAttr::get(
                context, stablehlo::Precision::DEFAULT));
            break;
          case 1:
            precisionVec.push_back(stablehlo::PrecisionAttr::get(
                context, stablehlo::Precision::HIGH));
            break;
          case 2:
            precisionVec.push_back(stablehlo::PrecisionAttr::get(
                context, stablehlo::Precision::HIGHEST));
            break;
          }
        }

        // TODO: Is lhs correct here?
        auto newType = deriveOutputType(lhs, shape);
        newOp = builder.create<stablehlo::DotGeneralOp>(
            location, newType, lhs, rhs, dotDimensionNumbersAttr,
            mlir::ArrayAttr::get(context, llvm::ArrayRef(precisionVec)),
            nullptr);
        break;
      }
      case Ops::ConcatenateOp: {
        auto inputs = parseOpVec(opVals, nodes[node.operands[0]]);
        auto dimension = parseNumNode(nodes, nodes[node.operands[1]]);
        newOp = builder.create<stablehlo::ConcatenateOp>(location, inputs,
                                                         dimension);
        break;
      }
      case Ops::SliceOp: {
        auto operand = opVals[node.operands[0]];
        auto startIndices = parseNumVec(nodes, nodes[node.operands[1]]);
        auto limitIndices = parseNumVec(nodes, nodes[node.operands[2]]);
        auto strides = parseNumVec(nodes, nodes[node.operands[3]]);
        newOp = builder.create<stablehlo::SliceOp>(
            location, operand, startIndices, limitIndices, strides);
        break;
      }
      case Ops::SSplit0:
      case Ops::SSplit1: {
        auto operand = opVals[node.operands[0]];
        auto axis = parseNumNode(nodes, nodes[node.operands[1]]);
        auto orig = opVals[node.operands[2]];
        auto [startIndices, limitIndices] =
            getSliceIndicesFromSplit(node.op, operand, axis, orig);
        std::vector<int64_t> strides(getShape(operand).size(), 1);
        newOp = builder.create<stablehlo::SliceOp>(
            location, operand, startIndices, limitIndices, strides);
        break;
      }
      case Ops::PadOp: {
        auto operand = opVals[node.operands[0]];
        auto paddingValue = opVals[node.operands[1]];
        auto edgePaddingLow = parseNumVec(nodes, nodes[node.operands[2]]);
        auto edgePaddingHigh = parseNumVec(nodes, nodes[node.operands[3]]);
        auto interiorPadding = parseNumVec(nodes, nodes[node.operands[4]]);
        newOp = builder.create<stablehlo::PadOp>(
            location, operand, paddingValue, edgePaddingLow, edgePaddingHigh,
            interiorPadding);
        break;
      }
      case Ops::IotaOp:
        // TODO: element type handling.
        newOp = builder.create<stablehlo::IotaOp>(
            location,
            RankedTensorType::get(
                llvm::ArrayRef(parseNumVec(nodes, nodes[node.operands[1]])),
                builder.getF32Type()),
            parseNumNode(nodes, nodes[node.operands[0]]));
        break;
      case Ops::ReturnOp: {
        auto inputs = parseOpVec(opVals, nodes[node.operands[0]]);
        newOp = builder.create<func::ReturnOp>(location, inputs);
        break;
      }
      case Ops::BlackBox: {
        assert(node.operands.size() == 3);
        auto blackboxID = parseNumNode(nodes, nodes[node.operands[0]]);
        auto operands = parseOpVec(opVals, nodes[node.operands[1]]);
        std::vector<Value> capturedValues =
            parseOpVec(opVals, nodes[node.operands[2]]);
        size_t numOperands = operands.size();
        newOp = blackboxIDToTensorInfo->at(blackboxID);

        // Substitute the old captured values with the new ones
        std::vector<Value> &oldCapturedValues =
            blackboxIDToCapturedValues->at(blackboxID);
        assert(oldCapturedValues.size() == capturedValues.size());
        IRMapping subst;
        for (int i = 0; i < capturedValues.size(); i++) {
          subst.map(oldCapturedValues[i], capturedValues[i]);
        }
        newOp = newOp->clone(subst);
        newOp->insertOperands(0, operands);
        break;
      }
      default:
        throw std::invalid_argument("unimplemented op");
      }
      if (newOp) {
        opsToAdd.push_back(newOp);
        opVals.push_back(newOp->getResult(0));
      } else {
        // This is bad practice, as we're pushing nullptr
        // to ops in case of Input, Num, or Var nodes. This
        // is unsafe, but maintains indexing. We could use
        // some llvm no-op, but that would not be much better.
        opVals.push_back(nullptr);
      }
    }
    block.clear();
    for (auto op : opsToAdd) {
      block.push_back(op);
    }
  }

  bool isUsedOutsideSegment(Value result, Block &entryBlock,
                            SmallVector<Operation *> &currentOps) {
    for (auto *user : result.getUsers()) {
      // Check if the user operation is not in the current segment
      if (std::find(currentOps.begin(), currentOps.end(), user) ==
          currentOps.end()) {
        // Check if the user operation is still within the same block
        // (entryBlock)
        if (user->getBlock() == &entryBlock) {
          return true;
        }
      }
    }
    return false;
  }

  struct SegmentationPoint {
    /// Operation at the end of a segment
    Operation *endOp;

    /// Values crossing into the segment
    SmallVector<Value> inputs;

    /// Values crossing out of the segment
    SmallVector<Value> outputs;
  };

  struct SegmentedModule {
    ModuleOp module;
    SegmentationPoint segmentPoint;
  };

  std::vector<SegmentedModule> segmentGraph(func::FuncOp funcOp,
                                            OpBuilder &builder) {
    auto context = builder.getContext();
    Block &entryBlock = funcOp.getBody().front();

    // First pass to determine segmentation points and necessary types.
    // TODO: abstract out as separate function

    const int segmentThreshold = 70;
    SmallVector<SegmentationPoint> segmentationPoints;
    SmallVector<Operation *> currentOps;
    SegmentationPoint segment;

    // We need to keep track of anything that was an output value, so that if
    // we see it in later segments then we know to add that as an input.
    DenseSet<Value> outputsBeforeCurrentSegment;

    int nonBlackboxedInCurrentSegment = 0;

    for (auto it = entryBlock.begin(); it != entryBlock.end(); ++it) {
      Operation &op = *it;
      currentOps.push_back(&op);

      for (Value operand : op.getOperands()) {
        if (operand.getDefiningOp() == nullptr ||
            operand.getDefiningOp()->getBlock() != &entryBlock ||
            outputsBeforeCurrentSegment.find(operand) !=
                outputsBeforeCurrentSegment.end()) {
          if (std::find(segment.inputs.begin(), segment.inputs.end(),
                        operand) == segment.inputs.end()) {
            segment.inputs.push_back(operand);
          }
        }
      }

      bool blackboxed = isBlackboxed(&op);

      // TODO: This ensures the last node in segment is blackboxed, but
      // ideally we actually want to reduce the number of segment outputs.
      if ((blackboxed && nonBlackboxedInCurrentSegment >= segmentThreshold) ||
          it == (--entryBlock.end())) {
        // Track outputs of this segment
        for (Operation *op : currentOps) {
          for (Value result : op->getResults()) {
            if (isUsedOutsideSegment(result, entryBlock, currentOps)) {
              segment.outputs.push_back(result);
            }
          }
        }
        segment.endOp = &op;
        segmentationPoints.push_back(segment);
        currentOps.clear();
        nonBlackboxedInCurrentSegment = 0;

        outputsBeforeCurrentSegment.insert(segment.outputs.begin(),
                                           segment.outputs.end());
        segment = SegmentationPoint();
      }

      if (!blackboxed)
        nonBlackboxedInCurrentSegment++;
    }

    std::vector<SegmentedModule> segmentedModules;

    auto opIt = entryBlock.begin();
    for (int i = 0; i < segmentationPoints.size(); i++) {
      auto segment = segmentationPoints[i];
      ModuleOp currentModule = ModuleOp::create(builder.getUnknownLoc());

      auto funcType = FunctionType::get(context, getValueTypes(segment.inputs),
                                        getValueTypes(segment.outputs));
      auto newFuncOp = builder.create<func::FuncOp>(
          builder.getUnknownLoc(), "segmented_func_" + std::to_string(i),
          funcType);
      auto newBlock = newFuncOp.addEntryBlock();

      IRMapping originalToCloned;
      // Map original block arguments to new block arguments
      for (unsigned i = 0; i < segment.inputs.size(); ++i) {
        originalToCloned.map(segment.inputs[i], newBlock->getArgument(i));
      }

      // Clone operations
      while (opIt != entryBlock.end() &&
             opIt != entryBlock.getOperations().end() &&
             &(*opIt) != segment.endOp) {
        Operation *clonedOp = builder.clone(*opIt, originalToCloned);
        newBlock->push_back(clonedOp);
        updateMapper(&(*opIt), clonedOp, originalToCloned);
        ++opIt;
      }

      // Clone the end operation
      Operation *clonedEndOp = builder.clone(*opIt, originalToCloned);
      newBlock->push_back(clonedEndOp);
      updateMapper(&(*opIt), clonedEndOp, originalToCloned);
      ++opIt;

      // We need to return all the output values as well as endOp.
      SmallVector<Value> returns;
      for (auto output : segment.outputs) {
        returns.push_back(originalToCloned.lookup(output));
      }

      if (!returns.empty()) {
        auto returnOp =
            builder.create<func::ReturnOp>(builder.getUnknownLoc(), returns);
        newBlock->push_back(returnOp);
      }
      currentModule.push_back(newFuncOp);
      SegmentedModule sm;
      sm.module = currentModule;
      sm.segmentPoint = segment;
      segmentedModules.push_back(sm);
    }

    return segmentedModules;
  }

  SmallVector<Type> getValueTypes(SmallVector<Value> &values) {
    SmallVector<Type> types;
    for (auto val : values) {
      types.push_back(val.getType());
    }
    return types;
  }

  void updateMapper(Operation *opIt, Operation *clonedOp, IRMapping &mapper) {
    for (unsigned i = 0; i < opIt->getNumResults(); ++i) {
      mapper.map(opIt->getResult(i), clonedOp->getResult(i));
    }
  }

  /// Inline the operations from each segmented module into the main function
  void recombineGraph(ModuleOp mainModule,
                      std::vector<SegmentedModule> &optimizedModules,
                      OpBuilder &builder) {
    func::FuncOp mainFunc;
    for (auto &op : mainModule.getBody()->getOperations()) {
      if (auto funcOp = dyn_cast<func::FuncOp>(op)) {
        mainFunc = funcOp;
        break;
      }
    }

    if (!mainFunc) {
      llvm::errs() << "Error: No main FuncOp found in the main module.\n";
      return;
    }

    Block &entryBlock = mainFunc.getBody().front();
    entryBlock.clear();
    builder.setInsertionPointToEnd(&entryBlock);

    // Vector to keep track of the outputs from the previous segment
    SmallVector<Value> previousSegmentOutputs;

    DenseMap<Value, Value> availableValues;
    // Initialize with main function arguments
    for (auto arg : mainFunc.getArguments()) {
      availableValues[arg] = arg;
    }

    for (size_t i = 0; i < optimizedModules.size(); ++i) {
      SegmentedModule segmentedModule = optimizedModules[i];

      SegmentationPoint segmentPoint = segmentedModule.segmentPoint;
      func::FuncOp segmentedFunc;

      segmentedModule.module.walk([&](func::FuncOp funcOp) {
        if (segmentedFunc) {
          llvm::errs() << "Error: Segmented module contains two FuncOps.\n";
          return;
        }
        segmentedFunc = funcOp;
      });

      if (!segmentedFunc) {
        llvm::errs() << "Error: Segmented module " << i
                     << " does not contain a FuncOp.\n";
        continue;
      }

      IRMapping mapper;
      // Map inputs using availableValues
      for (unsigned argIdx = 0; argIdx < segmentedFunc.getNumArguments();
           ++argIdx) {
        Value segmentedArg = segmentedFunc.getArgument(argIdx);
        Value originalValue = segmentPoint.inputs[argIdx];
        Value correspondingMainValue = availableValues.lookup(originalValue);
        if (!correspondingMainValue) {
          llvm::errs() << "Error: Unable to find corresponding value for "
                          "segmented argument.\n";
          originalValue.getDefiningOp()->dump();
          return;
        }
        mapper.map(segmentedArg, correspondingMainValue);
      }

      // Vector to collect the outputs of the current segment
      SmallVector<Value> currentSegmentOutputs;

      // Clone and insert the operations from the segmented function into the
      // main function
      for (auto &op : segmentedFunc.getBody().front().getOperations()) {
        if (auto retOp = dyn_cast<func::ReturnOp>(op)) {
          // Collect the return values mapped to the main function's values
          for (auto operand : retOp.getOperands()) {
            Value mappedVal = mapper.lookupOrDefault(operand);
            currentSegmentOutputs.push_back(mappedVal);
          }
          // Do not clone the `func.return` operation
          continue;
        } else {
          // Clone the operation with remapped operands
          Operation *clonedOp = builder.clone(op, mapper);
          // Map the results for subsequent operations
          for (auto result : op.getResults()) {
            mapper.map(result, clonedOp->getResult(result.getResultNumber()));
          }
        }
      }

      // Update the previousSegmentOutputs for the next segment
      previousSegmentOutputs = currentSegmentOutputs;

      for (size_t idx = 0; idx < segmentPoint.outputs.size(); ++idx) {
        Value originalOutput = segmentPoint.outputs[idx];
        Value outputValue = currentSegmentOutputs[idx];
        availableValues[originalOutput] = outputValue;
      }
    }

    // After all segments have been inlined, insert a single `func.return` at
    // the end
    if (!previousSegmentOutputs.empty()) {
      builder.create<func::ReturnOp>(builder.getUnknownLoc(),
                                     previousSegmentOutputs);
    } else {
      // If there are no outputs, insert a void return
      builder.create<func::ReturnOp>(builder.getUnknownLoc(), ValueRange{});
    }
  }

  void cloneToNewBlock(OpBuilder &builder, IRMapping &mapper, Block *oldBlock,
                       Block *newBlock, bool toWhile) {
    for (auto &op : *oldBlock) {
      // Move this op to newBlock
      Operation *newOp;
      if ((!toWhile && isa<stablehlo::ReturnOp>(op)) ||
          (toWhile && isa<func::ReturnOp>(op))) {
        // Convert stablehlo::ReturnOp <==> func::ReturnOp
        SmallVector<Value> operands;
        for (auto operand : op.getOperands()) {
          operands.push_back(mapper.lookup(operand));
        }
        newOp = (toWhile ? builder.create<stablehlo::ReturnOp>(
                               builder.getUnknownLoc(), operands)
                         : builder.create<func::ReturnOp>(
                               builder.getUnknownLoc(), operands));
      } else {
        newOp = op.clone(mapper);
      }
      updateMapper(&op, newOp, mapper);
      newBlock->push_back(newOp);
    }
  }

  void runOnOperation() override {
    ModuleOp module = getOperation();
    auto context = module->getContext();
    OpBuilder builder(context);

    // We assume there's only one FuncOp
    func::FuncOp funcOp;
    for (Operation &op : module.getBody()->getOperations()) {
      if (auto foundFuncOp = dyn_cast<func::FuncOp>(op)) {
        funcOp = foundFuncOp;
      }
    }

    if (!funcOp) {
      llvm::errs() << "No FuncOp found in the module.\n";
      return;
    }

    auto &entryBlock = funcOp.getBody().front();

    for (auto &op : entryBlock) {
      if (auto whileOp = dyn_cast<stablehlo::WhileOp>(op)) {
        // Recursively optimise the body of the while loop.
        // We'll create a new ModuleOp containing the body of the while loop,
        // call this pass on it, then move the result back.

        Block &body = whileOp.getBody().front();

        SmallVector<Type> argTypes(whileOp.getOperandTypes());

        // Capture values originating from outer scope, and add as arguments to
        // FuncOp
        SmallVector<Value> captured;
        body.walk([&](Operation *op) {
          for (auto value : op->getOperands()) {
            auto definingOp = value.getDefiningOp();
            if (definingOp != nullptr &&
                definingOp->getBlock() == &entryBlock &&
                std::find(captured.begin(), captured.end(), value) ==
                    captured.end()) {
              captured.push_back(value);
              argTypes.push_back(value.getType());
            }
          }
        });

        FunctionType funcType =
            FunctionType::get(context, argTypes, whileOp->getResultTypes());
        func::FuncOp funcOp = builder.create<func::FuncOp>(
            builder.getUnknownLoc(), "main", funcType);

        Block *newBlock = funcOp.addEntryBlock();

        IRMapping whileToMod, modToWhile;
        int whileArgs = body.getNumArguments();

        for (int i = 0; i < whileArgs; i++) {
          whileToMod.map(body.getArgument(i), newBlock->getArgument(i));
          modToWhile.map(newBlock->getArgument(i), body.getArgument(i));
        }

        for (int i = whileArgs; i < funcOp.getNumArguments(); i++) {
          whileToMod.map(captured[i - whileArgs], newBlock->getArgument(i));
          modToWhile.map(newBlock->getArgument(i), captured[i - whileArgs]);
        }

        cloneToNewBlock(builder, whileToMod, &body, newBlock, false);

        ModuleOp moduleOp = builder.create<ModuleOp>(builder.getUnknownLoc());
        moduleOp.push_back(funcOp);

        PassManager pm(context);
        pm.addPass(std::make_unique<EqualitySaturationPass>());
        if (failed(pm.run(moduleOp))) {
          llvm::errs() << "eqsat failed on while loop body\n";
        }
        // Move the optimised module back to the while loop
        body.clear();
        cloneToNewBlock(builder, modToWhile, newBlock, &body, true);
      }
    }

    // llvm::errs() << "Running EqualitySaturationPass on the module.\n";
    // Segment the graph
    auto segmentedModules = segmentGraph(funcOp, builder);

    // Optimize each segmented subgraph
    for (int i = 0; i < segmentedModules.size(); ++i) {
      std::vector<Operation *> blackboxIDToTensorInfo;
      std::unordered_map<int, std::vector<Value>> blackboxIDToCapturedValues;

      auto &segmentedModule = segmentedModules[i];
      // llvm::errs() << "Creating egraph for segment " << i + 1 << " of "
      //              << segmentedModules.size() << "\n";
      // segmentedModule.module.dump();
      auto graph =
          createEgraph(&blackboxIDToTensorInfo, &blackboxIDToCapturedValues,
                       builder, segmentedModule.module);
      // graph->print_rec_expr();
      // llvm::errs() << "Optimizing segment " << i + 1 << " of "
      //              << segmentedModules.size() << "\n";
      auto optimized = graph->optimize();
      // llvm::errs() << "reconstructing stablehlo for segment " << i + 1 << "
      // of "
      //              << segmentedModules.size() << "\n";
      reconstructStablehlo(&segmentedModule.module, &blackboxIDToTensorInfo,
                           &blackboxIDToCapturedValues, optimized, builder);

      // llvm::errs() << "Segment " << i + 1 << " optimized successfully. \n";
    }
    // Recombine the optimized segments into the original function
    recombineGraph(module, segmentedModules, builder);
    llvm::errs() << "EqualitySaturationPass completed.\n";
  }
};
} // end anonymous namespace

namespace mlir {
namespace enzyme {
std::unique_ptr<Pass> createEqualitySaturationPass() {
  return std::make_unique<EqualitySaturationPass>();
}
} // end namespace enzyme
} // end namespace mlir<|MERGE_RESOLUTION|>--- conflicted
+++ resolved
@@ -189,13 +189,8 @@
    * - if GPU, we use XLA's analytical cost model to get the expected execution
    * time in nanoseconds.
    */
-<<<<<<< HEAD
   static std::pair<uint64_t, uint64_t> getCost(Operation *op, unsigned warmup,
                                           unsigned repetitions) {
-=======
-  static uint64_t getCost(Operation *op, unsigned warmup,
-                          unsigned repetitions) {
->>>>>>> 5fda1857
     // TODO: refactor this/separate out into two functions? so that
     // warmup/repetitions don't need to be passed for GPU.
 
@@ -216,11 +211,7 @@
     }
 
     auto context = OperationTimer::getContext();
-<<<<<<< HEAD
     int64_t cost = -1, fus_cost = -1;
-=======
-    int cost = -1;
->>>>>>> 5fda1857
 
     // For some reason, not cloning the op here leads to a segfault. Maybe
     // prepareExecutable/ClientCompile consumes the op?
@@ -242,25 +233,35 @@
       uint8_t isArgDonatable[numArgs];
 
       int numRuns = warmup + repetitions;
-<<<<<<< HEAD
-      xla::PjRtBuffer *res[numRuns * numResults];
-=======
->>>>>>> 5fda1857
 
       for (int i = 0; i < numArgs; i++) {
         args[i] = getRandomInput(client, op->getOperand(i).getType());
         isArgDonatable[i] = false;
       }
 
-<<<<<<< HEAD
-      std::vector<uint64_t> durations(numRuns);
+      std::vector<uint64_t> durations;
+
+      uint64_t sum_duration = 0;
 
       for (unsigned i = 0; i < warmup + repetitions; i++) {
-        durations[i] =
-            XLAExecute(executable, numArgs, args, isArgDonatable, numResults,
-                       res + i * numResults, &futures, nullptr);
-      }
-
+        xla::PjRtBuffer *res[numResults];
+
+        auto duration = XLAExecute(executable, numArgs, args, isArgDonatable,
+                                   numResults, res, &futures, nullptr);
+        durations.push_back(duration);
+
+        for (int i = 0; i < numResults; i++) {
+          PjRtBufferFree(res[i]);
+        }
+
+        sum_duration += durations[i];
+
+        // Abort early if took a while (10 secs)
+        const int ABORT_THRESHOLD_US = 10 * 1000 * 1000;
+        if (sum_duration > ABORT_THRESHOLD_US) {
+          break;
+        }
+      }
       // TODO: This means there's no point in warmup anymore, since we're now
       // taking individual measurements. Maybe we get rid of the parameter or do
       // something more sophisticated
@@ -269,10 +270,6 @@
       assert(!futures);
 
       // Cleanup
-      for (int i = 0; i < numRuns * numResults; i++) {
-        PjRtBufferFree(res[i]);
-      }
-
       FreeClient(executable->client());
       ExecutableFree(executable);
       break;
@@ -317,82 +314,7 @@
 
     wrapperModule.erase();
     return {cost, fus_cost};
-=======
-      std::vector<uint64_t> durations;
-
-      uint64_t sum_duration = 0;
-
-      for (unsigned i = 0; i < warmup + repetitions; i++) {
-        xla::PjRtBuffer *res[numResults];
-
-        auto duration = XLAExecute(executable, numArgs, args, isArgDonatable,
-                                   numResults, res, &futures, nullptr);
-        durations.push_back(duration);
-
-        for (int i = 0; i < numResults; i++) {
-          PjRtBufferFree(res[i]);
-        }
-
-        sum_duration += durations[i];
-
-        // Abort early if took a while (10 secs)
-        const int ABORT_THRESHOLD_US = 10 * 1000 * 1000;
-        if (sum_duration > ABORT_THRESHOLD_US) {
-          break;
-        }
-      }
-
-      // TODO: This means there's no point in warmup anymore, since we're now
-      // taking individual measurements. Maybe we get rid of the parameter or do
-      // something more sophisticated
-      cost = *std::min_element(durations.begin(), durations.end());
-      assert(!futures);
-
-      // Cleanup
-      FreeClient(executable->client());
-      ExecutableFree(executable);
-      break;
-    }
-    case GPU: {
-      std::unique_ptr<xla::HloModule> hloModule =
-          wrapperModuleToHloModule(wrapperModule);
-
-      auto deviceDescription = getDeviceDescription();
-
-      xla::HloCostAnalysis::ShapeSizeFunction shapeSizeFunction =
-          [](const xla::Shape &shape) {
-            return xla::gpu::GetSizeOfShape(shape, 4);
-          };
-      xla::gpu::GpuHloCostAnalysis costAnalysis(
-          xla::gpu::GpuHloCostAnalysis::Options{
-              shapeSizeFunction, {}, {}, true},
-          *deviceDescription);
-
-      assert(hloModule->computation_count() == 1);
-      for (auto c : hloModule->computations()) {
-        c->Accept(&costAnalysis);
-        // The op we are measuring should always be the return value, which is
-        // at the root.
-        auto op = c->root_instruction();
-
-        auto runtime =
-            xla::gpu::GpuPerformanceModel::EstimateRunTimeForInstruction(
-                op, *deviceDescription, &costAnalysis,
-                xla::gpu::GpuPerformanceModelOptions::ForModule(
-                    op->GetModule()));
-        cost = absl::ToInt64Nanoseconds(runtime.exec_time);
-      }
-      break;
-    }
-    }
-
-    assert(cost >= 0);
-    auto indexOp = op->clone();
-    runtimeCache.try_emplace(indexOp, cost);
-
-    wrapperModule.erase();
-    return cost;
->>>>>>> 5fda1857
+
   }
 
   static Operation *getDummyOp(OpBuilder &builder, Type type) {
@@ -1056,18 +978,12 @@
 
 // TODO: Avoid creating dummy inputs (we need them again for cost measurement,
 // so duplicated)
-<<<<<<< HEAD
 rust::Vec<uint64_t>
 tensat::get_cost(tensat::Ops op, rust::Vec<tensat::Tensor> enode_args,
                  rust::Vec<tensat::Vector> other_vector_args,
                  rust::Vec<int64_t> int_args,
                  rust::Vec<tensat::Matrix> matrix_args) {
-=======
-uint64_t tensat::get_cost(tensat::Ops op, rust::Vec<tensat::Tensor> enode_args,
-                          rust::Vec<tensat::Vector> other_vector_args,
-                          rust::Vec<int64_t> int_args,
-                          rust::Vec<tensat::Matrix> matrix_args) {
->>>>>>> 5fda1857
+
   auto context = OperationTimer::getContext();
   OpBuilder builder(context);
 
@@ -1527,7 +1443,7 @@
         llvm::errs() << "]\n";
       } else {
         llvm::errs() << "Result is unranked.\n";
-<<<<<<< HEAD
+
       }
       auto dimNumbers = convolution.getDimensionNumbers();
       mlir::ArrayAttr precision =
@@ -1552,32 +1468,6 @@
           break;
         }
       }
-=======
-      }
-      auto dimNumbers = convolution.getDimensionNumbers();
-      mlir::ArrayAttr precision =
-          convolution.getPrecisionConfig().value_or(mlir::ArrayAttr());
-      rust::Vec<int64_t> precision_configs;
-      for (int i = 0; i < precision.size(); i++) {
-        auto precisionAttr =
-            precision[i].dyn_cast<mlir::stablehlo::PrecisionAttr>();
-        if (!precisionAttr)
-          continue; // Skip if it's not a PrecisionAttr, although such
-                    // attributes should not exist here
-        mlir::stablehlo::Precision val = precisionAttr.getValue();
-        switch (val) {
-        case mlir::stablehlo::Precision::DEFAULT:
-          precision_configs.push_back(0);
-          break;
-        case mlir::stablehlo::Precision::HIGH:
-          precision_configs.push_back(1);
-          break;
-        case mlir::stablehlo::Precision::HIGHEST:
-          precision_configs.push_back(2);
-          break;
-        }
-      }
->>>>>>> 5fda1857
       auto windowStridesOpt = convolution.getWindowStrides();
       assert(windowStridesOpt.has_value() &&
              "Expected window strides to be present.");
