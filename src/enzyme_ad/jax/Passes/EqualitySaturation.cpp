--- conflicted
+++ resolved
@@ -2186,10 +2186,6 @@
   // First pass to determine segmentation points and necessary types.
   // TODO: abstract out as separate function
 
-<<<<<<< HEAD
-  const int segmentThreshold = 200;
-=======
->>>>>>> 036dfac6
   SmallVector<SegmentationPoint> segmentationPoints;
   SmallVector<Operation *> currentOps;
   SegmentationPoint segment;
