//===- Passes.td - EnzymeXLA pass tablegen macros  ------------------------===//
//
// Part of the LLVM Project, under the Apache License v2.0 with LLVM Exceptions.
// See https://llvm.org/LICENSE.txt for license information.
// SPDX-License-Identifier: Apache-2.0 WITH LLVM-exception
//
//===----------------------------------------------------------------------===//

#ifndef ENZYMEXLA_PASSES
#define ENZYMEXLA_PASSES

include "mlir/Pass/PassBase.td"

def CanonicalizeLoopsPass : InterfacePass<"canonicalize-loops", 
                                          "mlir::FunctionOpInterface"> {
  let summary = "Canonicalize loops";
  let dependentDialects = ["affine::AffineDialect"];
}

def RemoveDuplicateFuncDefPass
    : Pass<"remove-duplicate-func-def", "mlir::ModuleOp"> {
  let summary = "Remove duplicate function definitions";
  let dependentDialects = ["mlir::LLVM::LLVMDialect"];
}

def PropagateConstantBoundsPass
    : Pass<"propagate-constant-bounds", "ModuleOp"> {
  let summary = "Propagate constant bounds";
  let description = [{
    Propagate constant bounds information:
    1. thread index 
    2. Block dimension 
    3. Block index.
    Additionally, set all the following attributes for all kernel pointers:
    1. align 128
    2. no alias 
    3. dereferenceable = tensor.size() * sizeof(element_type)
  }];
  let dependentDialects = [
    "mlir::LLVM::LLVMDialect",
    "mlir::NVVM::NVVMDialect"
  ];
}

def ArithRaisingPass : Pass<"arith-raise"> {
  let summary = "Raise Arith to mhlo";
  let dependentDialects = [
    "arith::ArithDialect", 
    "mhlo::MhloDialect", 
    "stablehlo::StablehloDialect",
    "chlo::ChloDialect", 
    "enzyme::EnzymeDialect"
  ];
  let options = [Option<
      /*C++ variable name=*/"use_stablehlo",
      /*CLI argument=*/"stablehlo",
      /*type=*/"bool",
      /*default=*/"true",
      /*description=*/"Whether to raise to stablehlo vs mhlo">];
}

def ConsumingInterpreterPass : Pass<"enzyme-consuming-transform-interpreter"> {
  let summary = "Run the transform interpreter and remove the script";
  let description =
      [{This pass isolates the transform script in a separate module,
        making it possible to apply the script to the anchor operation of the
            pass.}];
}

def EnzymeHLOOptPass : Pass<"enzyme-hlo-opt"> {
  let summary = "Optimize stablehlo";
  let dependentDialects =
      ["stablehlo::StablehloDialect", "tensor::TensorDialect"];
  let options = [
    Option<
        /*C++ variable name=*/"all_finite",
        /*CLI argument=*/"all_finite",
        /*type=*/"bool",
        /*default=*/"false",
        /*description=*/"Whether to raise to assume all variables are finite">,
    Option<
        /*C++ variable name=*/"no_nan",
        /*CLI argument=*/"no_nan",
        /*type=*/"bool",
        /*default=*/"false",
        /*description=*/"Whether to raise to assume no variables are nan">,
    Option<
        /*C++ variable name=*/"max_constant_expansion",
        /*CLI argument=*/"max_constant_expansion",
        /*type=*/"size_t",
        /*default=*/"1024",
        /*description=*/"Maximum size to expand constants into">,
    Option<
        /*C++ variable name=*/"max_iterations",
        /*CLI argument=*/"max_iterations",
        /*type=*/"int64_t",
        /*default=*/"100",
        /*description=*/"Maximum number of pattern iterations">,
    Option<
        /*C++ variable name=*/"top_down",
        /*CLI argument=*/"top_down",
        /*type=*/"bool",
        /*default=*/"false",
        /*description=*/"Use top down traversal">,
    Option<
        /*C++ variable name=*/"cse",
        /*CLI argument=*/"cse",
        /*type=*/"bool",
        /*default=*/"true",
        /*description=*/"Run CSE alongside">,
    Option<
        /*C++ variable name=*/"passses",
        /*CLI argument=*/"passses",
        /*type=*/"uint64_t",
        /*default=*/"24575",
        /*description=*/"Additional optimization passes">
  ];
}

def EnzymeHLOUnrollPass : Pass<"enzyme-hlo-unroll"> {
  let summary = "Unroll stablehlo";
  let dependentDialects =
      ["stablehlo::StablehloDialect", "tensor::TensorDialect"];
}

def PrintPass : Pass<"print"> {
  let summary = "Print the module";
  let options = [Option<
      /*C++ variable name=*/"use_stdout",
      /*CLI argument=*/"stdout",
      /*type=*/"bool",
      /*default=*/"true",
      /*description=*/"Whether to print to stdout (vs stderr)">];
}

def SROAWrappersPass : Pass<"sroa-wrappers", "mlir::ModuleOp"> {
  let summary = "Run LLVM SROA (Scalar Replacement of Aggregates)";
  let dependentDialects = [
    "mlir::LLVM::LLVMDialect", "mlir::DLTIDialect", "mlir::NVVM::NVVMDialect",
    "mlir::arith::ArithDialect", "mlir::math::MathDialect"
  ];
  let options = [
    Option<
        /*C++ variable name=*/"dump_prellvm",
        /*CLI argument=*/"dump_prellvm",
        /*type=*/"bool",
        /*default=*/"false",
        /*description=*/"Whether to dump LLVM before optimizations">,
    Option<
        /*C++ variable name=*/"dump_postllvm",
        /*CLI argument=*/"dump_postllvm",
        /*type=*/"bool",
        /*default=*/"false",
        /*description=*/"Whether to dump LLVM after optimizations">,
    Option<
        /*C++ variable name=*/"instcombine",
        /*CLI argument=*/"instcombine",
        /*type=*/"bool",
        /*default=*/"false",
        /*description=*/"Whether to run instcombine">,
    Option<
        /*C++ variable name=*/"instsimplify",
        /*CLI argument=*/"instsimplify",
        /*type=*/"bool",
        /*default=*/"true",
        /*description=*/"Whether to run instsimplify">,
    Option<
        /*C++ variable name=*/"sroa",
        /*CLI argument=*/"sroa",
        /*type=*/"bool",
        /*default=*/"true",
        /*description=*/"Whether to run instsimplify">,
    Option<
        /*C++ variable name=*/"attributor",
        /*CLI argument=*/"attributor",
        /*type=*/"bool",
        /*default=*/"true",
        /*description=*/"Whether to run instsimplify">,
  ];
}

def LibDeviceFuncsRaisingPass : Pass<"libdevice-funcs-raise"> {
  let summary = "Raise libdevice function calls to arith/math operations";
  let dependentDialects = [
    "arith::ArithDialect",
    "math::MathDialect",
  ];
}

def ConvertPolygeistToLLVM
    : Pass<"convert-polygeist-to-llvm", "mlir::ModuleOp"> {
  let summary = "Convert scalar and vector operations from the Standard to the "
                "LLVM dialect";
  let description = [{
    Convert standard operations into the LLVM IR dialect operations.

        ####Input invariant

        - operations including : arithmetic on integers and floats,
        constants, direct calls, returns and branches;
    -no `tensor` types;
    -all `vector` are one - dimensional;
    -all blocks are reachable by following the successors of the first basic
        block;

    If other operations are present and their results are required by the LLVM
        IR dialect operations,
        the pass will
                fail.Any LLVM IR operations or types already present in the IR
                    will be kept as is
                        .

            ####Output IR

                Functions converted to LLVM IR.Function arguments types are
                    converted one -
            to - one.Function results are converted one - to - one and,
        in case more than 1 value is returned,
        packed into an LLVM
            IR struct type.Function calls and returns are updated accordingly
                .Block argument types are updated to use LLVM IR types.
  }];
  let dependentDialects = [
    "func::FuncDialect",
    "LLVM::LLVMDialect",
    "memref::MemRefDialect",
    "gpu::GPUDialect",
    "arith::ArithDialect",
    "cf::ControlFlowDialect",
    "scf::SCFDialect",
  ];
  let options = [
    Option<"useBarePtrCallConv", "use-bare-ptr-memref-call-conv", "bool",
           /*default=*/"false",
           "Replace FuncOp's MemRef arguments with bare pointers to the MemRef "
           "element types">,
    Option<"indexBitwidth", "index-bitwidth", "unsigned",
           /*default=kDeriveIndexBitwidthFromDataLayout*/ "0",
           "Bitwidth of the index type, 0 to use size of machine word">,
    Option<"dataLayout", "data-layout", "std::string",
           /*default=*/"\"\"",
           "String description (LLVM format) of the data layout that is "
           "expected on the produced module">,
    Option<"useCStyleMemRef", "use-c-style-memref", "bool",
           /*default=*/"true",
           "Use C-style nested-array lowering of memref instead of "
           "the default MLIR descriptor structure">
  ];
}

def DelinearizeIndexingPass : Pass<"delinearize-indexing"> {
  let summary = "Delinearize indexing";
  let dependentDialects = [
    "affine::AffineDialect",
    "enzymexla::EnzymeXLADialect",
  ];
}


def LowerKernelPass : Pass<"lower-kernel"> {
  let summary = "Lower kernel to custom call";
  let dependentDialects = [
    "stablehlo::StablehloDialect",
    "gpu::GPUDialect", 
    "func::FuncDialect",
    "affine::AffineDialect",
    "scf::SCFDialect",
    "arith::ArithDialect",
    "tensor::TensorDialect"
  ];

  let options = [
    Option<
        /*C++ variable name=*/"backend",
        /*CLI argument=*/"backend",
        /*type=*/"std::string",
        /*default=*/"\"cuda\"",
        /*description=*/"HW backend">,
  ];
}

def LowerJITPass : Pass<"lower-jit"> {
  let summary = "Lower jit call to custom call";
  let dependentDialects = [
    "stablehlo::StablehloDialect", 
    "gpu::GPUDialect", 
    "func::FuncDialect",
    "math::MathDialect", 
    "memref::MemRefDialect", 
    "scf::SCFDialect",
    "vector::VectorDialect", 
    "nvgpu::NVGPUDialect", 
    "NVVM::NVVMDialect",
    "LLVM::LLVMDialect", 
    "arith::ArithDialect", 
    "tensor::TensorDialect"
  ];

  let options = [
    Option<
        /*C++ variable name=*/"jit",
        /*CLI argument=*/"jit",
        /*type=*/"bool",
        /*default=*/"true",
        /*description=*/"Whether to jit the kernel">,
    Option<
        /*C++ variable name=*/"compileLaunch",
        /*CLI argument=*/"compileLaunch",
        /*type=*/"bool",
        /*default=*/"true",
        /*description=*/"Whether to jit the host code">,
    Option<
        /*C++ variable name=*/"toolkitPath",
        /*CLI argument=*/"toolkitPath",
        /*type=*/"std::string",
        /*default=*/"",
        /*description=*/"The location of the cuda toolkit">,
    Option<
        /*C++ variable name=*/"linkFiles",
        /*CLI argument=*/"linkFiles",
        /*type=*/"std::string",
        /*default=*/"",
        /*description=*/"Semicolon separated list of files to link">,
    Option<
        /*C++ variable name=*/"cubinChip",
        /*CLI argument=*/"cubinChip",
        /*type=*/"std::string",
        /*default=*/"\"sm_50\"",
        /*description=*/"cubinChip">,
    Option<
        /*C++ variable name=*/"cubinFeatures",
        /*CLI argument=*/"cubinFeatures",
        /*type=*/"std::string",
        /*default=*/"\"+ptx60\"",
        /*description=*/"cubinChip">,
    Option<
        /*C++ variable name=*/"indexBitWidth",
        /*CLI argument=*/"indexBitWidth",
        /*type=*/"int",
        /*default=*/"64",
        /*description=*/"indexBitWidth">,
    Option<
        /*C++ variable name=*/"run_init",
        /*CLI argument=*/"run_init",
        /*type=*/"bool",
        /*default=*/"false",
        /*description=*/"Run initialization of cuda module">,
    Option<
        /*C++ variable name=*/"debug",
        /*CLI argument=*/"debug",
        /*type=*/"bool",
        /*default=*/"false",
        /*description=*/"Compile in debug prints">,
    Option<
        /*C++ variable name=*/"cuResultHandlerPtr",
        /*CLI argument=*/"cuResultHandlerPtr",
        /*type=*/"size_t",
        /*default=*/"0",
        /*description=*/"Function handler to call with result of curesult">,
    Option<
        /*C++ variable name=*/"cuStreamSynchronizePtr",
        /*CLI argument=*/"cuStreamSynchronizePtr",
        /*type=*/"size_t",
        /*default=*/"0",
        /*description=*/"Function handler to sync results">,
    Option<
        /*C++ variable name=*/"cubinFormat",
        /*CLI argument=*/"cubinFormat",
        /*type=*/"std::string",
        /*default=*/"\"bin\"",
        /*description=*/"Binary format">,
    Option<
        /*C++ variable name=*/"cuOptLevel",
        /*CLI argument=*/"cuOptLevel",
        /*type=*/"int",
        /*default=*/"2",
        /*description=*/"Opt level for ptx">,
    Option<
        /*C++ variable name=*/"cubinTriple",
        /*CLI argument=*/"cubinTriple",
        /*type=*/"std::string",
        /*default=*/"\"nvptx64-nvidia-cuda\"",
        /*description=*/"Target triple">,
    Option<
        /*C++ variable name=*/"backend",
        /*CLI argument=*/"backend",
        /*type=*/"std::string",
        /*default=*/"\"cuda\"",
        /*description=*/"HW backend">,
    Option<
        /*C++ variable name=*/"openmp",
        /*CLI argument=*/"openmp",
        /*type=*/"bool",
        /*default=*/"true",
        /*description=*/"whether to use openmp for lowering">,
  ];
}

//===----------------------------------------------------------------------===//
// LLVMToControlFlow
//===----------------------------------------------------------------------===//

def ConvertLLVMToControlFlowPass : Pass<"convert-llvm-to-cf"> {
  let summary = "Convert LLVM cf operations to the ControlFlow dialect";
  let dependentDialects = ["cf::ControlFlowDialect"];
}

//===----------------------------------------------------------------------===//
// ControlFlowToSCF
//===----------------------------------------------------------------------===//

def EnzymeLiftControlFlowToSCFPass : Pass<"enzyme-lift-cf-to-scf"> {
  let summary = "Lift ControlFlow dialect to SCF dialect";
  let description = [{
    Lifts ControlFlow operations to SCF dialect operations.

    This pass is prefixed with "lift" instead of "convert" as it is not always
    guaranteed to replace all ControlFlow ops.
    If a region contains only a single kind of return-like operation, all
    ControlFlow operations will be replaced successfully.
    Otherwise a single ControlFlow switch branching to one block per return-like
    operation kind remains.

    This pass may need to create unreachable terminators in case of infinite
    loops, which is only supported for 'func.func' for now. If you potentially
    have infinite loops inside CFG regions not belonging to 'func.func',
    consider using `transformCFGToSCF` function directly with corresponding
    `CFGToSCFInterface::createUnreachableTerminator` implementation.
  }];

  let dependentDialects = [
    "scf::SCFDialect", "arith::ArithDialect", "ub::UBDialect",
    // TODO: This is only necessary until we have a
    //       ub.unreachable op.
    "func::FuncDialect"
  ];
}

def LLVMToAffineAccessPass : Pass<"llvm-to-affine-access"> {
  let summary = "";
  let dependentDialects = [
    "memref::MemRefDialect",
    "affine::AffineDialect",
    "vector::VectorDialect",
    "enzymexla::EnzymeXLADialect",
    "vector::VectorDialect",
  ];
}

<<<<<<< HEAD
//===----------------------------------------------------------------------===//
// MPIToStableHLO
//===----------------------------------------------------------------------===//

def LowerMPIToStableHLOPass : Pass<"convert-mpi-to-stablehlo"> {
  let summary = "Lower MPI ops to the StableHLO custom calls";
  let dependentDialects = [
    "mpi::MPIDialect",
    "stablehlo::StablehloDialect"
  ];

  // TODO do we need to add options for getting libmpi path?
  let options = [];
}

=======
def LLVMToMemrefAccessPass : Pass<"llvm-to-memref-access"> {
  let summary = "";
  let dependentDialects = [
    "memref::MemRefDialect",
    "vector::VectorDialect",
  ];
}

def SCFCanonicalizeFor : Pass<"canonicalize-scf-for"> {
  let summary = "Run some additional canonicalization for scf::for";
  let dependentDialects = [
    "scf::SCFDialect",
    "math::MathDialect",
  ];
}


>>>>>>> b1290ed8
#endif<|MERGE_RESOLUTION|>--- conflicted
+++ resolved
@@ -436,6 +436,21 @@
   ];
 }
 
+//===----------------------------------------------------------------------===//
+// MPIToStableHLO
+//===----------------------------------------------------------------------===//
+
+def LowerMPIToStableHLOPass : Pass<"convert-mpi-to-stablehlo"> {
+  let summary = "Lower MPI ops to the StableHLO custom calls";
+  let dependentDialects = [
+    "mpi::MPIDialect",
+    "stablehlo::StablehloDialect"
+  ];
+
+  // TODO do we need to add options for getting libmpi path?
+  let options = [];
+}
+
 def LLVMToAffineAccessPass : Pass<"llvm-to-affine-access"> {
   let summary = "";
   let dependentDialects = [
@@ -447,23 +462,6 @@
   ];
 }
 
-<<<<<<< HEAD
-//===----------------------------------------------------------------------===//
-// MPIToStableHLO
-//===----------------------------------------------------------------------===//
-
-def LowerMPIToStableHLOPass : Pass<"convert-mpi-to-stablehlo"> {
-  let summary = "Lower MPI ops to the StableHLO custom calls";
-  let dependentDialects = [
-    "mpi::MPIDialect",
-    "stablehlo::StablehloDialect"
-  ];
-
-  // TODO do we need to add options for getting libmpi path?
-  let options = [];
-}
-
-=======
 def LLVMToMemrefAccessPass : Pass<"llvm-to-memref-access"> {
   let summary = "";
   let dependentDialects = [
@@ -481,5 +479,4 @@
 }
 
 
->>>>>>> b1290ed8
 #endif