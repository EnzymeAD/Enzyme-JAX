//===- Passes.td - EnzymeXLA pass tablegen macros  ------------------------===//
//
// Part of the LLVM Project, under the Apache License v2.0 with LLVM Exceptions.
// See https://llvm.org/LICENSE.txt for license information.
// SPDX-License-Identifier: Apache-2.0 WITH LLVM-exception
//
//===----------------------------------------------------------------------===//

#ifndef ENZYMEXLA_PASSES
#define ENZYMEXLA_PASSES

include "mlir/Pass/PassBase.td"

def CanonicalizeLoopsPass : InterfacePass<"canonicalize-loops", 
                                          "mlir::FunctionOpInterface"> {
  let summary = "Canonicalize loops";
  let dependentDialects = ["affine::AffineDialect"];
}

def DialectCanonicalize : Pass<"dialect-canonicalize"> {
  let summary = "Canonicalize specific dialects listed in options";
  let options = [
    ListOption<"dialects", "dialects", "std::string",
               "List of dialects to fetch canonicalization patterns from">,
    Option<"maxNumRewrites", "max-num-rewrites", "uint64_t",
           /*default=*/"static_cast<uint64_t>(-1)",
           "Maximum number of rewrites to apply (default -1: unlimited)">,
    Option<"maxIterations", "max-iterations", "uint64_t",
           /*default=*/"static_cast<uint64_t>(-1)",
           "Maximum number of times a pattern can be applied (default -1: "
           "inherit from the driver)">,
    Option<"enableFolding", "enable-folding", "bool", "true",
           "Perform folding">,
    Option<"enableConstantCSE", "enable-constant-cse", "bool", "true",
           "Deduplicate constants">,
  ];
}

def RemoveDuplicateFuncDefPass
    : Pass<"remove-duplicate-func-def", "mlir::ModuleOp"> {
  let summary = "Remove duplicate function definitions";
  let dependentDialects = ["mlir::LLVM::LLVMDialect"];
}

def PropagateConstantBoundsPass
    : Pass<"propagate-constant-bounds", "ModuleOp"> {
  let summary = "Propagate constant bounds";
  let description = [{
    Propagate constant bounds information:
    1. thread index 
    2. Block dimension 
    3. Block index.
    Additionally, set all the following attributes for all kernel pointers:
    1. align 128
    2. no alias 
    3. dereferenceable = tensor.size() * sizeof(element_type)
  }];
  let dependentDialects = [
    "mlir::LLVM::LLVMDialect",
    "mlir::NVVM::NVVMDialect"
  ];
}

def MarkFunctionMemoryEffectsPass : Pass<"mark-func-memory-effects", "ModuleOp"> {
  let summary = "Attach enzymexla.memory_effects attribute summarizing memory access";
  let dependentDialects = [
    "mlir::LLVM::LLVMDialect",
    "triton::TritonDialect",
    "memref::MemRefDialect",
  ];
  let options = [
    Option<
      /*C++ variable name=*/"max_iterations",
      /*CLI argument=*/"max_iterations",
      /*type=*/"int32_t",
      /*default=*/"8",
      /*description=*/"propgate memory effects up to this many iterations (only for call graphs with cycles)">,
    Option<
      /*C++ variable name=*/"assume_no_memory_effects",
      /*CLI argument=*/"assume_no_memory_effects",
      /*type=*/"bool",
      /*default=*/"false",
      /*description=*/"assume no memory effects for ops not implementing MemoryEffectOpInterface">];
}

def ArithRaisingPass : Pass<"arith-raise"> {
  let summary = "Raise Arith to mhlo";
  let dependentDialects = [
    "arith::ArithDialect",
    "mhlo::MhloDialect",
    "stablehlo::StablehloDialect",
    "chlo::ChloDialect",
    "enzyme::EnzymeDialect"
  ];
  let options = [Option<
      /*C++ variable name=*/"use_stablehlo",
      /*CLI argument=*/"stablehlo",
      /*type=*/"bool",
      /*default=*/"true",
      /*description=*/"Whether to raise to stablehlo vs mhlo">];
}

def TensorEmptyOpRaisingPass : Pass<"tensor-empty-raise"> {
  let summary = "Raise tensor.empty ops";
  let dependentDialects = [
    "tensor::TensorDialect",
    "stablehlo::StablehloDialect"
  ];
}

def ConsumingInterpreterPass : Pass<"enzyme-consuming-transform-interpreter"> {
  let summary = "Run the transform interpreter and remove the script";
  let description =
      [{This pass isolates the transform script in a separate module,
        making it possible to apply the script to the anchor operation of the
            pass.}];
}

def EnzymeHLOOptPass : Pass<"enzyme-hlo-opt"> {
  let summary = "Optimize stablehlo";
  let dependentDialects = [
    "stablehlo::StablehloDialect",
    "tensor::TensorDialect",
    "enzyme::EnzymeDialect",
    "enzymexla::EnzymeXLADialect",
    "chlo::ChloDialect"
  ];
  let options = [
    Option<
        /*C++ variable name=*/"all_finite",
        /*CLI argument=*/"all_finite",
        /*type=*/"bool",
        /*default=*/"false",
        /*description=*/"Whether to raise to assume all variables are finite">,
    Option<
        /*C++ variable name=*/"no_nan",
        /*CLI argument=*/"no_nan",
        /*type=*/"bool",
        /*default=*/"false",
        /*description=*/"Whether to raise to assume no variables are nan">,
    Option<
        /*C++ variable name=*/"max_constant_expansion",
        /*CLI argument=*/"max_constant_expansion",
        /*type=*/"size_t",
        /*default=*/"1024",
        /*description=*/"Maximum size to expand constants into">,
    Option<
        /*C++ variable name=*/"max_iterations",
        /*CLI argument=*/"max_iterations",
        /*type=*/"int64_t",
        /*default=*/"100",
        /*description=*/"Maximum number of pattern iterations">,
    Option<
        /*C++ variable name=*/"top_down",
        /*CLI argument=*/"top_down",
        /*type=*/"bool",
        /*default=*/"false",
        /*description=*/"Use top down traversal">,
    Option<
        /*C++ variable name=*/"cse",
        /*CLI argument=*/"cse",
        /*type=*/"bool",
        /*default=*/"true",
        /*description=*/"Run CSE alongside">,
    Option<
        /*C++ variable name=*/"passses",
        /*CLI argument=*/"passses",
        /*type=*/"uint64_t",
        /*default=*/"24575",
        /*description=*/"Additional optimization passes">,
    Option<
        /*C++ variable name=*/"enable_convert_to_convolution",
        /*CLI argument=*/"enable_convert_to_convolution",
        /*type=*/"bool",
        /*default=*/"false",
        /*description=*/"Enable convert to convolution">,
  ];
}

def EnzymeHLOUnrollPass : Pass<"enzyme-hlo-unroll"> {
  let summary = "Unroll stablehlo";
  let dependentDialects =
      ["stablehlo::StablehloDialect", "tensor::TensorDialect"];
  let options = [
    Option<
        /*C++ variable name=*/"maxNumIterations",
        /*CLI argument=*/"max-num-iterations",
        /*type=*/"int",
        /*default=*/"-1",
        /*description=*/"Only unroll if total iterations is less than this value. If -1, no limit.">,
    Option<
        /*C++ variable name=*/"maxOperationThreshold",
        /*CLI argument=*/"max-operation-threshold",
        /*type=*/"int",
        /*default=*/"-1",
        /*description=*/"Only unroll if total operations is less than this value. If -1, no limit.">
  ];
}

def PrintPass : Pass<"print"> {
  let summary = "Print the module";
  let options = [Option<
      /*C++ variable name=*/"use_stdout",
      /*CLI argument=*/"stdout",
      /*type=*/"bool",
      /*default=*/"true",
      /*description=*/"Whether to print to stdout (vs stderr)">,
      Option</*C++ variable name=*/"debug",
      /*CLI argument=*/"debug",
      /*type=*/"bool",
      /*default=*/"false",
      /*description=*/"Whether to print to stdout (vs stderr)">,
      Option</*C++ variable name=*/"generic",
      /*CLI argument=*/"generic",
      /*type=*/"bool",
      /*default=*/"false",
      /*description=*/"Whether to print to generic mlir form">,
      Option</*C++ variable name=*/"filename",
      /*CLI argument=*/"filename",
      /*type=*/"std::string",
      /*default=*/"",
      /*description=*/"If not-empty, will print the module to a file">,
      ];
}

def SortMemory : Pass<"sort-memory"> {
  let summary = "Sort memory accesses";
}

def PrintLocationPass : Pass<"print-location"> {
  let summary = "Print locations of attributed operations";
  let options = [Option<
      /*C++ variable name=*/"shouldPrint",
      /*CLI argument=*/"print",
      /*type=*/"bool",
      /*default=*/"true",
      /*description=*/"Whether to print the location">,
    Option<
      /*C++ variable name=*/"shouldAttach",
      /*CLI argument=*/"attach",
      /*type=*/"bool",
      /*default=*/"true",
      /*description=*/"Whether to attach the location as attribute">,
    ];
}

def SROAWrappersPass : Pass<"sroa-wrappers", "mlir::ModuleOp"> {
  let summary = "Run LLVM SROA (Scalar Replacement of Aggregates)";
  let dependentDialects = [
    "mlir::LLVM::LLVMDialect", "mlir::DLTIDialect", "mlir::NVVM::NVVMDialect",
    "mlir::arith::ArithDialect", "mlir::math::MathDialect"
  ];
  let options = [
    Option<
        /*C++ variable name=*/"dump_prellvm",
        /*CLI argument=*/"dump_prellvm",
        /*type=*/"bool",
        /*default=*/"false",
        /*description=*/"Whether to dump LLVM before optimizations">,
    Option<
        /*C++ variable name=*/"dump_postllvm",
        /*CLI argument=*/"dump_postllvm",
        /*type=*/"bool",
        /*default=*/"false",
        /*description=*/"Whether to dump LLVM after optimizations">,
    Option<
        /*C++ variable name=*/"instcombine",
        /*CLI argument=*/"instcombine",
        /*type=*/"bool",
        /*default=*/"false",
        /*description=*/"Whether to run instcombine">,
    Option<
        /*C++ variable name=*/"instsimplify",
        /*CLI argument=*/"instsimplify",
        /*type=*/"bool",
        /*default=*/"true",
        /*description=*/"Whether to run instsimplify">,
    Option<
        /*C++ variable name=*/"sroa",
        /*CLI argument=*/"sroa",
        /*type=*/"bool",
        /*default=*/"true",
        /*description=*/"Whether to run instsimplify">,
    Option<
        /*C++ variable name=*/"set_private",
        /*CLI argument=*/"set_private",
        /*type=*/"bool",
        /*default=*/"true",
        /*description=*/"Whether to run instsimplify">,
    Option<
        /*C++ variable name=*/"attributor",
        /*CLI argument=*/"attributor",
        /*type=*/"bool",
        /*default=*/"true",
        /*description=*/"Whether to run instsimplify">,
  ];
}

def LibDeviceFuncsRaisingPass : Pass<"libdevice-funcs-raise"> {
  let summary = "Raise libdevice function calls to arith/math operations";
  let dependentDialects = [
    "arith::ArithDialect",
    "enzyme::EnzymeDialect",
    "math::MathDialect",
    "gpu::GPUDialect",
  ];
  let options = [
    Option<
        /*C++ variable name=*/"remove_freeze",
        /*CLI argument=*/"remove_freeze",
        /*type=*/"bool",
        /*default=*/"true",
        /*description=*/"Whether to remove llvm freeze operations">,
  ];
}

def ConvertPolygeistToLLVM
    : Pass<"convert-polygeist-to-llvm", "mlir::ModuleOp"> {
  let summary = "Convert scalar and vector operations from the Standard to the "
                "LLVM dialect";
  let description = [{
    Convert standard operations into the LLVM IR dialect operations.

        ####Input invariant

        - operations including : arithmetic on integers and floats,
        constants, direct calls, returns and branches;
    -no `tensor` types;
    -all `vector` are one - dimensional;
    -all blocks are reachable by following the successors of the first basic
        block;

    If other operations are present and their results are required by the LLVM
        IR dialect operations,
        the pass will
                fail.Any LLVM IR operations or types already present in the IR
                    will be kept as is
                        .

            ####Output IR

                Functions converted to LLVM IR.Function arguments types are
                    converted one -
            to - one.Function results are converted one - to - one and,
        in case more than 1 value is returned,
        packed into an LLVM
            IR struct type.Function calls and returns are updated accordingly
                .Block argument types are updated to use LLVM IR types.
  }];
  let dependentDialects = [
    "func::FuncDialect",
    "LLVM::LLVMDialect",
    "memref::MemRefDialect",
    "gpu::GPUDialect",
    "arith::ArithDialect",
    "cf::ControlFlowDialect",
    "scf::SCFDialect",
  ];
  let options = [
    Option<"useBarePtrCallConv", "use-bare-ptr-memref-call-conv", "bool",
           /*default=*/"false",
           "Replace FuncOp's MemRef arguments with bare pointers to the MemRef "
           "element types">,
    Option<"indexBitwidth", "index-bitwidth", "unsigned",
           /*default=kDeriveIndexBitwidthFromDataLayout*/ "0",
           "Bitwidth of the index type, 0 to use size of machine word">,
    Option<"dataLayout", "data-layout", "std::string",
           /*default=*/"\"\"",
           "String description (LLVM format) of the data layout that is "
           "expected on the produced module">,
    Option<"useCStyleMemRef", "use-c-style-memref", "bool",
           /*default=*/"true",
           "Use C-style nested-array lowering of memref instead of "
           "the default MLIR descriptor structure">,
    Option<"use_async", "use_async", "bool",
           /*default=*/"false",
           "Use C-style nested-array lowering of memref instead of "
           "the default MLIR descriptor structure">,
    Option<
        /*C++ variable name=*/"backend",
        /*CLI argument=*/"backend",
        /*type=*/"std::string",
        /*default=*/"\"cpu\"",
        /*description=*/"HW backend">
  ];
}

def DelinearizeIndexingPass : Pass<"delinearize-indexing"> {
  let summary = "Delinearize indexing";
  let dependentDialects = [
    "affine::AffineDialect",
    "enzymexla::EnzymeXLADialect",
  ];
}


def LowerKernelPass : Pass<"lower-kernel"> {
  let summary = "Lower kernel to custom call";
  let dependentDialects = [
    "stablehlo::StablehloDialect",
    "gpu::GPUDialect", 
    "func::FuncDialect",
    "affine::AffineDialect",
    "scf::SCFDialect",
    "arith::ArithDialect",
    "tensor::TensorDialect"
  ];

  let options = [
    Option<
        /*C++ variable name=*/"backend",
        /*CLI argument=*/"backend",
        /*type=*/"std::string",
        /*default=*/"\"cuda\"",
        /*description=*/"HW backend">,
  ];
}

def LowerEnzymeXLALinalgPass : Pass<"lower-enzymexla-linalg"> {
  let summary = "Lower enzymexla linalg ops";
  let dependentDialects = [
    "stablehlo::StablehloDialect",
    "enzymexla::EnzymeXLADialect",
    "LLVM::LLVMDialect",
    "enzyme::EnzymeDialect",
  ];

  let options = [
    Option<
        /*C++ variable name=*/"backend",
        /*CLI argument=*/"backend",
        /*type=*/"std::string",
        /*default=*/"\"cpu\"",
        /*description=*/"HW backend">,
    Option<
        /*C++ variable name=*/"blasIntWidth",
        /*CLI argument=*/"blas_int_width",
        /*type=*/"int",
        /*default=*/"64",
        /*description=*/"Blas int width (32 or 64). Only used for CPU backend.">,
  ];
}

def LowerEnzymeXLALapackPass : Pass<"lower-enzymexla-lapack"> {
  let summary = "Lower enzymexla.lapack ops to stablehlo";
  let dependentDialects = [
    "stablehlo::StablehloDialect",
    "enzymexla::EnzymeXLADialect",
    "LLVM::LLVMDialect",
  ];

  let options = [
    Option<
        /*C++ variable name=*/"backend",
        /*CLI argument=*/"backend",
        /*type=*/"std::string",
        /*default=*/"\"cpu\"",
        /*description=*/"HW backend">,
    Option<
        /*C++ variable name=*/"blasIntWidth",
        /*CLI argument=*/"blas_int_width",
        /*type=*/"int",
        /*default=*/"64",
        /*description=*/"Blas int width (32 or 64). Only used for CPU backend.">,
  ];
}

def LowerEnzymeXLABLASPass : Pass<"lower-enzymexla-blas"> {
  let summary = "Lower enzymexla.blas ops to stablehlo";
  let dependentDialects = [
    "stablehlo::StablehloDialect",
    "enzymexla::EnzymeXLADialect",
    "LLVM::LLVMDialect",
  ];

  let options = [
    Option<
        /*C++ variable name=*/"backend",
        /*CLI argument=*/"backend",
        /*type=*/"std::string",
        /*default=*/"\"cpu\"",
        /*description=*/"HW backend">,
    Option<
        /*C++ variable name=*/"blasIntWidth",
        /*CLI argument=*/"blas_int_width",
        /*type=*/"int",
        /*default=*/"64",
        /*description=*/"Blas int width (32 or 64). Only used for CPU backend.">,
  ];
}

def LowerProbProgToStableHLOPass : Pass<"lower-probprog-to-stablehlo"> {
  let summary = "Lower computational enzyme ops to StableHLO";
  let description = [{
    Lower computational probprog ops (loop, dot, cholesky_solve, random, unflatten_slice)
    to StableHLO dialect operations.
  }];
  let dependentDialects = [
    "stablehlo::StablehloDialect",
    "chlo::ChloDialect",
    "arith::ArithDialect",
    "func::FuncDialect",
    "enzyme::EnzymeDialect",
  ];

  let options = [
    Option<
        /*C++ variable name=*/"backend",
        /*CLI argument=*/"backend",
        /*type=*/"std::string",
        /*default=*/"\"cpu\"",
        /*description=*/"HW backend">,
  ];
}

def LowerProbProgTraceOpsPass : Pass<"lower-probprog-trace-ops"> {
  let summary = "Lower probprog trace manipulation ops to JIT calls";
  let description = [{
    Lower probprog trace manipulation ops (initTrace, addSampleToTrace, getSampleFromTrace, etc.)
    to enzymexla.jit_call operations that invoke external runtime functions (e.g., Julia `@cfunction`).
    This pass also handles type conversions (!enzyme.Trace -> tensor<ui64>, !enzyme.Constraint -> tensor<ui64>).
  }];
  let dependentDialects = [
    "stablehlo::StablehloDialect",
    "enzymexla::EnzymeXLADialect",
    "LLVM::LLVMDialect",
    "func::FuncDialect",
  ];

  let options = [
    Option<
        /*C++ variable name=*/"backend",
        /*CLI argument=*/"backend",
        /*type=*/"std::string",
        /*default=*/"\"cpu\"",
        /*description=*/"HW backend">,
  ];
}

def LowerEnzymeXLAMLPass : Pass<"lower-enzymexla-ml"> {
  let summary = "Lower enzymexla mlops to stablehlo";
  let dependentDialects = [
    "stablehlo::StablehloDialect",
    "chlo::ChloDialect",
    "enzymexla::EnzymeXLADialect",
  ];
}

def RaiseTritonCustomCallPass : Pass<"raise-triton-custom-call"> {
  let summary = "Raise triton custom kernel call";
  let dependentDialects = [
    "triton::TritonDialect",
    "mlir::enzymexla::triton_ext::TritonExtDialect",
    "stablehlo::StablehloDialect"
  ];
}

def LowerJITPass : Pass<"lower-jit"> {
  let summary = "Lower jit call to custom call";
  let dependentDialects = [
    "stablehlo::StablehloDialect", 
    "gpu::GPUDialect", 
    "func::FuncDialect",
    "math::MathDialect", 
    "memref::MemRefDialect", 
    "scf::SCFDialect",
    "vector::VectorDialect", 
    "nvgpu::NVGPUDialect", 
    "NVVM::NVVMDialect",
    "LLVM::LLVMDialect", 
    "arith::ArithDialect", 
    "tensor::TensorDialect"
  ];

  let options = [
    Option<
        /*C++ variable name=*/"jit",
        /*CLI argument=*/"jit",
        /*type=*/"bool",
        /*default=*/"true",
        /*description=*/"Whether to jit the kernel">,
    Option<
        /*C++ variable name=*/"compileLaunch",
        /*CLI argument=*/"compileLaunch",
        /*type=*/"bool",
        /*default=*/"true",
        /*description=*/"Whether to jit the host code">,
    Option<
        /*C++ variable name=*/"toolkitPath",
        /*CLI argument=*/"toolkitPath",
        /*type=*/"std::string",
        /*default=*/"",
        /*description=*/"The location of the cuda toolkit">,
    Option<
        /*C++ variable name=*/"linkFiles",
        /*CLI argument=*/"linkFiles",
        /*type=*/"std::string",
        /*default=*/"",
        /*description=*/"Semicolon separated list of files to link">,
    Option<
        /*C++ variable name=*/"cubinChip",
        /*CLI argument=*/"cubinChip",
        /*type=*/"std::string",
        /*default=*/"\"sm_50\"",
        /*description=*/"cubinChip">,
    Option<
        /*C++ variable name=*/"cubinFeatures",
        /*CLI argument=*/"cubinFeatures",
        /*type=*/"std::string",
        /*default=*/"\"+ptx60\"",
        /*description=*/"cubinChip">,
    Option<
        /*C++ variable name=*/"indexBitWidth",
        /*CLI argument=*/"indexBitWidth",
        /*type=*/"int",
        /*default=*/"64",
        /*description=*/"indexBitWidth">,
    Option<
        /*C++ variable name=*/"run_init",
        /*CLI argument=*/"run_init",
        /*type=*/"bool",
        /*default=*/"false",
        /*description=*/"Run initialization of cuda module">,
    Option<
        /*C++ variable name=*/"debug",
        /*CLI argument=*/"debug",
        /*type=*/"bool",
        /*default=*/"false",
        /*description=*/"Compile in debug prints">,
    Option<
        /*C++ variable name=*/"cuResultHandlerPtr",
        /*CLI argument=*/"cuResultHandlerPtr",
        /*type=*/"size_t",
        /*default=*/"0",
        /*description=*/"Function handler to call with result of curesult">,
    Option<
        /*C++ variable name=*/"cuStreamSynchronizePtr",
        /*CLI argument=*/"cuStreamSynchronizePtr",
        /*type=*/"size_t",
        /*default=*/"0",
        /*description=*/"Function handler to sync results">,
    Option<
        /*C++ variable name=*/"cubinFormat",
        /*CLI argument=*/"cubinFormat",
        /*type=*/"std::string",
        /*default=*/"\"bin\"",
        /*description=*/"Binary format">,
    Option<
        /*C++ variable name=*/"cuOptLevel",
        /*CLI argument=*/"cuOptLevel",
        /*type=*/"int",
        /*default=*/"2",
        /*description=*/"Opt level for ptx">,
    Option<
        /*C++ variable name=*/"cubinTriple",
        /*CLI argument=*/"cubinTriple",
        /*type=*/"std::string",
        /*default=*/"\"nvptx64-nvidia-cuda\"",
        /*description=*/"Target triple">,
    Option<
        /*C++ variable name=*/"backend",
        /*CLI argument=*/"backend",
        /*type=*/"std::string",
        /*default=*/"\"cuda\"",
        /*description=*/"HW backend">,
    Option<
        /*C++ variable name=*/"openmp",
        /*CLI argument=*/"openmp",
        /*type=*/"bool",
        /*default=*/"true",
        /*description=*/"whether to use openmp for lowering">,
  ];
}

//===----------------------------------------------------------------------===//
// LLVMToControlFlow
//===----------------------------------------------------------------------===//

def ConvertLLVMToControlFlowPass : Pass<"convert-llvm-to-cf"> {
  let summary = "Convert LLVM cf operations to the ControlFlow dialect";
  let dependentDialects = ["cf::ControlFlowDialect"];
}

//===----------------------------------------------------------------------===//
// ControlFlowToSCF
//===----------------------------------------------------------------------===//

def EnzymeLiftControlFlowToSCFPass : Pass<"enzyme-lift-cf-to-scf"> {
  let summary = "Lift ControlFlow dialect to SCF dialect";
  let description = [{
    Lifts ControlFlow operations to SCF dialect operations.

    This pass is prefixed with "lift" instead of "convert" as it is not always
    guaranteed to replace all ControlFlow ops.
    If a region contains only a single kind of return-like operation, all
    ControlFlow operations will be replaced successfully.
    Otherwise a single ControlFlow switch branching to one block per return-like
    operation kind remains.

    This pass may need to create unreachable terminators in case of infinite
    loops, which is only supported for 'func.func' for now. If you potentially
    have infinite loops inside CFG regions not belonging to 'func.func',
    consider using `transformCFGToSCF` function directly with corresponding
    `CFGToSCFInterface::createUnreachableTerminator` implementation.
  }];

  let dependentDialects = [
    "scf::SCFDialect", "arith::ArithDialect", "ub::UBDialect",
    // TODO: This is only necessary until we have a
    //       ub.unreachable op.
    "func::FuncDialect"
  ];
}

def LLVMToAffineAccessPass : Pass<"llvm-to-affine-access"> {
  let summary = "";
  let dependentDialects = [
    "LLVM::LLVMDialect",
    "memref::MemRefDialect",
    "affine::AffineDialect",
    "vector::VectorDialect",
    "enzymexla::EnzymeXLADialect",
    "vector::VectorDialect",
  ];
}

def SimplifyAffineExprsPass : Pass<"simplify-affine-exprs"> {
  let summary = "";
  let dependentDialects = [
  ];
}

def LLVMToMemrefAccessPass : Pass<"llvm-to-memref-access"> {
  let summary = "";
  let dependentDialects = [
    "memref::MemRefDialect",
    "vector::VectorDialect",
  ];
}

def SCFCanonicalizeFor : Pass<"canonicalize-scf-for"> {
  let summary = "Run some additional canonicalization for scf::for";
  let dependentDialects = [
    "scf::SCFDialect",
    "math::MathDialect",
    "ub::UBDialect",
  ];
}

def AffineCFG : Pass<"affine-cfg"> {
  let summary = "Replace scf.if and similar with affine.if";
  let dependentDialects = [
    "scf::SCFDialect",
    "affine::AffineDialect",
  ];
}

def CuDNNHLOOpt : Pass<"enzymexla-cudnn-hlo-opt"> {
  let summary = "Optimize stablehlo to emit cuDNN specific optimizations";
  let dependentDialects = [
    "stablehlo::StablehloDialect",
    "enzymexla::EnzymeXLADialect",
  ];
}

def GPULaunchRecognition : Pass<"gpu-launch-recognition"> {
  let summary = "Optimize stablehlo to emit cuDNN specific optimizations";
  let dependentDialects = [
    "enzymexla::EnzymeXLADialect",
    "arith::ArithDialect", 
    "gpu::GPUDialect",
    "mlir::NVVM::NVVMDialect",
    "mlir::DLTIDialect"
  ];
  let options = [Option<
       /*C++ variable name=*/"use_launch_func",
       /*CLI argument=*/"use_launch_func",
       /*type=*/"bool",
       /*default=*/"false",
       /*description=*/"Convert Periodic Concat to Manual Computation with CollectivePermute">];
}

def MergeGPUModulesPass : Pass<"merge-gpu-modules", "mlir::ModuleOp"> {
  let summary = "Merge all gpu modules into one";
  let dependentDialects = ["func::FuncDialect", "LLVM::LLVMDialect", "gpu::GPUDialect"];
}

def ConvertParallelToGPU1 : Pass<"convert-parallel-to-gpu1"> {
  let summary = "Convert parallel loops to gpu";
  let dependentDialects = ["func::FuncDialect", "LLVM::LLVMDialect", "memref::MemRefDialect", "gpu::GPUDialect", "scf::SCFDialect"];
  let options = [
  Option<"arch", "arch", "std::string", /*default=*/"\"sm_60\"", "Target GPU architecture">
  ];
}

def ConvertParallelToGPU2 : Pass<"convert-parallel-to-gpu2"> {
  let summary = "Convert parallel loops to gpu";
  let dependentDialects = ["func::FuncDialect", "LLVM::LLVMDialect", "memref::MemRefDialect", "gpu::GPUDialect", "mlir::NVVM::NVVMDialect"];
  let options = [Option<
       /*C++ variable name=*/"emitGPUKernelLaunchBounds",
       /*CLI argument=*/"emitGPUKernelLaunchBounds",
       /*type=*/"bool",
       /*default=*/"false",
       /*description=*/"Convert Periodic Concat to Manual Computation with CollectivePermute">];
}

def PolygeistMem2Reg : Pass<"polygeist-mem2reg"> {
  let summary = "Replace scf.if and similar with affine.if";
}

def OptimizeCommunication : Pass<"optimize-communication"> {
  let summary = "Optimize communication";
  let dependentDialects = [
    "stablehlo::StablehloDialect",
    "sdy::SdyDialect",
  ];
  let options =
  [Option<
       /*C++ variable name=*/"periodic_concat",
       /*CLI argument=*/"periodic_concat",
       /*type=*/"int",
       /*default=*/"0",
       /*description=*/"Convert Periodic Concat to Manual Computation with CollectivePermute">,
       Option<
       /*C++ variable name=*/"rotate_comm",
       /*CLI argument=*/"rotate_comm",
       /*type=*/"int",
       /*default=*/"0",
       /*description=*/"Convert Rotate to Manual Computation with CollectivePermute">,
       Option<
       /*C++ variable name=*/"rotate_to_pad_comm",
       /*CLI argument=*/"rotate_to_pad_comm",
       /*type=*/"int",
       /*default=*/"1",
       /*description=*/"Perform a rotate with Padding to optimize the communication">,
       Option<
       /*C++ variable name=*/"wrap_comm",
       /*CLI argument=*/"wrap_comm",
       /*type=*/"int",
       /*default=*/"0",
       /*description=*/"Convert Wrap to Manual Computation with CollectivePermute">,
       Option<
       /*C++ variable name=*/"extend_comm",
       /*CLI argument=*/"extend_comm",
       /*type=*/"int",
       /*default=*/"0",
       /*description=*/"Convert Extend to Manual Computation with CollectivePermute">,
       Option<
       /*C++ variable name=*/"dus_to_pad_manual_comp_comm",
       /*CLI argument=*/"dus_to_pad_manual_comp_comm",
       /*type=*/"int",
       /*default=*/"0",
       /*description=*/"Perform a DUS with Padding with Manual Computation to optimize the communication">,
       Option</*C++ variable name=*/"dus_to_pad_comm",
       /*CLI argument=*/"dus_to_pad_comm",
       /*type=*/"int",
       /*default=*/"1",
       /*description=*/"Perform a DUS with Padding to optimize the communication">,
       Option<
       /*C++ variable name=*/"concat_two_operands_comm",
       /*CLI argument=*/"concat_two_operands_comm",
       /*type=*/"int",
       /*default=*/"0",
       /*description=*/"Convert Concatenate two operands to Manual Computation with CollectivePermute">,
       Option<
       /*C++ variable name=*/"concat_to_pad_comm",
       /*CLI argument=*/"concat_to_pad_comm",
       /*type=*/"int",
       /*default=*/"1",
       /*description=*/"Perform a Concatenate with Padding to optimize the communication">,
       Option<
       /*C++ variable name=*/"extend_to_pad_comm",
       /*CLI argument=*/"extend_to_pad_comm",
       /*type=*/"int",
       /*default=*/"1",
       /*description=*/"Perform an Extend with Padding to optimize the communication">,
       Option<
       /*C++ variable name=*/"extend_to_pad_comm2",
       /*CLI argument=*/"extend_to_pad_comm2",
       /*type=*/"int",
       /*default=*/"0",
       /*description=*/"Perform an Extend with Padding to optimize the communication">,
       Option<
       /*C++ variable name=*/"concat_two_dus_like",
       /*CLI argument=*/"concat_two_dus_like",
       /*type=*/"int",
       /*default=*/"0",
       /*description=*/"Perform a two-concat with pads and a manual select">,
       Option<
       /*C++ variable name=*/"extend_dus_like",
       /*CLI argument=*/"extend_dus_like",
       /*type=*/"int",
       /*default=*/"0",
       /*description=*/"Perform a two-concat with pads and a manual select">,
       Option<
       /*C++ variable name=*/"wrap_to_pad_comm",
       /*CLI argument=*/"wrap_to_pad_comm",
       /*type=*/"int",
       /*default=*/"1",
       /*description=*/"Perform a Wrap with Padding to optimize the communication">,
       Option<
       /*C++ variable name=*/"reorder_associative",
       /*CLI argument=*/"reorder_associative",
       /*type=*/"int",
       /*default=*/"1",
       /*description=*/"Reorder associative operations to minimize communication">];
}

def AffineToStableHLORaising : Pass<"raise-affine-to-stablehlo"> {
  let summary = "Raise affine parallel loops to stablehlo ops if possible";
  let dependentDialects = [
    "affine::AffineDialect",
    "stablehlo::StablehloDialect",
    "func::FuncDialect",
  ];
  let options =
      [Option<
           /*C++ variable name=*/"err_if_not_fully_raised",
           /*CLI argument=*/"err_if_not_fully_raised",
           /*type=*/"bool",
           /*default=*/"true",
           /*description=*/"Whether to throw a pass error if not fully raised">,
       Option<
           /*C++ variable name=*/"enable_lockstep_for",
           /*CLI argument=*/"enable_lockstep_for",
           /*type=*/"bool",
           /*default=*/"true",
           /*description=*/"Whether to enable the lockstep for raising">,
       Option<
           /*C++ variable name=*/"dump_failed_lockstep",
           /*CLI argument=*/"dump_failed_lockstep",
           /*type=*/"bool",
           /*default=*/"false",
           /*description=*/"Whether to enable the lockstep for raising">,
       Option<
           /*C++ variable name=*/"prefer_while_raising",
           /*CLI argument=*/"prefer_while_raising",
           /*type=*/"bool",
           /*default=*/"true",
           /*description=*/
           "Whether to prefer raising to while instead of unrolling">,
  ];
}

def ParallelLower : Pass<"parallel-lower"> {
  let summary = "Lower gpu launch op to parallel ops";
  let dependentDialects = [
    "scf::SCFDialect",
    "async::AsyncDialect",
    "enzymexla::EnzymeXLADialect",
    "cf::ControlFlowDialect",
    "memref::MemRefDialect",
    "func::FuncDialect",
    "LLVM::LLVMDialect",
  ];
  let options =
      [Option<
           /*C++ variable name=*/"wrapParallelOps",
           /*CLI argument=*/"wrapParallelOps",
           /*type=*/"bool",
           /*default=*/"false",
           /*description=*/"Whether to throw a pass error if not fully raised">,
  ];
}

def SCFParallelLoopUnroll : Pass<"scf-parallel-loop-unroll"> {
  let summary = "Unroll and interleave scf parallel loops";
  let dependentDialects = [
    "scf::SCFDialect",
    "arith::ArithDialect",
  ];
  let options = [
  Option<"unrollFactor", "unrollFactor", "int", /*default=*/"2", "Unroll factor">
  ];
}

def ParallelLICM : Pass<"parallel-licm"> {
  let summary = "Perform LICM on known parallel (and serial) loops";
}

def SCFParallelSerialization : Pass<"parallel-serialization"> {
  let summary = "Serialize SCF parallel loops";
}

def FixGPUFunc : Pass<"fix-gpu-func", "mlir::gpu::GPUModuleOp"> {
  let summary = "Fix nested calls to gpu functions we generate in the frontend";
  let dependentDialects = ["func::FuncDialect", "LLVM::LLVMDialect", "gpu::GPUDialect"];
}

def StripGPUInfo : Pass<"strip-gpu-info"> {
  let summary = "Stirng GPU Debug info";
  let dependentDialects = ["gpu::GPUDialect"];
}

def AutoBatchingPass : Pass<"auto-batching"> {
  let summary = "Check if a sequence of ops can be fused into a single batch op";
  let dependentDialects = [
    "stablehlo::StablehloDialect",
    "func::FuncDialect",
    "enzyme::EnzymeDialect",
  ];
  let options = [
    Option<
      /*C++ variable name=*/"concat_insert_dim_passes",
      /*CLI argument=*/"concat_insert_dim_passes",
      /*type=*/"bool",
      /*default=*/"true",
      /*description=*/"Whether to run concat insert dim passes">,
    Option<
      /*C++ variable name=*/"slice_to_batch_passes",
      /*CLI argument=*/"slice_to_batch_passes",
      /*type=*/"bool",
      /*default=*/"true",
      /*description=*/"Whether to run slice to batch passes">,
    Option<
      /*C++ variable name=*/"while_loop_batching_mode",
      /*CLI argument=*/"while_loop_batching_mode",
      /*type=*/"std::string",
      /*default=*/"\"greedy\"",
      /*description=*/"Whether to run while loop batching passes (greedy, none)">,
    Option<
        /*C++ variable name=*/"max_iterations",
        /*CLI argument=*/"max_iterations",
        /*type=*/"int64_t",
        /*default=*/"4",
        /*description=*/"Maximum number of pattern iterations">,
    Option<
        /*C++ variable name=*/"top_down",
        /*CLI argument=*/"top_down",
        /*type=*/"bool",
        /*default=*/"false",
        /*description=*/"Use top down traversal">,
  ];
}

def DropUnsupportedAttributesPass : Pass<"drop-unsupported-attributes", "ModuleOp"> {
  let summary = "Drop unsupported attributes for XLA";
  let dependentDialects = [];
  let options = [
    Option<
        /*C++ variable name=*/"enzymexla_memory_effects",
        /*CLI argument=*/"enzymexla-memory-effects",
        /*type=*/"bool",
        /*default=*/"true",
        /*description=*/"Drop enzymexla.memory_effects attribute">,
    Option<
        /*C++ variable name=*/"enzymexla_analysis_result",
        /*CLI argument=*/"enzymexla-analysis-result",
        /*type=*/"bool",
        /*default=*/"true",
        /*description=*/"Drop attribute from various analysis results">,
  ];
}

def SCFCPUify : Pass<"cpuify"> {
  let summary = "remove barrier ig";
  let dependentDialects =
      ["memref::MemRefDialect", "func::FuncDialect", "LLVM::LLVMDialect"];
  let options = [
  Option<"method", "method", "std::string", /*default=*/"\"distribute\"", "Method of doing distribution">
  ];
}

def ConvertTritonToTritonGPUPreservingModuleAttributesPass : Pass<
    "convert-triton-to-triton-gpu-preserving-module-attributes", "mlir::ModuleOp"> {
  let summary = "Triton generally compiles a single kernel, so they can specify the number of ctas and warps. However, we want to be able to compile multiple kernels. This pass will use the attributes from the module and use that to lower to TritonGPU.";
  let dependentDialects = [];
  let options = [
    Option<
        /*C++ variable name=*/"target",
        /*CLI argument=*/"target",
        /*type=*/"std::string",
        /*default=*/"\"\"",
        /*description=*/"the GPU target, e.g., cuda:80, hip:gfx942"
      >];
}

def EnzymeBatchToStableHLOPass : Pass<"enzyme-batch-to-stablehlo"> {
  let summary = "Legalize batching specific enzyme ops to stablehlo dialect";
  let dependentDialects = [
    "stablehlo::StablehloDialect",
    "enzyme::EnzymeDialect"
  ];
}

<<<<<<< HEAD
def PartialSymmetryAnnotatePass : Pass<"partial-symmetry-annotate", "ModuleOp"> {
  let summary = "Annotate operations using partial symmetry analysis";
  let dependentDialects = [
    "stablehlo::StablehloDialect",
    "enzymexla::EnzymeXLADialect",
    "func::FuncDialect",
=======
def ConvertAllConstantsToSplattedConstantPass : Pass<"convert-all-constants-to-splatted-constant", "ModuleOp"> {
  let summary = "Convert all constants to splatted constants. This is supposed to be used for debugging purposes when dumping the module.";
  let dependentDialects = [
    "stablehlo::StablehloDialect",
>>>>>>> 5301736d
  ];
}

#endif<|MERGE_RESOLUTION|>--- conflicted
+++ resolved
@@ -1083,19 +1083,19 @@
   ];
 }
 
-<<<<<<< HEAD
 def PartialSymmetryAnnotatePass : Pass<"partial-symmetry-annotate", "ModuleOp"> {
   let summary = "Annotate operations using partial symmetry analysis";
   let dependentDialects = [
     "stablehlo::StablehloDialect",
     "enzymexla::EnzymeXLADialect",
     "func::FuncDialect",
-=======
+  ];
+}
+
 def ConvertAllConstantsToSplattedConstantPass : Pass<"convert-all-constants-to-splatted-constant", "ModuleOp"> {
   let summary = "Convert all constants to splatted constants. This is supposed to be used for debugging purposes when dumping the module.";
   let dependentDialects = [
     "stablehlo::StablehloDialect",
->>>>>>> 5301736d
   ];
 }
 
