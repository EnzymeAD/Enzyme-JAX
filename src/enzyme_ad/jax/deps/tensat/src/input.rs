use crate::model::*;
use crate::optimize::*;
use crate::rewrites::*;
use cxx::CxxVector;
use egg::*;
use itertools::Itertools;
use serde::{Deserialize, Serialize};
use serde_json::json;
use std::fs::*;
use std::process::{Command, Stdio};
use std::time::*;
use std::{borrow::Borrow, collections::HashMap};

#[cxx::bridge(namespace = "tensat")]
pub mod ffi {
    #[derive(Debug)]
    enum Type {
        i1,
        i32,
        bf16,
        f32
    }

    enum Ops {
        Var,
        Num,
        Vec,
        Input,
        Index,
        CompareOp,
        BroadcastInDimOp,
        ConvertOp,
        ReduceOp,
        ReshapeOp,
        GatherOp,
        SelectOp,
        ConcatenateOp,
        DotGeneralOp,
        ConvolutionOp,
        PadOp,
        SliceOp,
        TransposeOp,
        MulOp,
        AddOp,
        DivOp,
        SubtractOp,
        MinOp,
        MaxOp,
        NegOp,
        TanhOp,
        ExpOp,
        IotaOp,
        // ConstantOp,
        DynamicUpdateSliceOp,
        DynamicSliceOp,
        ScatterOp,
        BlackBox,
        ReturnOp,
        SSplit0,
        SSplit1,
        MatchRank,
        InferReshape,
    }

    struct Node {
        op: Ops,
        label: String,
        operands: Vec<i32>,
    }

    #[derive(Debug, Clone, PartialEq)]
    struct Tensor {
        pub shape: Vec<i64>,
        pub element_type: Type,
    }

    // CXX won't let me construct a Vec<Vec<i32>>, so we use Vec<ffi::Shape> instead
    // TODO: We should replace all the &[i32]s we see in Rust ffi function arguments
    // to Vec<Shape> or similar. rust::Slice in CXX is quite error prone, because
    // a common pattern is to create a std::vector then create a slice out of it,
    // but the data is easily corrupted by the vector going out of scope.

    // Note that this should only used in the above case, there are purpose-built
    // structures for Tensor and Node. In all other cases, use the builtin rust types.
    #[derive(Debug)]
    struct Vector {
        pub vec: Vec<i64>,
    }

    // Similarly, we're creating a Matrix type for vecs of vecs (padding)
    #[derive(Debug)]
    struct Matrix {
        pub mat: Vec<Vector>,
    }

    // take floats from c++ and wrap them into f32s below
    extern "Rust" {
        type Mdl;
        type CppGraphConverter;
        type TensorData;
        type TensorInfo;
        fn new_converter() -> Box<CppGraphConverter>;
        // Exposing the constructor functions with Box<TensorInfo>
        fn new_input(
            self: &mut CppGraphConverter,
            block_arg_number: i64,
            tensor: Tensor,
        ) -> Box<TensorInfo>;
        fn new_index(
            self: &mut CppGraphConverter,
            index: i64,
            inpt: &TensorInfo,
        ) -> Box<TensorInfo>;
        fn new_compare_op(
            self: &mut CppGraphConverter,
            inpt_1: &TensorInfo,
            inpt_2: &TensorInfo,
            comparison_direction: i64,
            comparison_type: i64,
            output: Tensor,
        ) -> Box<TensorInfo>;
        fn new_broadcast_in_dim(
            self: &mut CppGraphConverter,
            inpt: &TensorInfo,
            dimensions: Vec<i64>,
            output: Tensor,
        ) -> Box<TensorInfo>;
        fn new_convert_op(
            self: &mut CppGraphConverter,
            inpt: &TensorInfo,
            output_type: i64,
            output: Tensor,
        ) -> Box<TensorInfo>;
        fn new_reduce_op(
            self: &mut CppGraphConverter,
            inpt: &TensorInfo,
            dimensions: Vec<i64>,
            outputs: &Vec<Tensor>,
        ) -> Box<TensorInfo>;
        fn new_reshape_op(
            self: &mut CppGraphConverter,
            inpt: &TensorInfo,
            output: Tensor,
        ) -> Box<TensorInfo>;
        pub fn new_gather_op(
            self: &mut CppGraphConverter,
            inpt: &TensorInfo,
            start_indices: &TensorInfo,
            output: Tensor,
            offset_dims: Vec<i64>,
            collapsed_slice_dims: Vec<i64>,
            operand_batching_dims: Vec<i64>,
            start_indices_batching_dims: Vec<i64>,
            start_index_map: Vec<i64>,
            index_vector_dim: i64,
            slice_sizes: Vec<i64>,
            indices_are_sorted: i64,
        ) -> Box<TensorInfo>;
        fn new_select_op(
            self: &mut CppGraphConverter,
            pred: &TensorInfo,
            on_true: &TensorInfo,
            on_false: &TensorInfo,
            output: Tensor,
        ) -> Box<TensorInfo>;
        fn new_concatenate_op(
            self: &mut CppGraphConverter,
            inputs: &[*mut TensorInfo],
            dimension: i64,
            output: Tensor,
        ) -> Box<TensorInfo>;
        fn new_convolution_op(
            self: &mut CppGraphConverter,
            lhs: &TensorInfo,
            rhs: &TensorInfo,
            windowStrides: Vec<i64>,
            padding: Vec<Vector>,
            lhsDilation: Vec<i64>,
            rhsDilation: Vec<i64>,
            windowReversal: Vec<bool>,
            inputBatchDimension: i64,
            inputFeatureDimension: i64,
            inputSpatialDimension: Vec<i64>,
            kernelInputFeatureDimension: i64,
            kernelOutputFeatureDimension: i64,
            kernelSpatialDimension: Vec<i64>,
            outputBatchDimension: i64,
            outputFeatureDimension: i64,
            outputSpatialDimension: Vec<i64>,
            featureGroupCount: i64,
            batchGroupCount: i64,
            precision_config: Vec<i64>,
            output: Tensor,
        ) -> Box<TensorInfo>;
        fn new_dot_general_op(
            self: &mut CppGraphConverter,
            lhs: &TensorInfo,
            rhs: &TensorInfo,
            lhs_batching_dimensions: Vec<i64>,
            rhs_batching_dimensions: Vec<i64>,
            lhs_contracting_dimensions: Vec<i64>,
            rhs_contracting_dimensions: Vec<i64>,
            precision_config: Vec<i64>,
            output: Tensor,
        ) -> Box<TensorInfo>;
        fn new_pad_op(
            self: &mut CppGraphConverter,
            inpt: &TensorInfo,
            padding_value: &TensorInfo,
            edge_padding_low: Vec<i64>,
            edge_padding_high: Vec<i64>,
            interior_padding: Vec<i64>,
            output: Tensor,
        ) -> Box<TensorInfo>;
        fn new_slice_op(
            self: &mut CppGraphConverter,
            inpt: &TensorInfo,
            start_indices: Vec<i64>,
            limit_indices: Vec<i64>,
            strides: Vec<i64>,
            output: Tensor,
        ) -> Box<TensorInfo>;
        fn new_transpose_op(
            self: &mut CppGraphConverter,
            inpt: &TensorInfo,
            permutation: Vec<i64>,
            output: Tensor,
        ) -> Box<TensorInfo>;
        fn new_mul_op(
            self: &mut CppGraphConverter,
            lhs: &TensorInfo,
            rhs: &TensorInfo,
            output: Tensor,
        ) -> Box<TensorInfo>;
        fn new_add_op(
            self: &mut CppGraphConverter,
            lhs: &TensorInfo,
            rhs: &TensorInfo,
            output: Tensor,
        ) -> Box<TensorInfo>;
        fn new_div_op(
            self: &mut CppGraphConverter,
            lhs: &TensorInfo,
            rhs: &TensorInfo,
            output: Tensor,
        ) -> Box<TensorInfo>;
        fn new_subtract_op(
            self: &mut CppGraphConverter,
            lhs: &TensorInfo,
            rhs: &TensorInfo,
            output: Tensor,
        ) -> Box<TensorInfo>;
        fn new_min_op(
            self: &mut CppGraphConverter,
            lhs: &TensorInfo,
            rhs: &TensorInfo,
            output: Tensor,
        ) -> Box<TensorInfo>;
        fn new_max_op(
            self: &mut CppGraphConverter,
            lhs: &TensorInfo,
            rhs: &TensorInfo,
            output: Tensor,
        ) -> Box<TensorInfo>;
        fn new_neg_op(
            self: &mut CppGraphConverter,
            inpt: &TensorInfo,
            output: Tensor,
        ) -> Box<TensorInfo>;
        fn new_tanh_op(
            self: &mut CppGraphConverter,
            inpt: &TensorInfo,
            output: Tensor,
        ) -> Box<TensorInfo>;
        fn new_exp_op(
            self: &mut CppGraphConverter,
            inpt: &TensorInfo,
            output: Tensor,
        ) -> Box<TensorInfo>;
        fn new_iota_op(
            self: &mut CppGraphConverter,
            iota_dimension: i64,
            output: Tensor,
        ) -> Box<TensorInfo>;
        fn new_dynamic_update_slice_op(
            self: &mut CppGraphConverter,
            operand: &TensorInfo,
            update: &TensorInfo,
            start_indices: &TensorInfo,
            output: Tensor,
        ) -> Box<TensorInfo>;
        fn new_dynamic_slice_op(
            self: &mut CppGraphConverter,
            operand: &TensorInfo,
            start_indices: &TensorInfo,
            slice_sizes: i64,
            output: Tensor,
        ) -> Box<TensorInfo>;
        fn new_scatter_op(
            self: &mut CppGraphConverter,
            inpt: &TensorInfo,
            scatter_indices: &TensorInfo,
            updates: &TensorInfo,
            dimension_numbers: i64,
            outputs: &Vec<Tensor>,
        ) -> Box<TensorInfo>;
        fn new_blackbox_op(
            self: &mut CppGraphConverter,
            inpts: &[*mut TensorInfo],
            captured: &[*mut TensorInfo], // values that appear in a block that was declared outside
            cpp_num: i64,
            outputs: &Vec<Tensor>,
        ) -> Box<TensorInfo>;
        fn new_return_op(
            self: &mut CppGraphConverter,
            inpts: &[*mut TensorInfo],
        ) -> Box<TensorInfo>;
        fn optimize(self: &CppGraphConverter) -> Vec<Node>;
        fn print_rec_expr(self: &CppGraphConverter);
        fn pretty_print_rec_expr(self: &CppGraphConverter, width: i32);
    }

    unsafe extern "C++" {
        fn get_cost(
            op: Ops,
            operands: Vec<Tensor>,
            other_vector_args: Vec<Vector>,
            int_args: Vec<i64>,
            matrix_args: Vec<Matrix>,
<<<<<<< HEAD
        ) -> Vec<u64>;
=======
        ) -> u64;
>>>>>>> 5fda1857
    }

    unsafe extern "C++" {
        include!("EqualitySaturation.h");

        fn get_shape(
            op: Ops,
            operands: Vec<Tensor>,
            other_vector_args: Vec<Vector>,
            int_args: Vec<i64>,
            matrix_args: Vec<Matrix>,
        ) -> Vec<Tensor>;
    }
}

/// Struct for converting a model specified using our Rust interface to RecExpr
///
/// The RecExpr is growed on the fly when member functions are called. Uses a
/// Hashmap to store the map of scalar nodes to their indices into the RecExpr to
/// avoid replication.
#[derive(Default)]
pub struct CppGraphConverter {
    rec_expr: RecExpr<Mdl>,
    scalar_map: HashMap<i64, Id>,
    name_gen: NameGen,
    blackbox_cpp_num_to_tensorinfo: HashMap<i64, TensorInfo>,
}

pub fn new_converter() -> Box<CppGraphConverter> {
    Box::new(CppGraphConverter::default())
}

impl ffi::Type {
    pub fn from_str(s: &str) -> Option<ffi::Type> {
        match s {
            "i1" => Some(ffi::Type::i1),
            "i32" => Some(ffi::Type::i32),
            "bf16" => Some(ffi::Type::bf16),
            "f32" => Some(ffi::Type::f32),
            _ => None,
        }
    }
}

impl ffi::Ops {
    pub fn from_mdl(m: &Mdl) -> ffi::Ops {
        use ffi::Ops;
        match m {
            Mdl::Var(_) => Ops::Var,
            Mdl::Num(_) => Ops::Num,
            Mdl::Vec(_) => Ops::Vec,
            Mdl::Input(_) => Ops::Input,
            Mdl::Index(_) => Ops::Index,
            Mdl::CompareOp(_) => Ops::CompareOp,
            Mdl::BroadcastInDimOp(_) => Ops::BroadcastInDimOp,
            Mdl::ConvertOp(_) => Ops::ConvertOp,
            Mdl::ReduceOp(_) => Ops::ReduceOp,
            Mdl::ReshapeOp(_) => Ops::ReshapeOp,
            Mdl::GatherOp(_) => Ops::GatherOp,
            Mdl::SelectOp(_) => Ops::SelectOp,
            Mdl::ConcatenateOp(_) => Ops::ConcatenateOp,
            Mdl::DotGeneralOp(_) => Ops::DotGeneralOp,
            Mdl::PadOp(_) => Ops::PadOp,
            Mdl::SliceOp(_) => Ops::SliceOp,
            Mdl::TransposeOp(_) => Ops::TransposeOp,
            Mdl::ConvolutionOp(_) => Ops::ConvolutionOp,
            Mdl::MulOp(_) => Ops::MulOp,
            Mdl::AddOp(_) => Ops::AddOp,
            Mdl::DivOp(_) => Ops::DivOp,
            Mdl::SubtractOp(_) => Ops::SubtractOp,
            Mdl::MinOp(_) => Ops::MinOp,
            Mdl::MaxOp(_) => Ops::MaxOp,
            Mdl::NegOp(_) => Ops::NegOp,
            Mdl::TanhOp(_) => Ops::TanhOp,
            Mdl::ExpOp(_) => Ops::ExpOp,
            Mdl::IotaOp(_) => Ops::IotaOp,
            Mdl::DynamicUpdateSliceOp(_) => Ops::DynamicUpdateSliceOp,
            Mdl::DynamicSliceOp(_) => Ops::DynamicSliceOp,
            Mdl::ScatterOp(_) => Ops::ScatterOp,
            Mdl::BlackBox(_) => Ops::BlackBox,
            Mdl::ReturnOp(_) => Ops::ReturnOp,
            Mdl::SSplit0(_) => Ops::SSplit0,
            Mdl::SSplit1(_) => Ops::SSplit1,
            Mdl::MatchRank(_) => Ops::MatchRank,
            Mdl::InferReshape(_) => Ops::InferReshape,
        }
    }
}

/// The APIs of GraphConverter are (intended to) match TASO's so that we can easily
/// construct TASO graphs using this class
impl CppGraphConverter {
    pub fn rec_expr(self) -> RecExpr<Mdl> {
        self.rec_expr
    }

    fn vec_node(&mut self, vec: Vec<i64>) -> Id {
        let vec: Vec<Id> = vec.iter().map(|n| self.add_or_get_val(*n)).collect();
        let node = Mdl::Vec(vec);
        let id = self.rec_expr.add(node);
        id
    }

    fn add_or_get_val(&mut self, val: i64) -> Id {
        match self.scalar_map.get(&val) {
            Some(id) => *id,
            None => {
                let node = Mdl::Num(val);
                let id = self.rec_expr.add(node);
                self.scalar_map.insert(val, id);
                id
            }
        }
    }

    fn tensor_data(tensors: Vec<ffi::Tensor>) -> TensorData {
        TensorData {
            tensors,
            name: None,
            need_infer_shape: false,
        }
    }

    // Wrapper functions for C++ side
    pub fn new_input(&mut self, block_arg_number: i64, tensor: ffi::Tensor) -> Box<TensorInfo> {
        let name = format!("input_{}", block_arg_number)
            + "@"
            + &tensor.shape.iter().join("_")
            + "@"
            + (format!("{:?}", tensor.element_type).as_str());
        let node = Mdl::Var(Symbol::from(name));
        let name_id = self.rec_expr.add(node);
        let block_arg_node_id = self.add_or_get_val(block_arg_number as i64);
        let new_node = Mdl::Input([name_id, block_arg_node_id]);
        let res = TensorInfo {
            id: self.rec_expr.add(new_node),
            tensor_data: CppGraphConverter::tensor_data(vec![tensor]),
        };
        Box::new(res)
    }

    pub fn new_index(&mut self, index: i64, inpt: &TensorInfo) -> Box<TensorInfo> {
        let index_num_node = self.add_or_get_val(index);
        let new_node = Mdl::Index([index_num_node, inpt.id]);
        let res = TensorInfo {
            id: self.rec_expr.add(new_node),
            tensor_data: CppGraphConverter::tensor_data(vec![inpt.tensor_data.tensors[index as usize].clone()]),
        };
        Box::new(res)
    }

    pub fn new_compare_op(
        &mut self,
        inpt_1: &TensorInfo,
        inpt_2: &TensorInfo,
        comparison_direction: i64,
        comparison_type: i64,
        output: ffi::Tensor,
    ) -> Box<TensorInfo> {
        let comparison_direction_node = self.add_or_get_val(comparison_direction);
        let comparison_type_node = self.add_or_get_val(comparison_type);
        let new_node = Mdl::CompareOp([
            inpt_1.id,
            inpt_2.id,
            comparison_direction_node,
            comparison_type_node,
        ]);

        let res = TensorInfo {
            id: self.rec_expr.add(new_node),
            tensor_data: CppGraphConverter::tensor_data(vec![output]),
        };
        Box::new(res)
    }

    pub fn new_broadcast_in_dim(
        &mut self,
        inpt: &TensorInfo,
        dimensions: Vec<i64>,
        output: ffi::Tensor,
    ) -> Box<TensorInfo> {
        let dimensions_id = self.vec_node(dimensions);
        let new_node = Mdl::BroadcastInDimOp([inpt.id, dimensions_id]);

        let res = TensorInfo {
            id: self.rec_expr.add(new_node),
            tensor_data: CppGraphConverter::tensor_data(vec![output]),
        };
        Box::new(res)
    }

    pub fn new_convert_op(
        &mut self,
        inpt: &TensorInfo,
        output_type: i64,
        output: ffi::Tensor,
    ) -> Box<TensorInfo> {
        let output_type_node = self.add_or_get_val(output_type);
        let new_node = Mdl::ConvertOp([inpt.id, output_type_node]);

        let res = TensorInfo {
            id: self.rec_expr.add(new_node),
            tensor_data: CppGraphConverter::tensor_data(vec![output]),
        };
        Box::new(res)
    }

    pub fn new_reduce_op(
        &mut self,
        inpt: &TensorInfo,
        dimensions: Vec<i64>,
        outputs: &Vec<ffi::Tensor>,
    ) -> Box<TensorInfo> {
        let dimensions_id = self.vec_node(dimensions);
        let new_node = Mdl::ReduceOp([inpt.id, dimensions_id]);

        let res = TensorInfo {
            id: self.rec_expr.add(new_node),
            tensor_data: CppGraphConverter::tensor_data(outputs.clone()),
        };
        Box::new(res)
    }

    pub fn new_reshape_op(&mut self, inpt: &TensorInfo, output: ffi::Tensor) -> Box<TensorInfo> {
        let shape_id = self.vec_node(output.shape.clone());
        let new_node = Mdl::ReshapeOp([inpt.id, shape_id]);

        let res = TensorInfo {
            id: self.rec_expr.add(new_node),
            tensor_data: CppGraphConverter::tensor_data(vec![output]),
        };
        Box::new(res)
    }

    pub fn new_gather_op(
        &mut self,
        inpt: &TensorInfo,
        start_indices: &TensorInfo,
        output: ffi::Tensor,
        offset_dims: Vec<i64>,
        collapsed_slice_dims: Vec<i64>,
        operand_batching_dims: Vec<i64>,
        start_indices_batching_dims: Vec<i64>,
        start_index_map: Vec<i64>,
        index_vector_dim: i64,
        slice_sizes: Vec<i64>,
        indices_are_sorted: i64,
    ) -> Box<TensorInfo> {
        let offset_dims_id = self.vec_node(offset_dims);
        let collapsed_slice_dims_id = self.vec_node(collapsed_slice_dims);
        let operand_batching_dims_id = self.vec_node(operand_batching_dims);
        let start_indices_batching_dims_id = self.vec_node(start_indices_batching_dims);
        let start_index_map_id = self.vec_node(start_index_map);
        let slice_sizes_id = self.vec_node(slice_sizes);
        let index_vector_dim_id = self.add_or_get_val(index_vector_dim);
        let indices_are_sorted_id = self.add_or_get_val(indices_are_sorted);

        let new_node = Mdl::GatherOp([
            inpt.id,
            start_indices.id,
            offset_dims_id,
            collapsed_slice_dims_id,
            operand_batching_dims_id,
            start_indices_batching_dims_id,
            start_index_map_id,
            index_vector_dim_id,
            slice_sizes_id,
            indices_are_sorted_id,
        ]);

        let res = TensorInfo {
            id: self.rec_expr.add(new_node),
            tensor_data: CppGraphConverter::tensor_data(vec![output]),
        };
        Box::new(res)
    }

    pub fn new_select_op(
        &mut self,
        pred: &TensorInfo,
        on_true: &TensorInfo,
        on_false: &TensorInfo,
        output: ffi::Tensor,
    ) -> Box<TensorInfo> {
        let new_node = Mdl::SelectOp([pred.id, on_true.id, on_false.id]);

        let res = TensorInfo {
            id: self.rec_expr.add(new_node),
            tensor_data: CppGraphConverter::tensor_data(vec![output]),
        };
        Box::new(res)
    }

    fn new_tensorinfo_vec(&mut self, inputs: &[*mut TensorInfo]) -> Id {
        let tensor_infos: Vec<&TensorInfo> = inputs.iter().map(|&ptr| unsafe { &*ptr }).collect();
        let inputs_node = Mdl::Vec(tensor_infos.iter().map(|i| i.id).collect());
        self.rec_expr.add(inputs_node)
    }

    pub fn new_concatenate_op(
        &mut self,
        inputs: &[*mut TensorInfo],
        dimension: i64,
        output: ffi::Tensor,
    ) -> Box<TensorInfo> {
        let inputs_id = self.new_tensorinfo_vec(inputs);
        let dimension_id = self.add_or_get_val(dimension);
        let new_node = Mdl::ConcatenateOp([inputs_id, dimension_id]);

        let res = TensorInfo {
            id: self.rec_expr.add(new_node),
            tensor_data: CppGraphConverter::tensor_data(vec![output]),
        };
        Box::new(res)
    }

    pub fn new_convolution_op(
        &mut self,
        lhs: &TensorInfo,
        rhs: &TensorInfo,
        window_strides: Vec<i64>,
        padding: Vec<ffi::Vector>,
        lhs_dilation: Vec<i64>,
        rhs_dilation: Vec<i64>,
        window_reversal: Vec<bool>,
        input_batch_dimension: i64,
        input_feature_dimension: i64,
        input_spatial_dimensions: Vec<i64>,
        kernel_input_feature_dimension: i64,
        kernel_output_feature_dimension: i64,
        kernel_spatial_dimensions: Vec<i64>,
        output_batch_dimension: i64,
        output_feature_dimension: i64,
        output_spatial_dimensions: Vec<i64>,
        feature_group_count: i64,
        batch_group_count: i64,
        precision_config: Vec<i64>,
        output: ffi::Tensor,
    ) -> Box<TensorInfo> {
        let window_strides_node_id = self.vec_node(window_strides);
        let lhs_dilation_node_id = self.vec_node(lhs_dilation);
        let rhs_dilation_node_id = self.vec_node(rhs_dilation);

        // We could add a bool element type vec?
        let window_reversal_node_id =
            self.vec_node(window_reversal.iter().map(|x| *x as i64).collect());
        let input_spatial_dimensions_node_id = self.vec_node(input_spatial_dimensions);
        let kernel_spatial_dimensions_node_id = self.vec_node(kernel_spatial_dimensions);
        let output_spatial_dimensions_node_id = self.vec_node(output_spatial_dimensions);
        let precision_config_node_id = self.vec_node(precision_config);

        let padding_node_ids: Vec<Id> = padding
            .into_iter()
            .map(|pad| self.vec_node(pad.vec))
            .collect::<Vec<Id>>();
        let padding_node_id = self.rec_expr.add(Mdl::Vec(padding_node_ids));

        let new_node = Mdl::ConvolutionOp([
            lhs.id,
            rhs.id,
            window_strides_node_id,
            padding_node_id,
            lhs_dilation_node_id,
            rhs_dilation_node_id,
            window_reversal_node_id,
            self.add_or_get_val(input_batch_dimension),
            self.add_or_get_val(input_feature_dimension),
            input_spatial_dimensions_node_id,
            self.add_or_get_val(kernel_input_feature_dimension),
            self.add_or_get_val(kernel_output_feature_dimension),
            kernel_spatial_dimensions_node_id,
            self.add_or_get_val(output_batch_dimension),
            self.add_or_get_val(output_feature_dimension),
            output_spatial_dimensions_node_id,
            self.add_or_get_val(feature_group_count),
            self.add_or_get_val(batch_group_count),
            precision_config_node_id,
        ]);

        let res = TensorInfo {
            id: self.rec_expr.add(new_node),
            tensor_data: CppGraphConverter::tensor_data(vec![output]),
        };
        Box::new(res)
    }

    pub fn new_dot_general_op(
        &mut self,
        lhs: &TensorInfo,
        rhs: &TensorInfo,
        lhs_batching_dimensions: Vec<i64>,
        rhs_batching_dimensions: Vec<i64>,
        lhs_contracting_dimensions: Vec<i64>,
        rhs_contracting_dimensions: Vec<i64>,
        precision_config: Vec<i64>,
        output: ffi::Tensor,
    ) -> Box<TensorInfo> {
        let lhs_batch_dim_name_id = self.vec_node(lhs_batching_dimensions);
        let rhs_batch_dim_name_id = self.vec_node(rhs_batching_dimensions);
        let lhs_contract_dim_name_id = self.vec_node(lhs_contracting_dimensions);
        let rhs_contract_dim_name_id = self.vec_node(rhs_contracting_dimensions);
        let precision_config_id = self.vec_node(precision_config);

        let new_node = Mdl::DotGeneralOp([
            lhs.id,
            rhs.id,
            lhs_batch_dim_name_id,
            rhs_batch_dim_name_id,
            lhs_contract_dim_name_id,
            rhs_contract_dim_name_id,
            precision_config_id,
        ]);

        let res = TensorInfo {
            id: self.rec_expr.add(new_node),
            tensor_data: CppGraphConverter::tensor_data(vec![output]),
        };
        Box::new(res)
    }

    pub fn new_pad_op(
        &mut self,
        inpt: &TensorInfo,
        padding_value: &TensorInfo,
        edge_padding_low: Vec<i64>,
        edge_padding_high: Vec<i64>,
        interior_padding: Vec<i64>,
        output: ffi::Tensor,
    ) -> Box<TensorInfo> {
        let edge_padding_low_id = self.vec_node(edge_padding_low);
        let edge_padding_high_id = self.vec_node(edge_padding_high);
        let interior_padding_id = self.vec_node(interior_padding);

        let new_node = Mdl::PadOp([
            inpt.id,
            padding_value.id,
            edge_padding_low_id,
            edge_padding_high_id,
            interior_padding_id,
        ]);

        let res = TensorInfo {
            id: self.rec_expr.add(new_node),
            tensor_data: CppGraphConverter::tensor_data(vec![output]),
        };
        Box::new(res)
    }

    pub fn new_slice_op(
        &mut self,
        inpt: &TensorInfo,
        start_indices: Vec<i64>,
        limit_indices: Vec<i64>,
        strides: Vec<i64>,
        output: ffi::Tensor,
    ) -> Box<TensorInfo> {
        let start_indices_id = self.vec_node(start_indices);
        let limit_indices_id = self.vec_node(limit_indices);
        let strides_id = self.vec_node(strides);
        let new_node = Mdl::SliceOp([inpt.id, start_indices_id, limit_indices_id, strides_id]);

        let res = TensorInfo {
            id: self.rec_expr.add(new_node),
            tensor_data: CppGraphConverter::tensor_data(vec![output]),
        };
        Box::new(res)
    }

    pub fn new_transpose_op(
        &mut self,
        inpt: &TensorInfo,
        permutation: Vec<i64>,
        output: ffi::Tensor,
    ) -> Box<TensorInfo> {
        let permutation_id = self.vec_node(permutation);
        let new_node = Mdl::TransposeOp([inpt.id, permutation_id]);

        let res = TensorInfo {
            id: self.rec_expr.add(new_node),
            tensor_data: CppGraphConverter::tensor_data(vec![output]),
        };
        Box::new(res)
    }

    pub fn new_mul_op(
        &mut self,
        lhs: &TensorInfo,
        rhs: &TensorInfo,
        output: ffi::Tensor,
    ) -> Box<TensorInfo> {
        let new_node = Mdl::MulOp([lhs.id, rhs.id]);
        let res = TensorInfo {
            id: self.rec_expr.add(new_node),
            tensor_data: CppGraphConverter::tensor_data(vec![output]),
        };
        Box::new(res)
    }

    pub fn new_add_op(
        &mut self,
        lhs: &TensorInfo,
        rhs: &TensorInfo,
        output: ffi::Tensor,
    ) -> Box<TensorInfo> {
        let new_node = Mdl::AddOp([lhs.id, rhs.id]);
        let res = TensorInfo {
            id: self.rec_expr.add(new_node),
            tensor_data: CppGraphConverter::tensor_data(vec![output]),
        };
        Box::new(res)
    }

    pub fn new_div_op(
        &mut self,
        lhs: &TensorInfo,
        rhs: &TensorInfo,
        output: ffi::Tensor,
    ) -> Box<TensorInfo> {
        let new_node = Mdl::DivOp([lhs.id, rhs.id]);
        let res = TensorInfo {
            id: self.rec_expr.add(new_node),
            tensor_data: CppGraphConverter::tensor_data(vec![output]),
        };
        Box::new(res)
    }

    pub fn new_subtract_op(
        &mut self,
        lhs: &TensorInfo,
        rhs: &TensorInfo,
        output: ffi::Tensor,
    ) -> Box<TensorInfo> {
        let new_node = Mdl::SubtractOp([lhs.id, rhs.id]);
        let res = TensorInfo {
            id: self.rec_expr.add(new_node),
            tensor_data: CppGraphConverter::tensor_data(vec![output]),
        };
        Box::new(res)
    }

    pub fn new_min_op(
        &mut self,
        lhs: &TensorInfo,
        rhs: &TensorInfo,
        output: ffi::Tensor,
    ) -> Box<TensorInfo> {
        let new_node = Mdl::MinOp([lhs.id, rhs.id]);
        let res = TensorInfo {
            id: self.rec_expr.add(new_node),
            tensor_data: CppGraphConverter::tensor_data(vec![output]),
        };
        Box::new(res)
    }

    pub fn new_max_op(
        &mut self,
        lhs: &TensorInfo,
        rhs: &TensorInfo,
        output: ffi::Tensor,
    ) -> Box<TensorInfo> {
        let new_node = Mdl::MaxOp([lhs.id, rhs.id]);
        let res = TensorInfo {
            id: self.rec_expr.add(new_node),
            tensor_data: CppGraphConverter::tensor_data(vec![output]),
        };
        Box::new(res)
    }

    pub fn new_neg_op(&mut self, inpt: &TensorInfo, output: ffi::Tensor) -> Box<TensorInfo> {
        let new_node = Mdl::NegOp([inpt.id]);
        let res = TensorInfo {
            id: self.rec_expr.add(new_node),
            tensor_data: CppGraphConverter::tensor_data(vec![output]),
        };
        Box::new(res)
    }

    pub fn new_tanh_op(&mut self, inpt: &TensorInfo, output: ffi::Tensor) -> Box<TensorInfo> {
        let new_node = Mdl::TanhOp([inpt.id]);
        let res = TensorInfo {
            id: self.rec_expr.add(new_node),
            tensor_data: CppGraphConverter::tensor_data(vec![output]),
        };
        Box::new(res)
    }

    pub fn new_exp_op(&mut self, inpt: &TensorInfo, output: ffi::Tensor) -> Box<TensorInfo> {
        let new_node = Mdl::ExpOp([inpt.id]);
        let res = TensorInfo {
            id: self.rec_expr.add(new_node),
            tensor_data: CppGraphConverter::tensor_data(vec![output]),
        };
        Box::new(res)
    }

    pub fn new_iota_op(&mut self, iota_dimension: i64, output: ffi::Tensor) -> Box<TensorInfo> {
        let iota_dim_id = self.add_or_get_val(iota_dimension);
        let shape_id = self.vec_node(output.shape.clone());
        let new_node = Mdl::IotaOp([iota_dim_id, shape_id]);
        let res = TensorInfo {
            id: self.rec_expr.add(new_node),
            tensor_data: CppGraphConverter::tensor_data(vec![output]),
        };
        Box::new(res)
    }

    pub fn new_dynamic_update_slice_op(
        &mut self,
        operand: &TensorInfo,
        update: &TensorInfo,
        start_indices: &TensorInfo,
        output: ffi::Tensor,
    ) -> Box<TensorInfo> {
        let new_node = Mdl::DynamicUpdateSliceOp([operand.id, update.id, start_indices.id]);
        let res = TensorInfo {
            id: self.rec_expr.add(new_node),
            tensor_data: CppGraphConverter::tensor_data(vec![output]),
        };
        Box::new(res)
    }

    pub fn new_dynamic_slice_op(
        &mut self,
        operand: &TensorInfo,
        start_indices: &TensorInfo,
        slice_sizes: i64,
        output: ffi::Tensor,
    ) -> Box<TensorInfo> {
        let slice_sizes_id = self.add_or_get_val(slice_sizes);
        let new_node = Mdl::DynamicSliceOp([operand.id, start_indices.id, slice_sizes_id]);

        let res = TensorInfo {
            id: self.rec_expr.add(new_node),
            tensor_data: CppGraphConverter::tensor_data(vec![output]),
        };
        Box::new(res)
    }

    pub fn new_scatter_op(
        &mut self,
        inpt: &TensorInfo,
        scatter_indices: &TensorInfo,
        updates: &TensorInfo,
        dimension_numbers: i64,
        outputs: &Vec<ffi::Tensor>,
    ) -> Box<TensorInfo> {
        let dimension_numbers_id = self.add_or_get_val(dimension_numbers);
        let new_node = Mdl::ScatterOp([
            inpt.id,
            scatter_indices.id,
            updates.id,
            dimension_numbers_id,
        ]);
        let res = TensorInfo {
            id: self.rec_expr.add(new_node),
            tensor_data: CppGraphConverter::tensor_data(outputs.clone()),
        };
        Box::new(res)
    }

    pub fn new_blackbox_op(
        &mut self,
        inpts: &[*mut TensorInfo],
        captured: &[*mut TensorInfo],
        cpp_num: i64,
        outputs: &Vec<ffi::Tensor>,
    ) -> Box<TensorInfo> {
        let cpp_num_node = self.add_or_get_val(cpp_num);
        let inputs_id = self.new_tensorinfo_vec(inpts);
        let captured_id = self.new_tensorinfo_vec(captured);
        let new_node = Mdl::BlackBox([cpp_num_node, inputs_id, captured_id]);

        let res = TensorInfo {
            id: self.rec_expr.add(new_node),
            tensor_data: CppGraphConverter::tensor_data(outputs.clone()),
        };
        self.blackbox_cpp_num_to_tensorinfo
            .insert(cpp_num, res.clone());
        Box::new(res)
    }

    pub fn new_return_op(&mut self, inpts: &[*mut TensorInfo]) -> Box<TensorInfo> {
        let inputs_id = self.new_tensorinfo_vec(inpts);
        let new_node = Mdl::ReturnOp([inputs_id]);
        // Returns do not produce values!
        let res = TensorInfo {
            id: self.rec_expr.add(new_node),
            tensor_data: CppGraphConverter::tensor_data(vec![]),
        };
        Box::new(res)
    }

    pub fn print_rec_expr(&self) {
        println!("{:?}", self.rec_expr)
    }

    pub fn pretty_print_rec_expr(&self, width: i32) {
        println!("{}", self.rec_expr.pretty(width as usize))
    }

    fn convert_to_node(
        &self,
        egraph: &EGraph<Mdl, TensorAnalysis>,
        to_egraph: &HashMap<Id, Id>,
        rec_expr: RecExpr<Mdl>
    ) -> Vec<ffi::Node> {
        let mut res: Vec<ffi::Node> = Vec::new();

        let index = |id: Id| (usize::from(id) as i32); // TODO: this is probably wrong
        let convert = |operands: &[Id]| {
            operands
                .iter()
                .map(|id: &Id| index(*id))
                .collect::<Vec<i32>>()
        };

        let rec_expr_ref = rec_expr.as_ref();

        for (i, mdl) in rec_expr_ref.iter().enumerate() {
            let op = ffi::Ops::from_mdl(mdl);

            let new_node = |operands: &[Id]| ffi::Node {
                op,
                label: "".to_string(),
                operands: convert(operands),
            };

            let node = match mdl {
                Mdl::Var(label) => ffi::Node {
                    op,
                    label: label.to_string(),
                    operands: vec![],
                },
                Mdl::Num(num) => ffi::Node {
                    op,
                    label: "".to_string(),
                    operands: vec![*num as i32],
                },
                Mdl::InferReshape([input]) => {
                    let input_index = index(*input);
                    let id = to_egraph[&Id::from(i)];
                    let mut operands: Vec<i32> =
                        (&egraph[id]).data.tensors[0].shape
                            .iter().map(|x| *x as i32).collect();
                    operands.insert(0, input_index);
                    ffi::Node {
                        op,
                        label: "".to_string(),
                        operands,
                    }
                }
                // TODO: More clever pattern matching
                Mdl::Vec(ops) => new_node(ops),
                Mdl::Input(ops) => new_node(ops),
                Mdl::Index(ops) => new_node(ops),
                Mdl::ReshapeOp(ops) => new_node(ops),
                Mdl::ConcatenateOp(ops) => new_node(ops),
                Mdl::DotGeneralOp(ops) => new_node(ops),
                Mdl::SliceOp(ops) => new_node(ops),
                Mdl::TransposeOp(ops) => new_node(ops),
                Mdl::ConvolutionOp(ops) => new_node(ops),
                Mdl::MulOp(ops) => new_node(ops),
                Mdl::AddOp(ops) => new_node(ops),
                Mdl::DivOp(ops) => new_node(ops),
                Mdl::SubtractOp(ops) => new_node(ops),
                Mdl::MinOp(ops) => new_node(ops),
                Mdl::MaxOp(ops) => new_node(ops),
                Mdl::NegOp(ops) => new_node(ops),
                Mdl::TanhOp(ops) => new_node(ops),
                Mdl::ExpOp(ops) => new_node(ops),
                Mdl::IotaOp(ops) => new_node(ops),
                Mdl::PadOp(ops) => new_node(ops),
                Mdl::ReturnOp(ops) => new_node(ops),
                Mdl::BlackBox(ops) => new_node(ops),
                Mdl::SSplit0(ops) => new_node(ops),
                Mdl::SSplit1(ops) => new_node(ops),
                Mdl::MatchRank(ops) => new_node(ops),
                _ => unimplemented!(),
            };

            res.push(node);
        }

        res
    }

    pub fn optimize<'a>(&'a self) -> Vec<ffi::Node> {
        let start = &self.rec_expr;

        // Configuration
        let n_sec = 10; // seconds for timeout
        let use_multi = true; // whether to use multi patterns
        let no_cycle = true; // allow cycle in egraph?
        let filter_after = true; // vanilla filtering or efficient filtering
        let iter_limit = 10000;
        let node_limit = 5000000; // max nodes in e-graph

        let path = std::env::current_dir().unwrap();
        println!("The current directory is {}", path.display());
        let rule_file = "src/enzyme_ad/jax/deps/tensat/converted.txt";
        let multi_file = "src/enzyme_ad/jax/deps/tensat/converted_multi.txt";

        let learned_rules =
            read_to_string(rule_file).expect("Something went wrong reading the rule file");
        let time_limit_sec = Duration::new(n_sec, 0);
        let split_rules: Vec<&str> = learned_rules
            .split("\n")
            .filter(|x| !x.is_empty())
            .collect();
        let do_filter_after = no_cycle && filter_after;
        let analysis = TensorAnalysis::new(&self.blackbox_cpp_num_to_tensorinfo);
        let mut rules = rules_from_str(split_rules, do_filter_after);

        let mut custom_rules: Vec<Rewrite<Mdl, TensorAnalysis>> = vec![
            rewrite!("transpose-of-transpose";
                     "(TransposeOp (TransposeOp ?x ?p) ?p)" => "?x" if decreasing_perm("?p")),
            rewrite!("flatten-concat";
                     "(ConcatenateOp ?v ?d)" => { FlattenConcat {
                     vec: "?v".parse().unwrap(),
                     dim: "?d".parse().unwrap(),
            }}),
            rewrite!("merge-slices";
                     "(ConcatenateOp (Vec (SliceOp ?x ?s1 ?l1 ?s) (SliceOp ?x ?s2 ?l2 ?s)) ?d)" => { MergeSlices {
                     x: "?x".parse().unwrap(),
                     s1: "?s1".parse().unwrap(),
                     s2: "?s2".parse().unwrap(),
                     l1: "?l1".parse().unwrap(),
                     l2: "?l2".parse().unwrap(),
                     strides: "?s".parse().unwrap(),
                    dim: "?d".parse().unwrap()
            }}),
            rewrite!("concat-dot";
                     "(DotGeneralOp (ConcatenateOp (Vec ?a ?b) ?d1) (ConcatenateOp (Vec ?c ?d) ?d2) ?lb ?rb ?lc ?rc ?p)"
                     => "(AddOp (DotGeneralOp ?a ?c ?lb ?rb ?lc ?rc ?p) (DotGeneralOp ?b ?d ?lb ?rb ?lc ?rc ?p))"
                     if concat_dot_compatible("?lc", "?d1", "?rc", "?d2")),
        ];

        rules.append(&mut custom_rules);

        let iter_multi = 2;
        let node_multi = 30000;
        let learned_rules =
            read_to_string(multi_file).expect("Something went wrong reading the multi rule file");
        let multi_rules: Vec<(&str, bool)> = learned_rules
            .split("\n")
            .filter(|x| !x.is_empty())
            .map(|x| (x, /*symmetric=*/ false))
            .collect();
        let mut multi_patterns = MultiPatterns::with_rules(
            multi_rules,
            no_cycle,
            iter_multi,
            filter_after,
            node_multi,
            n_sec,
        );

        let runner = if use_multi {
            Runner::<Mdl, TensorAnalysis, ()>::new(analysis)
                .with_node_limit(node_limit)
                .with_time_limit(time_limit_sec)
                .with_iter_limit(iter_limit)
                .with_expr(&start)
                .with_hook(move |runner| multi_patterns.run_one(runner))
        } else {
            Runner::<Mdl, TensorAnalysis, ()>::new(analysis)
                .with_node_limit(node_limit)
                .with_time_limit(time_limit_sec)
                .with_iter_limit(iter_limit)
                .with_expr(&start)
        };

        let start_time = Instant::now();
        let mut runner = runner.run(&rules[..]);
        if do_filter_after {
            // Do cycle removal after the final iteration
            remove_cycle_by_order(&mut runner);
        }
        let sat_duration = start_time.elapsed();
        let num_iter_sat = runner.iterations.len() - 1;

        println!("Runner complete!");
        println!("  Nodes: {}", runner.egraph.total_size());
        println!("  Classes: {}", runner.egraph.number_of_classes());
        println!("  Stopped: {:?}", runner.stop_reason.unwrap());
        println!("  Time taken: {:?}", sat_duration);
        println!("  Number of iterations: {:?}", num_iter_sat);

        let (num_enodes, num_classes, avg_nodes_per_class, num_edges, num_programs) =
            get_stats(&runner.egraph);
        println!("  Average nodes per class: {}", avg_nodes_per_class);
        println!("  Number of edges: {}", num_edges);
        println!("  Number of programs: {}", num_programs);

        let (egraph, root) = (runner.egraph, runner.roots[0]);
        let cost_model: CostModel = CostModel::new();
        let (best, ext_secs, to_egraph) = extract_by_ilp(&egraph, root, &cost_model);
        // let (best, ext_secs) = extract_by_greedy(&egraph, root, &cost_model);

        // println!("{}", best);
        self.convert_to_node(&egraph, &to_egraph, best)
    }
}

fn extract_by_greedy(
    egraph: &EGraph<Mdl, TensorAnalysis>,
    root: Id,
    cost_model: &CostModel,
) -> (RecExpr<Mdl>, f32) {
    let tnsr_cost = TensorCost { egraph, cost_model };
    let start_time = Instant::now();
    let mut extractor = Extractor::new(egraph, tnsr_cost);
    let (best_cost, best) = extractor.find_best(root);
    let duration = start_time.elapsed();

    println!("Extractor complete!");
    println!("  Time taken: {:?}", duration);
    println!("  Best cost: {:?}", best_cost);
    let ext_secs = duration.as_secs_f32();

    (best, ext_secs)
}

fn extract_by_ilp(
    egraph: &EGraph<Mdl, TensorAnalysis>,
    root: Id,
    cost_model: &CostModel,
) -> (RecExpr<Mdl>, f32, HashMap<Id, Id>) {
    // Prepare data for ILP formulation, save to json
    let (m_id_map, e_m, h_i, cost_i, fus_cost_i, fus_i, g_i, root_m, i_to_nodes, blacklist_i) =
        prep_ilp_data(egraph, root, cost_model);

    println!("prepped ilp data");
    let data = json!({
        "e_m": e_m,
        "h_i": h_i,
        "cost_i": cost_i,
        "fus_cost_i": fus_cost_i,
        "fus_i": fus_i,
        "g_i": g_i,
        "root_m": root_m,
        "blacklist_i": blacklist_i,
    });
    let data_str = serde_json::to_string(&data).expect("Fail to convert json to string");
    create_dir_all("./tmp");
    write("./tmp/ilp_data.json", data_str).expect("Unable to write file");

    // Call python script to run ILP
    let order_var_int = false;
    let class_constraint = true;
    let no_order = true;
    let initialise_with_greedy = false;
    let fusion_costs: bool = std::env::var("FUSION_COSTS")
        .unwrap_or(String::from("false"))
        .parse()
        .unwrap();
    let mut arg_vec = vec!["src/enzyme_ad/jax/deps/tensat/extractor/extract.py"];
    if order_var_int {
        arg_vec.push("--order_var_int");
    }
    if class_constraint {
        arg_vec.push("--eclass_constraint");
    }
    if no_order {
        arg_vec.push("--no_order");
    }
    if fusion_costs {
        println!("running with fusion costs");
        arg_vec.push("--fusion-costs");
    }
    if initialise_with_greedy {
        // Get node_to_i map
        let node_to_i: HashMap<Mdl, usize> = (&i_to_nodes)
            .iter()
            .enumerate()
            .map(|(i, node)| (node.clone(), i))
            .collect();

        let tnsr_cost = TensorCost {
            egraph: egraph,
            cost_model: cost_model,
        };
        let mut extractor = Extractor::new(egraph, tnsr_cost);
        let (i_list, m_list) = get_init_solution(egraph, root, &extractor.costs, &g_i, &node_to_i);

        // Store initial solution
        let solution_data = json!({
            "i_list": i_list,
            "m_list": m_list,
        });
        let sol_data_str =
            serde_json::to_string(&solution_data).expect("Fail to convert json to string");
        write("./tmp/init_sol.json", sol_data_str).expect("Unable to write file");

        arg_vec.push("--initialize");
    }
    let time_lim = "1000";
    let num_thread = "8";
    arg_vec.push("--time_lim_sec");
    arg_vec.push(time_lim);
    arg_vec.push("--num_thread");
    arg_vec.push(num_thread);
<<<<<<< HEAD
=======

>>>>>>> 5fda1857
    let child = Command::new("python3")
        .args(&arg_vec)
        .spawn()
        .expect("failed to execute child");
    let output = child.wait_with_output().expect("failed to get output");

    if output.status.success() {
        // Read back solved results, construct optimized graph
        let solved_str = read_to_string("./tmp/solved.json")
            .expect("Something went wrong reading the solved file");
        let solved_data: SolvedResults =
            serde_json::from_str(&solved_str).expect("JSON was not well-formatted");

        let mut node_picked: HashMap<Id, Mdl> = HashMap::new();
        for (i, x_i) in solved_data.solved_x.iter().enumerate() {
            if *x_i == 1 {
                let eclass_id = m_id_map[g_i[i]];
                if node_picked.contains_key(&eclass_id) {
                    println!("Duplicate node in eclass");
                    println!("{}", node_picked.get(&eclass_id).unwrap().display_op());
                    println!("{}", i_to_nodes[i].display_op());
                    continue;
                }
                //assert!(!node_picked.contains_key(&eclass_id));
                node_picked.insert(eclass_id, i_to_nodes[i].clone());
            }
        }

        let mut expr = RecExpr::default();
        let mut added_memo: HashMap<Id, Id> = Default::default();
        let mut to_egraph: HashMap<Id, Id> = Default::default();
        let _ = construct_best_rec(&node_picked, root, &mut added_memo, &mut to_egraph, egraph, &mut expr);
        (expr, solved_data.time, to_egraph)
    } else {
        panic!("Python script failed");
    }
}

// this is copied from main.rs
fn get_stats(egraph: &EGraph<Mdl, TensorAnalysis>) -> (usize, usize, f32, usize, f32) {
    let num_enodes = egraph.total_size();
    let num_classes = egraph.number_of_classes();
    let avg_nodes_per_class = num_enodes as f32 / (num_classes as f32);
    let num_edges = egraph
        .classes()
        .fold(0, |acc, c| c.iter().fold(0, |sum, n| n.len() + sum) + acc);
    let num_programs = egraph
        .classes()
        .fold(0.0, |acc, c| acc + (c.len() as f32).log2());
    (
        num_enodes,
        num_classes,
        avg_nodes_per_class,
        num_edges,
        num_programs,
    )
}

/// Struct for generating new names for weight tensors in the model
///
/// Generates names like w1, w2...
#[derive(Default)]
pub struct NameGen {
    count_input: i32,
    count_weight: i32,
}

impl NameGen {
    pub fn new_weight_name(&mut self) -> String {
        let name = format!("w_{}", self.count_weight);
        self.count_weight += 1;
        name
    }

    pub fn new_input_name(&mut self) -> String {
        let name = format!("input_{}", self.count_input);
        self.count_input += 1;
        name
    }
}<|MERGE_RESOLUTION|>--- conflicted
+++ resolved
@@ -327,11 +327,7 @@
             other_vector_args: Vec<Vector>,
             int_args: Vec<i64>,
             matrix_args: Vec<Matrix>,
-<<<<<<< HEAD
         ) -> Vec<u64>;
-=======
-        ) -> u64;
->>>>>>> 5fda1857
     }
 
     unsafe extern "C++" {
@@ -1334,10 +1330,7 @@
     arg_vec.push(time_lim);
     arg_vec.push("--num_thread");
     arg_vec.push(num_thread);
-<<<<<<< HEAD
-=======
-
->>>>>>> 5fda1857
+
     let child = Command::new("python3")
         .args(&arg_vec)
         .spawn()
