use crate::model::*;
use crate::optimize::*;
use crate::rewrites::*;
use cxx::CxxVector;
use egg::*;
use itertools::Itertools;
use serde::{Deserialize, Serialize};
use serde_json::json;
use std::env;
use std::fs::*;
use std::process::{Command, Stdio};
use std::time::*;
use std::{borrow::Borrow, collections::HashMap};

#[cxx::bridge(namespace = "tensat")]
pub mod ffi {
    #[derive(Debug)]
    enum Type {
        i1,
        i32,
        i64,
        bf16,
        f32,
        f64,
    }

    #[derive(Debug)]
    enum Ops {
        Var,
        Num,
        Vec,
        Input,
        Index,
        CompareOp,
        BroadcastInDimOp,
        ConvertOp,
        ReduceOp,
        ReshapeOp,
        GatherOp,
        SelectOp,
        ConcatenateOp,
        DotGeneralOp,
        ConvolutionOp,
        PadOp,
        SliceOp,
        TransposeOp,
        MulOp,
        AddOp,
        DivOp,
        SubtractOp,
        MinOp,
        MaxOp,
        NegOp,
        TanhOp,
        ExpOp,
        IotaOp,
        // ConstantOp,
        DynamicUpdateSliceOp,
        DynamicSliceOp,
        ScatterOp,
        BlackBox,
        ReturnOp,
        SSplit0,
        SSplit1,
        MatchRank,
        InferReshape,
    }

    #[derive(Debug, Clone)]
    struct Node {
        op: Ops,
        label: String,
        operands: Vec<i32>,
    }

    #[derive(Debug, Clone, PartialEq)]
    struct Tensor {
        pub shape: Vec<i64>,
        pub element_type: Type,
    }

    // CXX won't let me construct a Vec<Vec<i32>>, so we use Vec<ffi::Shape> instead
    // TODO: We should replace all the &[i32]s we see in Rust ffi function arguments
    // to Vec<Shape> or similar. rust::Slice in CXX is quite error prone, because
    // a common pattern is to create a std::vector then create a slice out of it,
    // but the data is easily corrupted by the vector going out of scope.

    // Note that this should only used in the above case, there are purpose-built
    // structures for Tensor and Node. In all other cases, use the builtin rust types.
    #[derive(Debug)]
    struct Vector {
        pub vec: Vec<i64>,
    }

    // Similarly, we're creating a Matrix type for vecs of vecs (padding)
    #[derive(Debug)]
    struct Matrix {
        pub mat: Vec<Vector>,
    }

    // take floats from c++ and wrap them into f32s below
    extern "Rust" {
        type Mdl;
        type CppGraphConverter;
        type TensorData;
        type TensorInfo;
        fn new_converter() -> Box<CppGraphConverter>;
        // Exposing the constructor functions with Box<TensorInfo>
        fn new_input(
            self: &mut CppGraphConverter,
            block_arg_number: i64,
            tensor: Tensor,
        ) -> Box<TensorInfo>;
        fn new_index(
            self: &mut CppGraphConverter,
            index: i64,
            inpt: &TensorInfo,
        ) -> Box<TensorInfo>;
        fn new_compare_op(
            self: &mut CppGraphConverter,
            inpt_1: &TensorInfo,
            inpt_2: &TensorInfo,
            comparison_direction: i64,
            comparison_type: i64,
            output: Tensor,
        ) -> Box<TensorInfo>;
        fn new_broadcast_in_dim(
            self: &mut CppGraphConverter,
            inpt: &TensorInfo,
            dimensions: Vec<i64>,
            output: Tensor,
        ) -> Box<TensorInfo>;
        fn new_convert_op(
            self: &mut CppGraphConverter,
            inpt: &TensorInfo,
            output_type: i64,
            output: Tensor,
        ) -> Box<TensorInfo>;
        fn new_reduce_op(
            self: &mut CppGraphConverter,
            inpt: &TensorInfo,
            dimensions: Vec<i64>,
            outputs: &Vec<Tensor>,
        ) -> Box<TensorInfo>;
        fn new_reshape_op(
            self: &mut CppGraphConverter,
            inpt: &TensorInfo,
            output: Tensor,
        ) -> Box<TensorInfo>;
        pub fn new_gather_op(
            self: &mut CppGraphConverter,
            inpt: &TensorInfo,
            start_indices: &TensorInfo,
            output: Tensor,
            offset_dims: Vec<i64>,
            collapsed_slice_dims: Vec<i64>,
            operand_batching_dims: Vec<i64>,
            start_indices_batching_dims: Vec<i64>,
            start_index_map: Vec<i64>,
            index_vector_dim: i64,
            slice_sizes: Vec<i64>,
            indices_are_sorted: i64,
        ) -> Box<TensorInfo>;
        fn new_select_op(
            self: &mut CppGraphConverter,
            pred: &TensorInfo,
            on_true: &TensorInfo,
            on_false: &TensorInfo,
            output: Tensor,
        ) -> Box<TensorInfo>;
        fn new_concatenate_op(
            self: &mut CppGraphConverter,
            inputs: &[*mut TensorInfo],
            dimension: i64,
            output: Tensor,
        ) -> Box<TensorInfo>;
        fn new_convolution_op(
            self: &mut CppGraphConverter,
            lhs: &TensorInfo,
            rhs: &TensorInfo,
            windowStrides: Vec<i64>,
            padding: Vec<Vector>,
            lhsDilation: Vec<i64>,
            rhsDilation: Vec<i64>,
            windowReversal: Vec<bool>,
            inputBatchDimension: i64,
            inputFeatureDimension: i64,
            inputSpatialDimension: Vec<i64>,
            kernelInputFeatureDimension: i64,
            kernelOutputFeatureDimension: i64,
            kernelSpatialDimension: Vec<i64>,
            outputBatchDimension: i64,
            outputFeatureDimension: i64,
            outputSpatialDimension: Vec<i64>,
            featureGroupCount: i64,
            batchGroupCount: i64,
            precision_config: Vec<i64>,
            output: Tensor,
        ) -> Box<TensorInfo>;
        fn new_dot_general_op(
            self: &mut CppGraphConverter,
            lhs: &TensorInfo,
            rhs: &TensorInfo,
            lhs_batching_dimensions: Vec<i64>,
            rhs_batching_dimensions: Vec<i64>,
            lhs_contracting_dimensions: Vec<i64>,
            rhs_contracting_dimensions: Vec<i64>,
            precision_config: Vec<i64>,
            output: Tensor,
        ) -> Box<TensorInfo>;
        fn new_pad_op(
            self: &mut CppGraphConverter,
            inpt: &TensorInfo,
            padding_value: &TensorInfo,
            edge_padding_low: Vec<i64>,
            edge_padding_high: Vec<i64>,
            interior_padding: Vec<i64>,
            output: Tensor,
        ) -> Box<TensorInfo>;
        fn new_slice_op(
            self: &mut CppGraphConverter,
            inpt: &TensorInfo,
            start_indices: Vec<i64>,
            limit_indices: Vec<i64>,
            strides: Vec<i64>,
            output: Tensor,
        ) -> Box<TensorInfo>;
        fn new_transpose_op(
            self: &mut CppGraphConverter,
            inpt: &TensorInfo,
            permutation: Vec<i64>,
            output: Tensor,
        ) -> Box<TensorInfo>;
        fn new_mul_op(
            self: &mut CppGraphConverter,
            lhs: &TensorInfo,
            rhs: &TensorInfo,
            output: Tensor,
        ) -> Box<TensorInfo>;
        fn new_add_op(
            self: &mut CppGraphConverter,
            lhs: &TensorInfo,
            rhs: &TensorInfo,
            output: Tensor,
        ) -> Box<TensorInfo>;
        fn new_div_op(
            self: &mut CppGraphConverter,
            lhs: &TensorInfo,
            rhs: &TensorInfo,
            output: Tensor,
        ) -> Box<TensorInfo>;
        fn new_subtract_op(
            self: &mut CppGraphConverter,
            lhs: &TensorInfo,
            rhs: &TensorInfo,
            output: Tensor,
        ) -> Box<TensorInfo>;
        fn new_min_op(
            self: &mut CppGraphConverter,
            lhs: &TensorInfo,
            rhs: &TensorInfo,
            output: Tensor,
        ) -> Box<TensorInfo>;
        fn new_max_op(
            self: &mut CppGraphConverter,
            lhs: &TensorInfo,
            rhs: &TensorInfo,
            output: Tensor,
        ) -> Box<TensorInfo>;
        fn new_neg_op(
            self: &mut CppGraphConverter,
            inpt: &TensorInfo,
            output: Tensor,
        ) -> Box<TensorInfo>;
        fn new_tanh_op(
            self: &mut CppGraphConverter,
            inpt: &TensorInfo,
            output: Tensor,
        ) -> Box<TensorInfo>;
        fn new_exp_op(
            self: &mut CppGraphConverter,
            inpt: &TensorInfo,
            output: Tensor,
        ) -> Box<TensorInfo>;
        fn new_iota_op(
            self: &mut CppGraphConverter,
            iota_dimension: i64,
            output: Tensor,
        ) -> Box<TensorInfo>;
        fn new_dynamic_update_slice_op(
            self: &mut CppGraphConverter,
            operand: &TensorInfo,
            update: &TensorInfo,
            start_indices: &TensorInfo,
            output: Tensor,
        ) -> Box<TensorInfo>;
        fn new_dynamic_slice_op(
            self: &mut CppGraphConverter,
            operand: &TensorInfo,
            start_indices: &TensorInfo,
            slice_sizes: i64,
            output: Tensor,
        ) -> Box<TensorInfo>;
        fn new_scatter_op(
            self: &mut CppGraphConverter,
            inpt: &TensorInfo,
            scatter_indices: &TensorInfo,
            updates: &TensorInfo,
            dimension_numbers: i64,
            outputs: &Vec<Tensor>,
        ) -> Box<TensorInfo>;
        fn new_blackbox_op(
            self: &mut CppGraphConverter,
            inpts: &[*mut TensorInfo],
            captured: &[*mut TensorInfo], // values that appear in a block that was declared outside
            cpp_num: i64,
            outputs: &Vec<Tensor>,
        ) -> Box<TensorInfo>;
        fn new_return_op(
            self: &mut CppGraphConverter,
            inpts: &[*mut TensorInfo],
        ) -> Box<TensorInfo>;
        fn optimize(self: &CppGraphConverter) -> Vec<Node>;
        fn print_rec_expr(self: &CppGraphConverter);
        fn pretty_print_rec_expr(self: &CppGraphConverter, width: i32);
    }

    unsafe extern "C++" {
        include!("EqualitySaturation.h");

        fn get_cost(
            op: Ops,
            operands: Vec<Tensor>,
            other_vector_args: Vec<Vector>,
            int_args: Vec<i64>,
            matrix_args: Vec<Matrix>,
        ) -> Vec<u64>;

        fn get_shape(
            op: Ops,
            operands: Vec<Tensor>,
            other_vector_args: Vec<Vector>,
            int_args: Vec<i64>,
            matrix_args: Vec<Matrix>,
        ) -> Vec<Tensor>;

        fn apply_mlir_rewrite(nodes: Vec<Node>, roots: Vec<Tensor>) -> Box<CppGraphConverter>;
    }
}

/// Struct for converting a model specified using our Rust interface to RecExpr
///
/// The RecExpr is growed on the fly when member functions are called. Uses a
/// Hashmap to store the map of scalar nodes to their indices into the RecExpr to
/// avoid replication.
#[derive(Default)]
pub struct CppGraphConverter {
    rec_expr: RecExpr<Mdl>,
    scalar_map: HashMap<i64, Id>,
    name_gen: NameGen,
    blackbox_cpp_num_to_tensorinfo: HashMap<i64, TensorInfo>,
}

pub fn new_converter() -> Box<CppGraphConverter> {
    Box::new(CppGraphConverter::default())
}

impl ffi::Type {
    pub fn from_str(s: &str) -> Option<ffi::Type> {
        match s {
            "i1" => Some(ffi::Type::i1),
            "i32" => Some(ffi::Type::i32),
            "i64" => Some(ffi::Type::i64),
            "bf16" => Some(ffi::Type::bf16),
            "f32" => Some(ffi::Type::f32),
            "f64" => Some(ffi::Type::f64),
            _ => None,
        }
    }
}

impl ffi::Ops {
    pub fn from_mdl(m: &Mdl) -> ffi::Ops {
        use ffi::Ops;
        match m {
            Mdl::Var(_) => Ops::Var,
            Mdl::Num(_) => Ops::Num,
            Mdl::Vec(_) => Ops::Vec,
            Mdl::Input(_) => Ops::Input,
            Mdl::Index(_) => Ops::Index,
            Mdl::CompareOp(_) => Ops::CompareOp,
            Mdl::BroadcastInDimOp(_) => Ops::BroadcastInDimOp,
            Mdl::ConvertOp(_) => Ops::ConvertOp,
            Mdl::ReduceOp(_) => Ops::ReduceOp,
            Mdl::ReshapeOp(_) => Ops::ReshapeOp,
            Mdl::GatherOp(_) => Ops::GatherOp,
            Mdl::SelectOp(_) => Ops::SelectOp,
            Mdl::ConcatenateOp(_) => Ops::ConcatenateOp,
            Mdl::DotGeneralOp(_) => Ops::DotGeneralOp,
            Mdl::PadOp(_) => Ops::PadOp,
            Mdl::SliceOp(_) => Ops::SliceOp,
            Mdl::TransposeOp(_) => Ops::TransposeOp,
            Mdl::ConvolutionOp(_) => Ops::ConvolutionOp,
            Mdl::MulOp(_) => Ops::MulOp,
            Mdl::AddOp(_) => Ops::AddOp,
            Mdl::DivOp(_) => Ops::DivOp,
            Mdl::SubtractOp(_) => Ops::SubtractOp,
            Mdl::MinOp(_) => Ops::MinOp,
            Mdl::MaxOp(_) => Ops::MaxOp,
            Mdl::NegOp(_) => Ops::NegOp,
            Mdl::TanhOp(_) => Ops::TanhOp,
            Mdl::ExpOp(_) => Ops::ExpOp,
            Mdl::IotaOp(_) => Ops::IotaOp,
            Mdl::DynamicUpdateSliceOp(_) => Ops::DynamicUpdateSliceOp,
            Mdl::DynamicSliceOp(_) => Ops::DynamicSliceOp,
            Mdl::ScatterOp(_) => Ops::ScatterOp,
            Mdl::BlackBox(_) => Ops::BlackBox,
            Mdl::ReturnOp(_) => Ops::ReturnOp,
            Mdl::SSplit0(_) => Ops::SSplit0,
            Mdl::SSplit1(_) => Ops::SSplit1,
            Mdl::MatchRank(_) => Ops::MatchRank,
            Mdl::InferReshape(_) => Ops::InferReshape,
        }
    }
}

/// The APIs of GraphConverter are (intended to) match TASO's so that we can easily
/// construct TASO graphs using this class
impl CppGraphConverter {
    pub fn rec_expr(self) -> RecExpr<Mdl> {
        self.rec_expr
    }

    fn vec_node(&mut self, vec: Vec<i64>) -> Id {
        let vec: Vec<Id> = vec.iter().map(|n| self.add_or_get_val(*n)).collect();
        let node = Mdl::Vec(vec);
        let id = self.rec_expr.add(node);
        id
    }

    fn add_or_get_val(&mut self, val: i64) -> Id {
        match self.scalar_map.get(&val) {
            Some(id) => *id,
            None => {
                let node = Mdl::Num(val);
                let id = self.rec_expr.add(node);
                self.scalar_map.insert(val, id);
                id
            }
        }
    }

    fn tensor_data(tensors: Vec<ffi::Tensor>) -> TensorData {
        TensorData {
            tensors,
            name: None,
            need_infer_shape: false,
        }
    }

    // Wrapper functions for C++ side
    pub fn new_input(&mut self, block_arg_number: i64, tensor: ffi::Tensor) -> Box<TensorInfo> {
        let name = format!("input_{}", block_arg_number)
            + "@"
            + &tensor.shape.iter().join("_")
            + "@"
            + (format!("{:?}", tensor.element_type).as_str());
        let node = Mdl::Var(Symbol::from(name));
        let name_id = self.rec_expr.add(node);
        let block_arg_node_id = self.add_or_get_val(block_arg_number as i64);
        let new_node = Mdl::Input([name_id, block_arg_node_id]);
        let res = TensorInfo {
            id: self.rec_expr.add(new_node),
            tensor_data: CppGraphConverter::tensor_data(vec![tensor]),
        };
        Box::new(res)
    }

    pub fn new_index(&mut self, index: i64, inpt: &TensorInfo) -> Box<TensorInfo> {
        let index_num_node = self.add_or_get_val(index);
        let new_node = Mdl::Index([index_num_node, inpt.id]);
        let res = TensorInfo {
            id: self.rec_expr.add(new_node),
            tensor_data: CppGraphConverter::tensor_data(vec![inpt.tensor_data.tensors
                [index as usize]
                .clone()]),
        };
        Box::new(res)
    }

    pub fn new_compare_op(
        &mut self,
        inpt_1: &TensorInfo,
        inpt_2: &TensorInfo,
        comparison_direction: i64,
        comparison_type: i64,
        output: ffi::Tensor,
    ) -> Box<TensorInfo> {
        let comparison_direction_node = self.add_or_get_val(comparison_direction);
        let comparison_type_node = self.add_or_get_val(comparison_type);
        let new_node = Mdl::CompareOp([
            inpt_1.id,
            inpt_2.id,
            comparison_direction_node,
            comparison_type_node,
        ]);

        let res = TensorInfo {
            id: self.rec_expr.add(new_node),
            tensor_data: CppGraphConverter::tensor_data(vec![output]),
        };
        Box::new(res)
    }

    pub fn new_broadcast_in_dim(
        &mut self,
        inpt: &TensorInfo,
        dimensions: Vec<i64>,
        output: ffi::Tensor,
    ) -> Box<TensorInfo> {
        let dimensions_id = self.vec_node(dimensions);
        let shape_id = self.vec_node(output.shape.clone());
        let new_node = Mdl::BroadcastInDimOp([inpt.id, dimensions_id, shape_id]);

        let res = TensorInfo {
            id: self.rec_expr.add(new_node),
            tensor_data: CppGraphConverter::tensor_data(vec![output]),
        };
        Box::new(res)
    }

    pub fn new_convert_op(
        &mut self,
        inpt: &TensorInfo,
        output_type: i64,
        output: ffi::Tensor,
    ) -> Box<TensorInfo> {
        let output_type_node = self.add_or_get_val(output_type);
        let new_node = Mdl::ConvertOp([inpt.id, output_type_node]);

        let res = TensorInfo {
            id: self.rec_expr.add(new_node),
            tensor_data: CppGraphConverter::tensor_data(vec![output]),
        };
        Box::new(res)
    }

    pub fn new_reduce_op(
        &mut self,
        inpt: &TensorInfo,
        dimensions: Vec<i64>,
        outputs: &Vec<ffi::Tensor>,
    ) -> Box<TensorInfo> {
        let dimensions_id = self.vec_node(dimensions);
        let new_node = Mdl::ReduceOp([inpt.id, dimensions_id]);

        let res = TensorInfo {
            id: self.rec_expr.add(new_node),
            tensor_data: CppGraphConverter::tensor_data(outputs.clone()),
        };
        Box::new(res)
    }

    pub fn new_reshape_op(&mut self, inpt: &TensorInfo, output: ffi::Tensor) -> Box<TensorInfo> {
        let shape_id = self.vec_node(output.shape.clone());
        let new_node = Mdl::ReshapeOp([inpt.id, shape_id]);

        let res = TensorInfo {
            id: self.rec_expr.add(new_node),
            tensor_data: CppGraphConverter::tensor_data(vec![output]),
        };
        Box::new(res)
    }

    pub fn new_gather_op(
        &mut self,
        inpt: &TensorInfo,
        start_indices: &TensorInfo,
        output: ffi::Tensor,
        offset_dims: Vec<i64>,
        collapsed_slice_dims: Vec<i64>,
        operand_batching_dims: Vec<i64>,
        start_indices_batching_dims: Vec<i64>,
        start_index_map: Vec<i64>,
        index_vector_dim: i64,
        slice_sizes: Vec<i64>,
        indices_are_sorted: i64,
    ) -> Box<TensorInfo> {
        let offset_dims_id = self.vec_node(offset_dims);
        let collapsed_slice_dims_id = self.vec_node(collapsed_slice_dims);
        let operand_batching_dims_id = self.vec_node(operand_batching_dims);
        let start_indices_batching_dims_id = self.vec_node(start_indices_batching_dims);
        let start_index_map_id = self.vec_node(start_index_map);
        let slice_sizes_id = self.vec_node(slice_sizes);
        let index_vector_dim_id = self.add_or_get_val(index_vector_dim);
        let indices_are_sorted_id = self.add_or_get_val(indices_are_sorted);

        let new_node = Mdl::GatherOp([
            inpt.id,
            start_indices.id,
            offset_dims_id,
            collapsed_slice_dims_id,
            operand_batching_dims_id,
            start_indices_batching_dims_id,
            start_index_map_id,
            index_vector_dim_id,
            slice_sizes_id,
            indices_are_sorted_id,
        ]);

        let res = TensorInfo {
            id: self.rec_expr.add(new_node),
            tensor_data: CppGraphConverter::tensor_data(vec![output]),
        };
        Box::new(res)
    }

    pub fn new_select_op(
        &mut self,
        pred: &TensorInfo,
        on_true: &TensorInfo,
        on_false: &TensorInfo,
        output: ffi::Tensor,
    ) -> Box<TensorInfo> {
        let new_node = Mdl::SelectOp([pred.id, on_true.id, on_false.id]);

        let res = TensorInfo {
            id: self.rec_expr.add(new_node),
            tensor_data: CppGraphConverter::tensor_data(vec![output]),
        };
        Box::new(res)
    }

    fn new_tensorinfo_vec(&mut self, inputs: &[*mut TensorInfo]) -> Id {
        let tensor_infos: Vec<&TensorInfo> = inputs.iter().map(|&ptr| unsafe { &*ptr }).collect();
        let inputs_node = Mdl::Vec(tensor_infos.iter().map(|i| i.id).collect());
        self.rec_expr.add(inputs_node)
    }

    pub fn new_concatenate_op(
        &mut self,
        inputs: &[*mut TensorInfo],
        dimension: i64,
        output: ffi::Tensor,
    ) -> Box<TensorInfo> {
        let inputs_id = self.new_tensorinfo_vec(inputs);
        let dimension_id = self.add_or_get_val(dimension);
        let new_node = Mdl::ConcatenateOp([inputs_id, dimension_id]);

        let res = TensorInfo {
            id: self.rec_expr.add(new_node),
            tensor_data: CppGraphConverter::tensor_data(vec![output]),
        };
        Box::new(res)
    }

    pub fn new_convolution_op(
        &mut self,
        lhs: &TensorInfo,
        rhs: &TensorInfo,
        window_strides: Vec<i64>,
        padding: Vec<ffi::Vector>,
        lhs_dilation: Vec<i64>,
        rhs_dilation: Vec<i64>,
        window_reversal: Vec<bool>,
        input_batch_dimension: i64,
        input_feature_dimension: i64,
        input_spatial_dimensions: Vec<i64>,
        kernel_input_feature_dimension: i64,
        kernel_output_feature_dimension: i64,
        kernel_spatial_dimensions: Vec<i64>,
        output_batch_dimension: i64,
        output_feature_dimension: i64,
        output_spatial_dimensions: Vec<i64>,
        feature_group_count: i64,
        batch_group_count: i64,
        precision_config: Vec<i64>,
        output: ffi::Tensor,
    ) -> Box<TensorInfo> {
        let window_strides_node_id = self.vec_node(window_strides);
        let lhs_dilation_node_id = self.vec_node(lhs_dilation);
        let rhs_dilation_node_id = self.vec_node(rhs_dilation);

        // We could add a bool element type vec?
        let window_reversal_node_id =
            self.vec_node(window_reversal.iter().map(|x| *x as i64).collect());
        let input_spatial_dimensions_node_id = self.vec_node(input_spatial_dimensions);
        let kernel_spatial_dimensions_node_id = self.vec_node(kernel_spatial_dimensions);
        let output_spatial_dimensions_node_id = self.vec_node(output_spatial_dimensions);
        let precision_config_node_id = self.vec_node(precision_config);

        let padding_node_ids: Vec<Id> = padding
            .into_iter()
            .map(|pad| self.vec_node(pad.vec))
            .collect::<Vec<Id>>();
        let padding_node_id = self.rec_expr.add(Mdl::Vec(padding_node_ids));

        let new_node = Mdl::ConvolutionOp([
            lhs.id,
            rhs.id,
            window_strides_node_id,
            padding_node_id,
            lhs_dilation_node_id,
            rhs_dilation_node_id,
            window_reversal_node_id,
            self.add_or_get_val(input_batch_dimension),
            self.add_or_get_val(input_feature_dimension),
            input_spatial_dimensions_node_id,
            self.add_or_get_val(kernel_input_feature_dimension),
            self.add_or_get_val(kernel_output_feature_dimension),
            kernel_spatial_dimensions_node_id,
            self.add_or_get_val(output_batch_dimension),
            self.add_or_get_val(output_feature_dimension),
            output_spatial_dimensions_node_id,
            self.add_or_get_val(feature_group_count),
            self.add_or_get_val(batch_group_count),
            precision_config_node_id,
        ]);

        let res = TensorInfo {
            id: self.rec_expr.add(new_node),
            tensor_data: CppGraphConverter::tensor_data(vec![output]),
        };
        Box::new(res)
    }

    pub fn new_dot_general_op(
        &mut self,
        lhs: &TensorInfo,
        rhs: &TensorInfo,
        lhs_batching_dimensions: Vec<i64>,
        rhs_batching_dimensions: Vec<i64>,
        lhs_contracting_dimensions: Vec<i64>,
        rhs_contracting_dimensions: Vec<i64>,
        precision_config: Vec<i64>,
        output: ffi::Tensor,
    ) -> Box<TensorInfo> {
        let lhs_batch_dim_name_id = self.vec_node(lhs_batching_dimensions);
        let rhs_batch_dim_name_id = self.vec_node(rhs_batching_dimensions);
        let lhs_contract_dim_name_id = self.vec_node(lhs_contracting_dimensions);
        let rhs_contract_dim_name_id = self.vec_node(rhs_contracting_dimensions);
        let precision_config_id = self.vec_node(precision_config);

        let new_node = Mdl::DotGeneralOp([
            lhs.id,
            rhs.id,
            lhs_batch_dim_name_id,
            rhs_batch_dim_name_id,
            lhs_contract_dim_name_id,
            rhs_contract_dim_name_id,
            precision_config_id,
        ]);

        let res = TensorInfo {
            id: self.rec_expr.add(new_node),
            tensor_data: CppGraphConverter::tensor_data(vec![output]),
        };
        Box::new(res)
    }

    pub fn new_pad_op(
        &mut self,
        inpt: &TensorInfo,
        padding_value: &TensorInfo,
        edge_padding_low: Vec<i64>,
        edge_padding_high: Vec<i64>,
        interior_padding: Vec<i64>,
        output: ffi::Tensor,
    ) -> Box<TensorInfo> {
        let edge_padding_low_id = self.vec_node(edge_padding_low);
        let edge_padding_high_id = self.vec_node(edge_padding_high);
        let interior_padding_id = self.vec_node(interior_padding);

        let new_node = Mdl::PadOp([
            inpt.id,
            padding_value.id,
            edge_padding_low_id,
            edge_padding_high_id,
            interior_padding_id,
        ]);

        let res = TensorInfo {
            id: self.rec_expr.add(new_node),
            tensor_data: CppGraphConverter::tensor_data(vec![output]),
        };
        Box::new(res)
    }

    pub fn new_slice_op(
        &mut self,
        inpt: &TensorInfo,
        start_indices: Vec<i64>,
        limit_indices: Vec<i64>,
        strides: Vec<i64>,
        output: ffi::Tensor,
    ) -> Box<TensorInfo> {
        let start_indices_id = self.vec_node(start_indices);
        let limit_indices_id = self.vec_node(limit_indices);
        let strides_id = self.vec_node(strides);
        let new_node = Mdl::SliceOp([inpt.id, start_indices_id, limit_indices_id, strides_id]);

        let res = TensorInfo {
            id: self.rec_expr.add(new_node),
            tensor_data: CppGraphConverter::tensor_data(vec![output]),
        };
        Box::new(res)
    }

    pub fn new_transpose_op(
        &mut self,
        inpt: &TensorInfo,
        permutation: Vec<i64>,
        output: ffi::Tensor,
    ) -> Box<TensorInfo> {
        let permutation_id = self.vec_node(permutation);
        let new_node = Mdl::TransposeOp([inpt.id, permutation_id]);

        let res = TensorInfo {
            id: self.rec_expr.add(new_node),
            tensor_data: CppGraphConverter::tensor_data(vec![output]),
        };
        Box::new(res)
    }

    pub fn new_mul_op(
        &mut self,
        lhs: &TensorInfo,
        rhs: &TensorInfo,
        output: ffi::Tensor,
    ) -> Box<TensorInfo> {
        let new_node = Mdl::MulOp([lhs.id, rhs.id]);
        let res = TensorInfo {
            id: self.rec_expr.add(new_node),
            tensor_data: CppGraphConverter::tensor_data(vec![output]),
        };
        Box::new(res)
    }

    pub fn new_add_op(
        &mut self,
        lhs: &TensorInfo,
        rhs: &TensorInfo,
        output: ffi::Tensor,
    ) -> Box<TensorInfo> {
        let new_node = Mdl::AddOp([lhs.id, rhs.id]);
        let res = TensorInfo {
            id: self.rec_expr.add(new_node),
            tensor_data: CppGraphConverter::tensor_data(vec![output]),
        };
        Box::new(res)
    }

    pub fn new_div_op(
        &mut self,
        lhs: &TensorInfo,
        rhs: &TensorInfo,
        output: ffi::Tensor,
    ) -> Box<TensorInfo> {
        let new_node = Mdl::DivOp([lhs.id, rhs.id]);
        let res = TensorInfo {
            id: self.rec_expr.add(new_node),
            tensor_data: CppGraphConverter::tensor_data(vec![output]),
        };
        Box::new(res)
    }

    pub fn new_subtract_op(
        &mut self,
        lhs: &TensorInfo,
        rhs: &TensorInfo,
        output: ffi::Tensor,
    ) -> Box<TensorInfo> {
        let new_node = Mdl::SubtractOp([lhs.id, rhs.id]);
        let res = TensorInfo {
            id: self.rec_expr.add(new_node),
            tensor_data: CppGraphConverter::tensor_data(vec![output]),
        };
        Box::new(res)
    }

    pub fn new_min_op(
        &mut self,
        lhs: &TensorInfo,
        rhs: &TensorInfo,
        output: ffi::Tensor,
    ) -> Box<TensorInfo> {
        let new_node = Mdl::MinOp([lhs.id, rhs.id]);
        let res = TensorInfo {
            id: self.rec_expr.add(new_node),
            tensor_data: CppGraphConverter::tensor_data(vec![output]),
        };
        Box::new(res)
    }

    pub fn new_max_op(
        &mut self,
        lhs: &TensorInfo,
        rhs: &TensorInfo,
        output: ffi::Tensor,
    ) -> Box<TensorInfo> {
        let new_node = Mdl::MaxOp([lhs.id, rhs.id]);
        let res = TensorInfo {
            id: self.rec_expr.add(new_node),
            tensor_data: CppGraphConverter::tensor_data(vec![output]),
        };
        Box::new(res)
    }

    pub fn new_neg_op(&mut self, inpt: &TensorInfo, output: ffi::Tensor) -> Box<TensorInfo> {
        let new_node = Mdl::NegOp([inpt.id]);
        let res = TensorInfo {
            id: self.rec_expr.add(new_node),
            tensor_data: CppGraphConverter::tensor_data(vec![output]),
        };
        Box::new(res)
    }

    pub fn new_tanh_op(&mut self, inpt: &TensorInfo, output: ffi::Tensor) -> Box<TensorInfo> {
        let new_node = Mdl::TanhOp([inpt.id]);
        let res = TensorInfo {
            id: self.rec_expr.add(new_node),
            tensor_data: CppGraphConverter::tensor_data(vec![output]),
        };
        Box::new(res)
    }

    pub fn new_exp_op(&mut self, inpt: &TensorInfo, output: ffi::Tensor) -> Box<TensorInfo> {
        let new_node = Mdl::ExpOp([inpt.id]);
        let res = TensorInfo {
            id: self.rec_expr.add(new_node),
            tensor_data: CppGraphConverter::tensor_data(vec![output]),
        };
        Box::new(res)
    }

    pub fn new_iota_op(&mut self, iota_dimension: i64, output: ffi::Tensor) -> Box<TensorInfo> {
        let iota_dim_id = self.add_or_get_val(iota_dimension);
        let shape_id = self.vec_node(output.shape.clone());
        let new_node = Mdl::IotaOp([iota_dim_id, shape_id]);
        let res = TensorInfo {
            id: self.rec_expr.add(new_node),
            tensor_data: CppGraphConverter::tensor_data(vec![output]),
        };
        Box::new(res)
    }

    pub fn new_dynamic_update_slice_op(
        &mut self,
        operand: &TensorInfo,
        update: &TensorInfo,
        start_indices: &TensorInfo,
        output: ffi::Tensor,
    ) -> Box<TensorInfo> {
        let new_node = Mdl::DynamicUpdateSliceOp([operand.id, update.id, start_indices.id]);
        let res = TensorInfo {
            id: self.rec_expr.add(new_node),
            tensor_data: CppGraphConverter::tensor_data(vec![output]),
        };
        Box::new(res)
    }

    pub fn new_dynamic_slice_op(
        &mut self,
        operand: &TensorInfo,
        start_indices: &TensorInfo,
        slice_sizes: i64,
        output: ffi::Tensor,
    ) -> Box<TensorInfo> {
        let slice_sizes_id = self.add_or_get_val(slice_sizes);
        let new_node = Mdl::DynamicSliceOp([operand.id, start_indices.id, slice_sizes_id]);

        let res = TensorInfo {
            id: self.rec_expr.add(new_node),
            tensor_data: CppGraphConverter::tensor_data(vec![output]),
        };
        Box::new(res)
    }

    pub fn new_scatter_op(
        &mut self,
        inpt: &TensorInfo,
        scatter_indices: &TensorInfo,
        updates: &TensorInfo,
        dimension_numbers: i64,
        outputs: &Vec<ffi::Tensor>,
    ) -> Box<TensorInfo> {
        let dimension_numbers_id = self.add_or_get_val(dimension_numbers);
        let new_node = Mdl::ScatterOp([
            inpt.id,
            scatter_indices.id,
            updates.id,
            dimension_numbers_id,
        ]);
        let res = TensorInfo {
            id: self.rec_expr.add(new_node),
            tensor_data: CppGraphConverter::tensor_data(outputs.clone()),
        };
        Box::new(res)
    }

    pub fn new_blackbox_op(
        &mut self,
        inpts: &[*mut TensorInfo],
        captured: &[*mut TensorInfo],
        cpp_num: i64,
        outputs: &Vec<ffi::Tensor>,
    ) -> Box<TensorInfo> {
        let cpp_num_node = self.add_or_get_val(cpp_num);
        let inputs_id = self.new_tensorinfo_vec(inpts);
        let captured_id = self.new_tensorinfo_vec(captured);
        let new_node = Mdl::BlackBox([cpp_num_node, inputs_id, captured_id]);

        let res = TensorInfo {
            id: self.rec_expr.add(new_node),
            tensor_data: CppGraphConverter::tensor_data(outputs.clone()),
        };
        self.blackbox_cpp_num_to_tensorinfo
            .insert(cpp_num, res.clone());
        Box::new(res)
    }

    pub fn new_return_op(&mut self, inpts: &[*mut TensorInfo]) -> Box<TensorInfo> {
        let inputs_id = self.new_tensorinfo_vec(inpts);
        let new_node = Mdl::ReturnOp([inputs_id]);
        // Returns do not produce values!
        let res = TensorInfo {
            id: self.rec_expr.add(new_node),
            tensor_data: CppGraphConverter::tensor_data(vec![]),
        };
        Box::new(res)
    }

    pub fn print_rec_expr(&self) {
        println!("{:?}", self.rec_expr)
    }

    pub fn pretty_print_rec_expr(&self, width: i32) {
        println!("{}", self.rec_expr.pretty(width as usize))
    }

    fn convert_to_node(
        &self,
        egraph: &EGraph<Mdl, TensorAnalysis>,
        to_egraph: &HashMap<Id, Id>,
        rec_expr: RecExpr<Mdl>,
    ) -> Vec<ffi::Node> {
        let mut res: Vec<ffi::Node> = Vec::new();

        let index = |id: Id| (usize::from(id) as i32); // TODO: this is probably wrong
        let convert = |operands: &[Id]| {
            operands
                .iter()
                .map(|id: &Id| index(*id))
                .collect::<Vec<i32>>()
        };

        let rec_expr_ref = rec_expr.as_ref();

        for (i, mdl) in rec_expr_ref.iter().enumerate() {
            let op = ffi::Ops::from_mdl(mdl);

            let new_node = |operands: &[Id]| ffi::Node {
                op,
                label: "".to_string(),
                operands: convert(operands),
            };

            let node = match mdl {
                Mdl::Var(label) => ffi::Node {
                    op,
                    label: label.to_string(),
                    operands: vec![],
                },
                Mdl::Num(num) => ffi::Node {
                    op,
                    label: "".to_string(),
                    operands: vec![*num as i32],
                },
                Mdl::InferReshape([input]) => {
                    let input_index = index(*input);
                    let id = to_egraph[&Id::from(i)];
                    let mut operands: Vec<i32> = (&egraph[id]).data.tensors[0]
                        .shape
                        .iter()
                        .map(|x| *x as i32)
                        .collect();
                    operands.insert(0, input_index);
                    ffi::Node {
                        op,
                        label: "".to_string(),
                        operands,
                    }
                }
                // TODO: More clever pattern matching
                Mdl::Vec(ops) => new_node(ops),
                Mdl::Input(ops) => new_node(ops),
                Mdl::Index(ops) => new_node(ops),
                Mdl::ReshapeOp(ops) => new_node(ops),
                Mdl::ConcatenateOp(ops) => new_node(ops),
                Mdl::DotGeneralOp(ops) => new_node(ops),
                Mdl::SliceOp(ops) => new_node(ops),
                Mdl::TransposeOp(ops) => new_node(ops),
                Mdl::BroadcastInDimOp(ops) => new_node(ops),
                Mdl::ConvolutionOp(ops) => new_node(ops),
                Mdl::MulOp(ops) => new_node(ops),
                Mdl::AddOp(ops) => new_node(ops),
                Mdl::DivOp(ops) => new_node(ops),
                Mdl::SubtractOp(ops) => new_node(ops),
                Mdl::MinOp(ops) => new_node(ops),
                Mdl::MaxOp(ops) => new_node(ops),
                Mdl::NegOp(ops) => new_node(ops),
                Mdl::TanhOp(ops) => new_node(ops),
                Mdl::ExpOp(ops) => new_node(ops),
                Mdl::IotaOp(ops) => new_node(ops),
                Mdl::PadOp(ops) => new_node(ops),
                Mdl::ReturnOp(ops) => new_node(ops),
                Mdl::BlackBox(ops) => new_node(ops),
                Mdl::SSplit0(ops) => new_node(ops),
                Mdl::SSplit1(ops) => new_node(ops),
                Mdl::MatchRank(ops) => new_node(ops),
                _ => unimplemented!(),
            };

            res.push(node);
        }

        res
    }

    pub fn optimize<'a>(&'a self) -> Vec<ffi::Node> {
        let start = &self.rec_expr;

        // Configuration
<<<<<<< HEAD
        let n_sec = 60; // seconds for timeout
        let use_multi = true; // whether to use multi patterns
        let no_cycle = false; // disallow cycle in egraph?
=======
        let n_sec = 10; // seconds for timeout
        let no_cycle = true; // disallow cycle in egraph?
>>>>>>> 036dfac6
        let filter_after = false; // vanilla filtering or efficient filtering
        let iter_limit = 10000;
        let node_limit = 5000000; // max nodes in e-graph

        let path = std::env::current_dir().unwrap();
        println!("The current directory is {}", path.display());
        let rule_file = "src/enzyme_ad/jax/deps/tensat/converted.txt";
        let multi_file = "src/enzyme_ad/jax/deps/tensat/converted_multi.txt";

        let learned_rules =
            read_to_string(rule_file).expect("Something went wrong reading the rule file");
        let time_limit_sec = Duration::new(n_sec, 0);
        let split_rules: Vec<&str> = learned_rules
            .split("\n")
            .filter(|x| !x.is_empty())
            .collect();
        let do_filter_after = no_cycle && filter_after;
        let analysis = TensorAnalysis::new(&self.blackbox_cpp_num_to_tensorinfo);
        let mut rules = rules_from_str(split_rules, do_filter_after);

        // let mut custom_rules: Vec<Rewrite<Mdl, TensorAnalysis>> = vec![
        //     rewrite!("transpose-of-transpose";
        //              "(TransposeOp (TransposeOp ?x ?p) ?p)" => "?x" if decreasing_perm("?p")),
        //     rewrite!("flatten-concat";
        //              "(ConcatenateOp ?v ?d)" => { FlattenConcat {
        //              vec: "?v".parse().unwrap(),
        //              dim: "?d".parse().unwrap(),
        //     }}),
        //     rewrite!("merge-slices";
        //              "(ConcatenateOp (Vec (SliceOp ?x ?s1 ?l1 ?s) (SliceOp ?x ?s2 ?l2 ?s)) ?d)" => { MergeSlices {
        //              x: "?x".parse().unwrap(),
        //              s1: "?s1".parse().unwrap(),
        //              s2: "?s2".parse().unwrap(),
        //              l1: "?l1".parse().unwrap(),
        //              l2: "?l2".parse().unwrap(),
        //              strides: "?s".parse().unwrap(),
        //             dim: "?d".parse().unwrap()
        //     }}),
        //     rewrite!("concat-dot";
        //              "(DotGeneralOp (ConcatenateOp (Vec ?a ?b) ?d1) (ConcatenateOp (Vec ?c ?d) ?d2) ?lb ?rb ?lc ?rc ?p)"
        //              => "(AddOp (DotGeneralOp ?a ?c ?lb ?rb ?lc ?rc ?p) (DotGeneralOp ?b ?d ?lb ?rb ?lc ?rc ?p))"
        //              if concat_dot_compatible("?lc", "?d1", "?rc", "?d2")),
        // ];

        // rules.append(&mut custom_rules);

        if env::var("EQSAT_RULES").unwrap_or("true".to_string()) == "false" {
            rules.clear();
        }

        let mut mlir_rules: Vec<Rewrite<Mdl, TensorAnalysis>> = MlirRewrites::all()
            .iter()
            .map(|r| {
                rewrite!(r.to_string();
                          (r.to_ast().to_string().parse::<Pattern<Mdl>>().unwrap())
<<<<<<< HEAD
                          => { MlirRewriteApplier { rewrite: r.clone(), filter_after }}))
=======
                          => { MlirRewriteApplier { rewrite: r.clone() }})
            })
>>>>>>> 036dfac6
            .collect();

        if env::var("ENZYME_RULES").unwrap_or("true".to_string()) != "false" {
            rules.append(&mut mlir_rules);
        }

        let iter_multi = 2;
        let node_multi = 30000;
        let learned_rules =
            read_to_string(multi_file).expect("Something went wrong reading the multi rule file");
        let multi_rules: Vec<(&str, bool)> = learned_rules
            .split("\n")
            .filter(|x| !x.is_empty())
            .map(|x| (x, /*symmetric=*/ false))
            .collect();

        let use_multi = env::var("MULTI_RULES").unwrap_or("true".to_string()) != "false";

        let mut multi_patterns = MultiPatterns::with_rules(
            multi_rules,
            no_cycle,
            iter_multi,
            filter_after,
            node_multi,
            n_sec,
        );

        let runner = if use_multi {
            Runner::<Mdl, TensorAnalysis, ()>::new(analysis)
                .with_node_limit(node_limit)
                .with_time_limit(time_limit_sec)
                .with_iter_limit(iter_limit)
                .with_expr(&start)
                .with_hook(move |runner| multi_patterns.run_one(runner))
        } else {
            Runner::<Mdl, TensorAnalysis, ()>::new(analysis)
                .with_node_limit(node_limit)
                .with_time_limit(time_limit_sec)
                .with_iter_limit(iter_limit)
                .with_expr(&start)
        };

        let start_time = Instant::now();
        let mut runner = runner.run(&rules[..]);
        if do_filter_after {
            // Do cycle removal after the final iteration
            remove_cycle_by_order(&mut runner);
        }
        let sat_duration = start_time.elapsed();
        let num_iter_sat = runner.iterations.len() - 1;

        println!("Runner complete!");
        println!("  Nodes: {}", runner.egraph.total_size());
        println!("  Classes: {}", runner.egraph.number_of_classes());
        println!("  Stopped: {:?}", runner.stop_reason.unwrap());
        println!("  Time taken: {:?}", sat_duration);
        println!("  Number of iterations: {:?}", num_iter_sat);

        let (num_enodes, num_classes, avg_nodes_per_class, num_edges, num_programs) =
            get_stats(&runner.egraph);
        println!("  Average nodes per class: {}", avg_nodes_per_class);
        println!("  Number of edges: {}", num_edges);
        println!("  Number of programs: {}", num_programs);

        let (egraph, root) = (runner.egraph, runner.roots[0]);
        let cost_model: CostModel = CostModel::new();
        let (best, ext_secs, to_egraph) = extract_by_ilp(&egraph, root, &cost_model);
        // let (best, ext_secs) = extract_by_greedy(&egraph, root, &cost_model);

        // println!("{}", best);
        self.convert_to_node(&egraph, &to_egraph, best)
    }
}

fn extract_by_greedy(
    egraph: &EGraph<Mdl, TensorAnalysis>,
    root: Id,
    cost_model: &CostModel,
) -> (RecExpr<Mdl>, f32) {
    let tnsr_cost = TensorCost { egraph, cost_model };
    let start_time = Instant::now();
    let mut extractor = Extractor::new(egraph, tnsr_cost);
    let (best_cost, best) = extractor.find_best(root);
    let duration = start_time.elapsed();

    println!("Extractor complete!");
    println!("  Time taken: {:?}", duration);
    println!("  Best cost: {:?}", best_cost);
    let ext_secs = duration.as_secs_f32();

    (best, ext_secs)
}

fn extract_by_ilp(
    egraph: &EGraph<Mdl, TensorAnalysis>,
    root: Id,
    cost_model: &CostModel,
) -> (RecExpr<Mdl>, f32, HashMap<Id, Id>) {
    // Prepare data for ILP formulation, save to json
    let (m_id_map, e_m, h_i, cost_i, fus_cost_i, fus_i, g_i, root_m, i_to_nodes, blacklist_i) =
        prep_ilp_data(egraph, root, cost_model);

    println!("prepped ilp data");
    let data = json!({
        "e_m": e_m,
        "h_i": h_i,
        "cost_i": cost_i,
        "fus_cost_i": fus_cost_i,
        "fus_i": fus_i,
        "g_i": g_i,
        "root_m": root_m,
        "blacklist_i": blacklist_i,
    });
    let data_str = serde_json::to_string(&data).expect("Fail to convert json to string");
    create_dir_all("./tmp");
    write("./tmp/ilp_data.json", data_str).expect("Unable to write file");

    // Call python script to run ILP
    let order_var_int = false;
    let class_constraint = true;
    let no_order = false;
    let initialise_with_greedy = false;
    let fusion_costs: bool = std::env::var("FUSION_COSTS")
        .unwrap_or(String::from("false"))
        .parse()
        .unwrap();
    let mut arg_vec = vec!["src/enzyme_ad/jax/deps/tensat/extractor/extract.py"];
    if order_var_int {
        arg_vec.push("--order_var_int");
    }
    if class_constraint {
        arg_vec.push("--eclass_constraint");
    }
    if no_order {
        arg_vec.push("--no_order");
    }
    if fusion_costs {
        println!("running with fusion costs");
        arg_vec.push("--fusion-costs");
    }
    if initialise_with_greedy {
        // Get node_to_i map
        let node_to_i: HashMap<Mdl, usize> = (&i_to_nodes)
            .iter()
            .enumerate()
            .map(|(i, node)| (node.clone(), i))
            .collect();

        let tnsr_cost = TensorCost {
            egraph: egraph,
            cost_model: cost_model,
        };
        let mut extractor = Extractor::new(egraph, tnsr_cost);
        let (i_list, m_list) = get_init_solution(egraph, root, &extractor.costs, &g_i, &node_to_i);

        // Store initial solution
        let solution_data = json!({
            "i_list": i_list,
            "m_list": m_list,
        });
        let sol_data_str =
            serde_json::to_string(&solution_data).expect("Fail to convert json to string");
        write("./tmp/init_sol.json", sol_data_str).expect("Unable to write file");

        arg_vec.push("--initialize");
    }
    let time_lim = "1000";
    let num_thread = "8";
    arg_vec.push("--time_lim_sec");
    arg_vec.push(time_lim);
    arg_vec.push("--num_thread");
    arg_vec.push(num_thread);

    let child = Command::new("python3")
        .args(&arg_vec)
        .spawn()
        .expect("failed to execute child");
    let output = child.wait_with_output().expect("failed to get output");

    if output.status.success() {
        // Read back solved results, construct optimized graph
        let solved_str = read_to_string("./tmp/solved.json")
            .expect("Something went wrong reading the solved file");
        let solved_data: SolvedResults =
            serde_json::from_str(&solved_str).expect("JSON was not well-formatted");

        let mut node_picked: HashMap<Id, Mdl> = HashMap::new();
        for (i, x_i) in solved_data.solved_x.iter().enumerate() {
            if *x_i == 1 {
                let eclass_id = m_id_map[g_i[i]];
                if node_picked.contains_key(&eclass_id) {
                    println!("Duplicate node in eclass");
                    println!("{}", node_picked.get(&eclass_id).unwrap().display_op());
                    println!("{}", i_to_nodes[i].display_op());
                    continue;
                }
                //assert!(!node_picked.contains_key(&eclass_id));
                node_picked.insert(eclass_id, i_to_nodes[i].clone());
            }
        }

        let mut expr = RecExpr::default();
        let mut added_memo: HashMap<Id, Id> = Default::default();
        let mut to_egraph: HashMap<Id, Id> = Default::default();
        let _ = construct_best_rec(
            &node_picked,
            root,
            &mut added_memo,
            &mut to_egraph,
            egraph,
            &mut expr,
        );
        (expr, solved_data.time, to_egraph)
    } else {
        panic!("Python script failed");
    }
}

// this is copied from main.rs
fn get_stats(egraph: &EGraph<Mdl, TensorAnalysis>) -> (usize, usize, f32, usize, f32) {
    let num_enodes = egraph.total_size();
    let num_classes = egraph.number_of_classes();
    let avg_nodes_per_class = num_enodes as f32 / (num_classes as f32);
    let num_edges = egraph
        .classes()
        .fold(0, |acc, c| c.iter().fold(0, |sum, n| n.len() + sum) + acc);
    let num_programs = egraph
        .classes()
        .fold(0.0, |acc, c| acc + (c.len() as f32).log2());
    (
        num_enodes,
        num_classes,
        avg_nodes_per_class,
        num_edges,
        num_programs,
    )
}

/// Struct for generating new names for weight tensors in the model
///
/// Generates names like w1, w2...
#[derive(Default)]
pub struct NameGen {
    count_input: i32,
    count_weight: i32,
}

impl NameGen {
    pub fn new_weight_name(&mut self) -> String {
        let name = format!("w_{}", self.count_weight);
        self.count_weight += 1;
        name
    }

    pub fn new_input_name(&mut self) -> String {
        let name = format!("input_{}", self.count_input);
        self.count_input += 1;
        name
    }
}<|MERGE_RESOLUTION|>--- conflicted
+++ resolved
@@ -1131,14 +1131,8 @@
         let start = &self.rec_expr;
 
         // Configuration
-<<<<<<< HEAD
         let n_sec = 60; // seconds for timeout
-        let use_multi = true; // whether to use multi patterns
         let no_cycle = false; // disallow cycle in egraph?
-=======
-        let n_sec = 10; // seconds for timeout
-        let no_cycle = true; // disallow cycle in egraph?
->>>>>>> 036dfac6
         let filter_after = false; // vanilla filtering or efficient filtering
         let iter_limit = 10000;
         let node_limit = 5000000; // max nodes in e-graph
@@ -1194,12 +1188,7 @@
             .map(|r| {
                 rewrite!(r.to_string();
                           (r.to_ast().to_string().parse::<Pattern<Mdl>>().unwrap())
-<<<<<<< HEAD
                           => { MlirRewriteApplier { rewrite: r.clone(), filter_after }}))
-=======
-                          => { MlirRewriteApplier { rewrite: r.clone() }})
-            })
->>>>>>> 036dfac6
             .collect();
 
         if env::var("ENZYME_RULES").unwrap_or("true".to_string()) != "false" {
