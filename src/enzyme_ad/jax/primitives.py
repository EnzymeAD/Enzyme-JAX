"""JAX primitives for Enzyme connection."""

from functools import partial
from collections.abc import Callable, Sequence
from typing import Any
import itertools
import sys
import os
import tempfile
from absl import logging

import jax
from jax import lax
from jax.interpreters import mlir as jax_mlir
from jax.interpreters import ad
from jaxlib.mlir import ir
from jaxlib.mlir.dialects import stablehlo, func
import jax.numpy as jnp

from . import enzyme_call

from .utils import default_nowheel_resource, default_linux_cflags

LANG_CPP = enzyme_call.Language.CPP
LANG_LLVM = enzyme_call.Language.LLVM
LANG_MHLO = enzyme_call.Language.MHLO

from enum import Enum

import jax.extend

Primitive = jax.extend.core.Primitive

try:
    register_custom_call_target = partial(jax.ffi.register_ffi_target, api_version=0)
except AttributeError:
    from jax.lib import xla_client

    register_custom_call_target = xla_client.register_custom_call_target


class PipelineConfig:
    # Whether to use the new xla runtime
    def xla_runtime(self):
        raise NotImplementedError()

    # Pass pipeline of new runtime
    def pass_pipeline(self):
        raise NotImplementedError()

    # MLIR pass pipeline
    def mlir_ad(self):
        raise NotImplementedError()

    # Whether to re-inject into stablehloMLIR pass pipeline
    def stablehlo_inject(self):
        raise NotImplementedError()

    # Number of levels deep of AD
    def ad_level(self):
        raise NotImplementedError()

    def export_llvm(self):
        raise NotImplementedError()


class XLAPipeline:
    def __init__(self, name=None):
        self.exportname = name

    def xla_runtime(self):
        return False

    def pass_pipeline(self):
        return ""

    def mlir_ad(self):
        return False

    def stablehlo_inject(self):
        return False

    def export_llvm(self):
        return self.exportname


class JaXPipeline:
    def __init__(self, passes=""):
        self.passes = passes

    def pass_pipeline(self):
        return self.passes

    def mlir_ad(self):
        return True

    def stablehlo_inject(self):
        return True

    def ad_level(self):
        return self.passes.count("enzyme-wrap")


def optimization_passes(
    *,
    inline: bool = True,
    no_nan: bool = False,
    all_finite: bool = False,
    transpose_propagate: str = "up",
    reshape_propagate: str = "up",
    max_constant_threshold: int = 1024,
    enable_batching_passes: bool = True,
    enable_licm_optimization_passes: bool = True,
    enable_scatter_gather_optimization_passes: bool = True,
    enable_pad_optimization_passes: bool = True,
):
    transform_passes_list = [
        "compare_op_canon<16>",
        "transpose_transpose<16>",
        "broadcast_in_dim_op_canon<16>",
        "convert_op_canon<16>",
        "dynamic_broadcast_in_dim_op_not_actually_dynamic<16>",
        "chained_dynamic_broadcast_in_dim_canonicalization<16>",
        "dynamic_broadcast_in_dim_all_dims_non_expanding<16>",
        "noop_reduce_op_canon<16>",
        "empty_reduce_op_canon<16>",
        "dynamic_reshape_op_canon<16>",
        "get_tuple_element_op_canon<16>",
        "real_op_canon<16>",
        "imag_op_canon<16>",
        "conj_complex_negate<16>",
        "get_dimension_size_op_canon<16>",
        "reshape_op_canon<16>",
        "merge_consecutive_reshapes<16>",
        "transpose_is_reshape<16>",
        "zero_extent_tensor_canon<16>",
        "cse_broadcast_in_dim<16>",
        "cse_slice<16>",
        "cse_transpose<16>",
        "cse_convert<16>",
        "cse_dot_general<16>",
        "cse_reshape<16>",
        "cse_mul<16>",
        "cse_div<16>",
        "cse_add<16>",
        "cse_subtract<16>",
        "cse_min<16>",
        "cse_max<16>",
        "cse_neg<16>",
        "cse_abs<16>",
        "cse_concatenate<16>",
        f"concatenate_op_canon<16>({max_constant_threshold})",
        f"select_op_canon<16>({max_constant_threshold})",
        "add_simplify<16>",
        "sub_simplify<16>",
        "and_simplify<16>",
        "max_simplify<16>",
        "min_simplify<16>",
        "or_simplify<16>",
        "xor_simplify<16>",
        "mul_simplify<16>",
        "div_simplify<16>",
        "rem_simplify<16>",
        "pow_simplify<16>",
        "simplify_extend<16>",
        "simplify_wrap<16>",
        "simplify_rotate<16>",
        "noop_slice<16>",
        "noop_reverse<16>",
        "slice_slice<16>",
        "dynamic_slice_slice<16>",
        "slice_dynamic_slice<16>",
        "shift_right_logical_simplify<16>",
        f"pad_simplify<16>({max_constant_threshold})",
        "slice_simplify<16>",
        "convert_simplify<16>",
        "dynamic_slice_to_static<16>",
        "dynamic_update_slice_elim<16>",
        "concat_to_broadcast<16>",
        "reduce_to_reshape<16>",
        "broadcast_to_reshape<16>",
        "slice_internal",
        f"iota_simplify<16>({max_constant_threshold})",
        f"broadcast_in_dim_simplify<16>({max_constant_threshold})",
        "convert_concat<1>",
        "dynamic_update_to_concat<1>",
        "slice_of_dynamic_update<1>",
        "slice_elementwise<1>",
        "dot_reshape_dot<1>",
        "concat_fuse<1>",
        "concat_push_binop_add<1>",
        "concat_push_binop_mul<1>",
        "reduce_concat<1>",
        "slice_concat<1>",
        "concat_slice<1>",
        "select_op_used_within_if<1>",
        "bin_broadcast_splat_add<1>",
        "bin_broadcast_splat_subtract<1>",
        "bin_broadcast_splat_div<1>",
        "bin_broadcast_splat_mul<1>",
        "dot_general_simplify<16>",
        "transpose_simplify<16>",
        "reshape_empty_broadcast<1>",
        "broadcast_reshape<1>",
        "transpose_dot_reorder<1>",
        "dot_transpose<1>",
        "transpose_convolution<1>",
        "convolution_transpose<1>",
        "convert_convert_float<1>",
        "convert_convert_int<1>",
        "reshape_iota<1>",
        "broadcast_reduce<1>",
        "slice_dot_general<1>",
        "if_inline<1>",
        "if_to_select<1>",
        "divide_sqrt_to_multiply_rsqrt<16>",
        "associative_binary_op_reordering<1>",
        "transpose_broadcast_in_dim_to_broadcast_in_dim<16>",
        "replace_neg_add_with_subtract",
        "replace_subtract_neg_with_add",
        "binop_const_simplify",
        "not_select_simplify",
        "common_compare_expression_rewrite",
        "compare_select_simplify",
        "while_simplify<1>(1)",
        "if_remove_unused",
        "transpose_reshape_to_broadcast",
        "reshape_transpose_to_broadcast",
        "dus_dus",
        "dus_dus_concat",
        "abs_positive_simplify",
        "transpose_elementwise_transpose",
        "select_comp_iota_const_simplify<1>",
        "sign_abs_simplify<1>",
        "broadcastindim_is_reshape",
        "slice_reduce_window<1>",
        "while_deadresult",
        "while_dus",
        "while_op_induction_replacement",
        "dus_concat",
        "slice_dus_to_concat",
        "while_induction_reduction",
        "slice_broadcast",
        "associative_common_mul_op_reordering",
        "slice_select_to_select_slice",
        "slice_if",
        "dus_to_i32",
        "slice_extend",
        "concat_wrap",
        "cse_extend<16>",
        "cse_wrap<16>",
        "cse_rotate<16>",
        "cse_rotate<16>",
        "concat_concat_axis_swap",
        "concat_concat_to_dus",
        "broadcast_iota_simplify",
        "select_comp_iota_to_dus",
        "compare_cleanup",
        "broadcast_compare",
        "not_compare",
        "broadcast_iota",
        "cse_iota",
        "compare_iota_const_simplify",
        "reshuffle_ands_compares",
        "square_abs_simplify",
        "divide_divide_simplify",
        "concat_reshape_slice",
        "full_reduce_reshape_or_transpose",
        "concat_reshape_reduce",
        "concat_elementwise",
        "reduce_reduce",
        "conj_real",
        "select_broadcast_in_dim",
        "if_op_lift_common_ops",
        "involution_neg_simplify",
        "involution_conj_simplify",
        "involution_not_simplify",
        "real_conj_simplify",
        "conj_complex_simplify",
        "split_convolution_into_reverse_convolution",
        # TODO we want to enable but may cause an infinite compile time
        # "concat_to_onedim_dusslice",
        # "chained_multiply_to_power", # TODO: make it into an optional pass
        "power_multiply_to_power",
        "common_associative_commutative_op_reorder",
        "log_simplify",
        "neg_mul_const_simplify",
        "neg_div_const_simplify",
        "reshape_deletions_broadcast_in_dim_simplify",
        "reshape_insertions_broadcast_in_dim_simplify",
        "dot_general_reshape",
        "widen_wrap",
        "widen_extend",
        "compare_negate_const_simplify",
        "select_simplify",
        "concatenate_broadcast_in_dim",
        "compare_abs",
        # "compare_mul",
        "compare_convert",
        "add_selects",
        # TODO: parameterize based on the device
        "self_subtract_to_convolution_like(0)",
        "self_add_to_convolution_like(0)",
        "self_mul_to_convolution_like(0)",
        "trivial_reduce_window_to_reduce_op",
        "case_to_if",
        "reduce_mul_to_dot_general",
        "dot_general_add_distributive_simplify",
        "dot_general_subtract_distributive_simplify",
        "remove_no_ops_from_while_loop",
        "while_is_copy_simplify",
        "split_variadic_scatter_op",
        "dynamic_slice_simplify",
        "enzyme_hlo_unroll(4)",
        "dot_general_only_diagonal_access",
        "divide_negated_operands_simplify",
        "multiply_negated_operands_simplify",
        "factor_scalars_in_dot_general",
        "dot_general_broadcast_in_dim",
        "dot_general_broadcast_in_dim_sort_dims",
        "dus_dynamic_slice_simplify",
        "while_dus_ds_simplify",
        "reshape_slice_reshape",
<<<<<<< HEAD
        "dynamic_slice_elementwise",
=======
        "dot_general_remove_batch_dimensions",
        "delete_dims_reduce",
        "reduce_delete_dims",
        "dot_general_insert_dim_contraction_simplification",
>>>>>>> 28966982
    ]

    # constant propagation patterns
    transform_passes_list += [
        # unary constant propagation
        "chlo_inf_const_prop<16>",
        "gamma_const_prop<16>",
        "abs_const_prop<16>",
        "log_const_prop<1>",
        "log_plus_one_const_prop<1>",
        "is_finite_const_prop",
        "not_const_prop",
        "neg_const_prop",
        "sqrt_const_prop",
        "rsqrt_const_prop",
        "cos_const_prop",
        "sin_const_prop",
        "exp_const_prop",
        "expm1_const_prop",
        "tanh_const_prop",
        "logistic_const_prop",
        "conj_const_prop",
        "ceil_const_prop",
        "cbrt_const_prop",
        "real_const_prop",
        "imag_const_prop",
        "round_const_prop",
        "round_nearest_even_const_prop",
        "sign_const_prop",
        "floor_const_prop",
        "tan_const_prop",
        # binary constant propagation
        "add_const_prop",
        "and_const_prop",
        "atan2_const_prop",
        "complex_const_prop",
        "div_const_prop",
        "max_const_prop",
        "min_const_prop",
        "mul_const_prop",
        "or_const_prop",
        "pow_const_prop",
        "rem_const_prop",
        "sub_const_prop",
        "xor_const_prop",
        # other constant propagations
        "const_prop_through_barrier<16>",
        f"concat_const_prop<1>({max_constant_threshold})",
        f"dynamic_update_slice_const_prop({max_constant_threshold})",
        "clamp_const_prop",
    ]

    if enable_batching_passes:
        transform_passes_list += [
            "add_reduce_slice_fusion",
            "mul_reduce_slice_fusion",
            "min_reduce_slice_fusion",
            "max_reduce_slice_fusion",
            "and_reduce_slice_fusion",
            "or_reduce_slice_fusion",
            "xor_reduce_slice_fusion",
            "concat_insert_dim_dot_general",
            "concat_insert_dim_gather",
            "concat_insert_dim_iota",
            "concat_insert_dim_reduce",
            "concat_insert_dim_sort",
            "concat_insert_dim_reduce_window",
            "concat_insert_dim_convolution",
            "concat_insert_dim_elementwise",
            "dot_general_slice_to_batch",
            "gather_slice_to_batch",
            "iota_slice_to_batch",
            "reduce_slice_to_batch",
            "sort_slice_to_batch",
            "transpose_slice_to_batch",
            "broadcastindim_slice_to_batch",
            "reducewindow_slice_to_batch",
            "convolution_slice_to_batch",
            "elementwise_slice_to_batch",
            "greedy_while_loop_batch_fission",
        ]

    if enable_licm_optimization_passes:
        transform_passes_list += [
            "dus_licm(0)",
            "slice_licm(0)",
            "elementwise_licm(0)",
            "concatenate_licm(0)",
            "while_licm<1>(1)",
            "transpose_licm(0)",
            "broadcastindim_licm(0)",
            "reshape_licm(0)",
            "dot_general_licm(0)",
            "reduce_licm(0)",
            "reduce_window_licm(0)",
            "reverse_licm(0)",
            "convolution_licm(0)",
        ]

    if enable_scatter_gather_optimization_passes:
        transform_passes_list += [
            "scatter_to_dynamic_update_slice<1>",
            "scatter_multiply_simplify",
            "unary_elementwise_scatter_simplify",
            "scatter_indices_are_unique",
            "diagonal_tensor_dot_general_rewrite",
            ## const prop patterns
            "scatter_update_computation_const_prop",
            # gather patterns
            "dynamic_gather_op_is_not_dynamic<16>",
            "gather_op_canon<16>",
            "gather_elementwise",
            ## const prop patterns
            "gather_const_prop",
            f"scatter_const_fold({max_constant_threshold})",
        ]

    if enable_pad_optimization_passes:
        transform_passes_list += [
            "dus_pad",
            "cse_pad<16>",
            f"pad_simplify<16>({max_constant_threshold})",
            "select_pad_to_dus<1>",
            "and_pad_pad<1>",
            "negative_pad_to_slice<16>",
            "slice_pad<1>",
            "pad_reshape_pad<1>",
            "pad_pad<1>",
            "add_pad_pad_to_concat<1>",
            "concat_pad<1>",
            "reduce_pad<1>",
            "broadcast_pad<1>",
            "zero_product_reshape_pad<1>",
            "mul_zero_pad<1>",
            "div_zero_pad<1>",
            "binop_const_reshape_pad<1>",
            "binop_const_pad_add<1>",
            "binop_const_pad_subtract<1>",
            "binop_const_pad_mul<1>",
            "binop_const_pad_div<1>",
            "binop_binop_pad_pad_add<1>",
            "binop_binop_pad_pad_mul<1>",
            "binop_pad_pad_add<1>",
            "binop_pad_pad_subtract<1>",
            "binop_pad_pad_mul<1>",
            "binop_pad_pad_div<1>",
            "binop_pad_pad_min<1>",
            "binop_pad_pad_max<1>",
            "unary_pad_push_convert<1>",
            "unary_pad_push_tanh<1>",
            "unary_pad_push_exp<1>",
            "concat_to_pad<1>",
            "while_pad_induction_reduction",
            "pad_concat_to_concat_pad",
            "rotate_pad",
            "concat_multipad",
            "speculate_if_pad_to_select",
            "dus_to_dynamic_pad",
            "dynamic_pad_to_pad",
        ]

    if reshape_propagate == "up":
        transform_passes_list += [
            "reshape_concat",
            "reshape_dus",
            "dot_reshape_pad<1>",
            "pad_dot_general<1>(0)",
            "pad_dot_general<1>(1)",
            "reshape_pad",
            "reshape_wrap",
            "reshape_rotate",
            "reshape_extend",
        ]
    elif reshape_propagate == "down":
        transform_passes_list += [
            "concat_appending_reshape",
            "slice_reshape",
            "slice_reshape_slice<1>",
            "dynamic_slice_reshape_dynamic_slice",
            "dynamic_slice_reshape_slice",
            "slice_reshape_dynamic_slice",
            "slice_reshape_concat<1>",
            "slice_reshape_elementwise<1>",
            "slice_reshape_dot_general<1>",
            "slice_reshape_pad<1>",
            "elementwise_reshape_like",
        ]
    else:
        raise ValueError("Invalid value for reshape_propagate")

    if transpose_propagate == "up":
        transform_passes_list += [
            "transpose_select",
            "transpose_while",
            "transpose_slice",
            "transpose_concat",
            "transpose_iota",
            "transpose_reduce",
            "transpose_reduce_window",
            "transpose_dus",
            "transpose_pad<1>",
            "transpose_einsum<1>",
            "transpose_wrap",
            "transpose_extend",
            "transpose_rotate",
            "transpose_dynamic_slice",
            "transpose_reverse",
            "transpose_batch_norm_training",
            "transpose_batch_norm_inference",
            "transpose_batch_norm_grad",
            "transpose_if",
            "transpose_fft",
            "transpose_reshape",
        ]
    elif transpose_propagate == "down":
        transform_passes_list += [
            "reorder_elementwise_and_shape_op<16>",
            "elementwise_all_transpose_operands_simplify",
            "slice_transpose",
            "einsum_transpose<1>",
            "slice_reshape_transpose<1>",
            "reduce_transpose_simplify",
            "reverse_transpose",
            "transpose_all_users_slice",
        ]
    else:
        raise ValueError("Invalid value for transpose_propagate")

    if no_nan:
        transform_passes_list += [
            "no_nan_compare_simplify(1)",
            "no_nan_self_sub_simplify(1)",
            "no_nan_add_sub_simplify(1)",
            "no_nan_mul_simplify(1)",
            "no_nan_div_simplify(1)",
            # "no_nan_zero_base_pow_simplify(1)",
        ]
    else:
        transform_passes_list += [
            "no_nan_compare_simplify(0)",
            "no_nan_self_sub_simplify(0)",
            "no_nan_add_sub_simplify(0)",
            "no_nan_mul_simplify(0)",
            "no_nan_div_simplify(0)",
            # "no_nan_zero_base_pow_simplify(0)",
        ]

    if all_finite:
        transform_passes_list += [
            "all_finite_is_finite",
            "all_finite_is_inf",
            "all_finite_is_pos_inf",
            "all_finite_is_neg_inf",
        ]

    transform_passes = ",".join(
        [
            "enzyme-hlo-generate-td{patterns=" + ";".join(transform_passes_list) + "}",
            "transform-interpreter",
            "enzyme-hlo-remove-transform",
        ]
    )

    func_passes = ",".join(["canonicalize", "cse", "canonicalize", transform_passes])

    if inline:
        func_passes = (
            "inline{default-pipeline=canonicalize max-iterations=4}" + "," + func_passes
        )
    return func_passes


# TODO: implement options similar to ones in Reactant for benchmarking
#       currently we mimic the `:all` option from Reactant
def full_optimization_pass_pipeline(
    *,
    inline: bool = True,
    no_nan: bool = False,
    transpose_propagate: str = "up",
    reshape_propagate: str = "up",
    max_constant_threshold: int = 1024,
    enable_batching_passes: bool = True,
):
    opt_passes = optimization_passes(
        inline=inline,
        no_nan=no_nan,
        transpose_propagate=transpose_propagate,
        reshape_propagate=reshape_propagate,
        max_constant_threshold=max_constant_threshold,
        enable_batching_passes=enable_batching_passes,
    )

    enzyme_pass = 'enzyme{postpasses="arith-raise{stablehlo=true},enzyme-batch-to-stablehlo,canonicalize,cse,canonicalize,remove-unnecessary-enzyme-ops,enzyme-simplify-math,canonicalize,cse,canonicalize"}'

    propagate_down_passes = ""
    if transpose_propagate == "up" or reshape_propagate == "up":
        propagate_down_passes = optimization_passes(
            inline=inline,
            no_nan=no_nan,
            transpose_propagate=transpose_propagate,
            reshape_propagate=reshape_propagate,
            max_constant_threshold=max_constant_threshold,
        )

    return ",".join(
        [
            "mark-func-memory-effects",
            opt_passes,
            "enzyme-batch",
            opt_passes,
            enzyme_pass,
            opt_passes,
            "canonicalize",
            "remove-unnecessary-enzyme-ops",
            "enzyme-simplify-math",
            opt_passes,
            propagate_down_passes,
        ]
    )


DefaultCPPPipeline = XLAPipeline()
DefaultJaXPipeline = JaXPipeline(full_optimization_pass_pipeline())


def pass_pipeline(options):
    if type(options) == type(""):
        return options
    else:
        return


def resource_dir():
    import os

    dn = os.path.dirname(enzyme_call.__file__)
    if os.getenv("ENZYME_BAZEL_NOWHEEL", None) is None:
        res = default_nowheel_resource(dn)
        os.path.join(
            dn, "..", "..", "..", "external", "llvm-project", "clang", "staging"
        )
    else:
        res = os.path.join(dn, "..", "..", "clang", "staging")
    return res


def cflags():
    import platform
    import os

    if platform.system() == "Darwin":
        res = (
            "-isysroot",
            "/Library/Developer/CommandLineTools/SDKs/MacOSX.sdk",
            "-isystem",
            "/Applications/Xcode.app/Contents/Developer/Platforms/MacOSX.platform/Developer/SDKs/MacOSX.sdk/usr/include/c++/v1",
            "-internal-isystem",
            os.path.join(resource_dir(), "include"),
            "-internal-externc-isystem",
            "/Applications/Xcode.app/Contents/Developer/Platforms/MacOSX.platform/Developer/SDKs/MacOSX.sdk/usr/include",
            "-internal-externc-isystem",
            "/Applications/Xcode.app/Contents/Developer/Toolchains/XcodeDefault.xctoolchain/usr/include",
            "-fgnuc-version=4.2.1",
        )
    else:
        res = default_linux_cflags()
        if os.getenv("ENABLE_GDBLISTENER") is not None:
            res = res + (
                "-debug-info-kind=standalone",
                "-dwarf-version=5",
                "-debugger-tuning=gdb",
            )
    return res


def optimize_module(mod, pipeline=None):
    if pipeline is None:
        pipeline = full_optimization_pass_pipeline()
    enzyme_call.optimize_module(mod, pipeline)
    return


def _enzyme_primal_impl(
    *args_flat: jax.Array,
    source,
    fn: str,
    argv: Sequence[str],
    out_shapes: Sequence[jax.core.ShapedArray],
    lang: enzyme_call.Language,
    pipeline_options,
) -> Sequence[jax.Array]:
    del args_flat, source, out_shapes
    raise RuntimeError("must be JIT'ed")


def _enzyme_fwd_impl(
    *args_flat: jax.Array,
    source,
    fn: str,
    argv: Sequence[str],
    out_shapes: Sequence[jax.core.ShapedArray],
    lang: enzyme_call.Language,
    pipeline_options,
) -> Sequence[jax.Array]:
    del args_flat, source, out_shapes
    raise RuntimeError("must be JIT'ed")


def _enzyme_aug_impl(
    *args_flat: jax.Array,
    source,
    fn: str,
    argv: Sequence[str],
    out_shapes: Sequence[jax.core.ShapedArray],
    lang: enzyme_call.Language,
    pipeline_options,
) -> Sequence[jax.Array]:
    del args_flat, source, out_shapes
    raise RuntimeError("must be JIT'ed")


def _enzyme_shadow_aug_impl(
    *args_flat: jax.Array,
    source,
    fn: str,
    argv: Sequence[str],
    out_shapes: Sequence[jax.core.ShapedArray],
    lang: enzyme_call.Language,
    pipeline_options,
) -> Sequence[jax.Array]:
    del args_flat, source, out_shapes
    raise RuntimeError("must be JIT'ed")


def _enzyme_rev_impl(
    *args_flat: jax.Array,
    source,
    fn: str,
    argv: Sequence[str],
    in_shapes,
    lang: enzyme_call.Language,
    pipeline_options,
) -> Sequence[jax.Array]:
    del args_flat, source, in_shapes
    raise RuntimeError("must be JIT'ed")


def _enzyme_primal_abstract_eval(
    *args_flat: jax.core.ShapedArray,
    source,
    fn: str,
    argv: Sequence[str],
    out_shapes: Sequence[jax.core.ShapedArray],
    lang: enzyme_call.Language,
    pipeline_options,
) -> Sequence[jax.core.ShapedArray]:
    # TODO: we may attempt some lightweight parsing of source to extract the
    # result types instead.
    return out_shapes


def _enzyme_fwd_abstract_eval(
    *args_flat: jax.core.ShapedArray,
    source,
    fn: str,
    argv: Sequence[str],
    out_shapes: Sequence[jax.core.ShapedArray],
    lang: enzyme_call.Language,
    pipeline_options,
) -> Sequence[jax.core.ShapedArray]:
    del source, fn, args_flat
    return tuple(o for o in out_shapes for _ in range(2))


def absmaketup(ty):
    tystr = ty.dtype.__str__()
    tystr = {"float32": "float", "float64": "double", "int32": "int32_t"}[tystr]
    return (tystr, ty.shape)


def lower(fn, vals, parameters=None, kwargs={}):
    if hasattr(fn, "trace"):
        return fn.trace(*vals, **kwargs).lower(_private_parameters=parameters)
    else:
        if parameters is not None:
            return fn.lower(*vals, _experimental_lowering_parameters=parameters)
        else:
            return fn.lower(*vals)


def _enzyme_aug_abstract_eval(
    *args_flat: jax.core.ShapedArray,
    source,
    fn: str,
    argv: Sequence[str],
    out_shapes: Sequence[jax.core.ShapedArray],
    lang: enzyme_call.Language,
    pipeline_options,
) -> Sequence[jax.core.ShapedArray]:
    in_shapes = args_flat

    prev_out_shapes = out_shapes

    out_shapes = [absmaketup(a) for a in out_shapes]

    in_shapes = [absmaketup(a) for a in in_shapes]

    if lang == LANG_MHLO:
        (in_tree, _, _, mfunc, jit_options) = source
        if "print_mlir" in jit_options:
            del jit_options["print_mlir"]
        (avals_in, avals_inkw) = jax.tree_util.tree_unflatten(in_tree, args_flat)
        jit_options = dict(jit_options)
        lowered_func = lower(jax.jit(mfunc, **jit_options), avals_in, kwargs=avals_inkw)
        mhlo = lowered_func.compiler_ir(dialect="stablehlo")
        source = mhlo.operation.get_asm(enable_debug_info=True)
        kept = lowered_func.compile()._executable._kept_var_idx
        in_shapes = [shape for (i, shape) in enumerate(in_shapes) if i in kept]

    argv = argv + ("-resource-dir", resource_dir()) + cflags()

    tapeSize, tmpSize = enzyme_call.tape_and_tmp_size(
        source,
        fn,
        out_shapes,
        in_shapes,
        argv,
        lang,
        pipeline_options.xla_runtime(),
        pipeline_options.pass_pipeline(),
    )
    res = tuple(prev_out_shapes) + (
        jax.core.ShapedArray((tapeSize,), (jax.numpy.int8)),
    )
    return res


def _enzyme_shadow_aug_abstract_eval(
    *args_flat: jax.core.ShapedArray,
    source,
    fn: str,
    argv: Sequence[str],
    out_shapes: Sequence[jax.core.ShapedArray],
    lang: enzyme_call.Language,
    pipeline_options,
) -> Sequence[jax.core.ShapedArray]:
    return out_shapes


def _enzyme_rev_abstract_eval(
    *args_flat: jax.core.ShapedArray,
    source,
    fn: str,
    argv: Sequence[str],
    in_shapes,
    lang: enzyme_call.Language,
    pipeline_options,
) -> Sequence[jax.core.ShapedArray]:
    return tuple(
        jax.core.ShapedArray(shape, dejaxify(tyid)) for (shape, tyid) in in_shapes
    )


def maketup(ty):
    ty = ir.RankedTensorType(ty)
    tystr = ty.element_type.__str__()
    tystr = {
        "i1": "bool",
        "i8": "char",
        "bf16": "bfloat16",
        "f32": "float",
        "f64": "double",
        "i32": "int32_t",
        "i64": "int64_t",
        "ui32": "uint32_t",
        "ui64": "uint64_t",
    }[tystr]
    return (tystr, ty.shape)


def make_mlir_zero(ty):
    from jax._src.interpreters import mlir

    if type(ty) != mlir.ir.RankedTensorType:
        ty = jax_mlir.dtype_to_ir_type(ty)
    elty = ty.element_type
    elem = (
        ir.FloatAttr.get(elty, 0.0)
        if type(elty) != ir.IntegerType
        else ir.IntegerAttr.get(elty, 0)
    )
    return stablehlo.ConstantOp(ir.DenseElementsAttr.get_splat(ty, elem)).results[0]


def arg_activity_from_pipeline(pass_pipeline):
    start = pass_pipeline.index("argTys=")
    end = pass_pipeline.index(" ", start)
    acts = pass_pipeline[start + len("argTys=") : end].split(",")
    pre_act = pass_pipeline[: start + len("argTys=")]
    post_act = pass_pipeline[end:]
    return pre_act, acts, post_act


def ret_activity_from_pipeline(pass_pipeline):
    start = pass_pipeline.index("retTys=")
    end = pass_pipeline.index(" ", start)
    acts = pass_pipeline[start + len("retTys=") : end].split(",")
    pre_act = pass_pipeline[: start + len("retTys=")]
    post_act = pass_pipeline[end:]
    return pre_act, acts, post_act


def _dump_mlir_to_file(source, pass_pipeline):
    # bazel will zip up the outputs in this directory
    dump_mlir_dir = os.environ.get("TEST_UNDECLARED_OUTPUTS_DIR", None)
    if dump_mlir_dir is None:
        dump_mlir_dir = tempfile.gettempdir()

    tmpfile = tempfile.NamedTemporaryFile(
        suffix=".mlir", dir=dump_mlir_dir, delete=False
    )
    with open(tmpfile.name, "w") as f:
        f.write("// " + pass_pipeline + "\n")
        f.write(str(source))

    return tmpfile.name


def _enzyme_primal_lowering(
    ctx: jax_mlir.LoweringRuleContext,
    *args_flat: ir.Value,
    source,
    fn: str,
    argv: Sequence[str],
    out_shapes: Sequence[jax.core.ShapedArray],
    lang: enzyme_call.Language,
    pipeline_options,
) -> Sequence[ir.Value]:
    del out_shapes

    out_types = tuple(itertools.chain(*map(jax_mlir.aval_to_ir_types, ctx.avals_out)))

    out_shapes = list(map(maketup, out_types))
    in_shapes = list(map(lambda x: maketup(x.type), args_flat))
    in_types = list(map(lambda x: x.type, args_flat))

    in_args = (*args_flat,)

    pass_pipeline = pipeline_options.pass_pipeline()

    out_idx_map = {i: -1 for i in range(len(out_shapes))}

    argv = argv + ("-resource-dir", resource_dir()) + cflags()

    if lang == LANG_MHLO:
        (in_tree, in_idx_map, out_idx_map, mfunc, jit_options) = source
        in_idx_map = dict(in_idx_map)
        out_idx_map = dict(out_idx_map)
        jit_options = dict(jit_options)
        print_mlir = False
        if "print_mlir" in jit_options:
            print_mlir = jit_options["print_mlir"]
            del jit_options["print_mlir"]
        assert len(out_idx_map) == len(out_shapes)

        orig_shapes = []
        orig_types = []
        seen = {}
        for i, shape in enumerate(in_shapes):
            if i not in in_idx_map:
                continue
            if in_idx_map[i] in seen:
                continue
            seen[in_idx_map[i]] = i
            orig_shapes.append(shape)
            orig_types.append(in_types[i])
        avals = [ctx.avals_in[seen[i]] for i in seen]
        if type(mfunc) == type(""):
            avals_in = avals
            kept = [i for (i, v) in enumerate(orig_shapes)]
            source = mfunc
        else:
            (avals_in, avals_inkw) = jax.tree_util.tree_unflatten(in_tree, avals)
            lowered_func = lower(
                jax.jit(mfunc, **jit_options),
                avals_in,
                ctx.module_context.lowering_parameters,
                kwargs=avals_inkw,
            )
            mhlo = lowered_func.compiler_ir(dialect="stablehlo")
            source = mhlo.operation.get_asm(enable_debug_info=True)
            kept = lowered_func.compile()._executable._kept_var_idx
        in_args = tuple(
            arg
            for (i, arg) in enumerate(in_args)
            if i not in in_idx_map or in_idx_map[i] in kept
        )
        if len(kept) != len(orig_shapes):
            if "argTys=" in pass_pipeline:
                pre_act, acts, post_act = arg_activity_from_pipeline(pass_pipeline)
                acts2 = [act for (i, act) in enumerate(acts) if i in kept]
                pass_pipeline = pre_act + ",".join(acts2) + post_act

            out_types = [
                shape
                for i, shape in enumerate(out_types)
                if out_idx_map[i] < 0 or out_idx_map[i] in kept
            ]
            out_shapes = list(map(maketup, out_types))

        # in_shapes = [shape for (i, shape) in enumerate(orig_shapes) if i in kept]
        in_shapes = [
            shape
            for (i, shape) in enumerate(in_shapes)
            if i not in in_idx_map or in_idx_map[i] in kept
        ]
        if pipeline_options.stablehlo_inject():
            ins = ir.InsertionPoint.current
            mod = ins.block.region.owner.parent
            fns = []
            for f in mod.regions[0].blocks[0]:
                fns.append(f.sym_name.value)

            if len(pass_pipeline) > 0:
                pass_pipeline = (
                    pass_pipeline + ",tensor-empty-raise,drop-unsupported-attributes"
                )

            try:
                name, nmod = enzyme_call.run_pass_pipeline(fns, source, pass_pipeline)
            except Exception as e:
                filename = _dump_mlir_to_file(source, pass_pipeline)
                logging.exception("Enzyme MLIR dumped to %s", filename)
                raise e

            if print_mlir:
                if not isinstance(print_mlir, bool):
                    print_mlir.write(nmod)
                else:
                    print(str(nmod), flush=True)

            nmod = ir.Module.parse(nmod)
            fn = None
            pushtop = []
            for f in nmod.body:
                if "top_k_gt" in f.sym_name.value:
                    pushtop.append(f)
                mod.regions[0].blocks[0].append(f)
                if f.sym_name.value == name:
                    fn = f
            if fn is None:
                raise AssertionError(
                    "Could not find function named "
                    + name
                    + " in post opt module "
                    + str(nmod)
                    + ", pre opt module was "
                    + str(source)
                    + ' pipeline was "'
                    + pass_pipeline
                    + '"'
                )
            for f in pushtop[::-1]:
                f.move_before(next(mod.regions[0].blocks[0].__iter__()))
            if True:
                identifier_attr = jax_mlir.dense_int_elements([0])
                placeholderop = stablehlo.ConstantOp(identifier_attr)
                for op in list(fn.regions[0].blocks[0].operations)[:-1]:
                    op.move_before(placeholderop)
                for ba, arg in zip(fn.regions[0].blocks[0].arguments, in_args):
                    ba.replace_all_uses_with(arg)
                results = list(fn.regions[0].blocks[0].operations[0].operands)
                fn.regions[0].blocks[0].operations[0].erase()
                fn.erase()
                placeholderop.erase()
            else:
                callop = func.CallOp(fn, list(in_args))
                results = callop.results
            if len(results) != len(out_shapes):
                print(source)
                print(pass_pipeline)
                print(str(nmod))
                print(out_shapes, "\n", results, "\n", nmod)
            assert len(results) == len(out_shapes)
        else:
            assert len(ctx.module_context.platforms) == 1
            identifier, tmpBuf = enzyme_call.create_enzyme_kernel(
                source,
                fn,
                out_shapes,
                in_shapes,
                argv,
                enzyme_call.ABI.Primal,
                lang,
                pipeline_options.xla_runtime(),
                pass_pipeline,
                ctx.module_context.platforms[0],
            )
            identifier_attr = jax_mlir.dense_int_elements([identifier])
            identifier_op = stablehlo.ConstantOp(identifier_attr)

            mlir_args = (identifier_op,) + in_args

            if tmpBuf != 0:
                sa = ir.RankedTensorType.get((tmpBuf,), ir.IntegerType.get_signless(8))
                out_types = tuple(list(out_types) + [sa])

            i32_type = ir.IntegerType.get_signless(32)
            custom_call = stablehlo.CustomCallOp(
                out_types,
                mlir_args,
                call_target_name="jaxzyme.primal",
                backend_config=ir.StringAttr.get("backend"),
                api_version=ir.IntegerAttr.get(i32_type, 3),
            )
            results = tuple(t for t in custom_call.results)

            if tmpBuf != 0:
                results = results[:-1]

            if len(results) != len(out_shapes):
                print(tmpBuf, out_shapes, "\n", results, "\n", str(custom_call))
            assert len(results) == len(out_shapes)

        results2 = []
        residx = 0
        for k in sorted(out_idx_map):
            v = out_idx_map[k]
            if v < 0 or v in kept:
                results2.append(results[residx])
                residx += 1
            else:
                z = make_mlir_zero(orig_types[v])
                results2.append(z)

        results = tuple(results2)
    else:
        assert len(ctx.module_context.platforms) == 1
        identifier, tmpBuf = enzyme_call.create_enzyme_kernel(
            source,
            fn,
            out_shapes,
            in_shapes,
            argv,
            enzyme_call.ABI.Primal,
            lang,
            pipeline_options.xla_runtime(),
            pass_pipeline,
            ctx.module_context.platforms[0],
        )
        identifier_attr = jax_mlir.dense_int_elements([identifier])
        identifier_op = stablehlo.ConstantOp(identifier_attr)

        mlir_args = (identifier_op,) + in_args

        if tmpBuf != 0:
            sa = ir.RankedTensorType.get((tmpBuf,), ir.IntegerType.get_signless(8))
            out_types = out_types + (sa,)

        i32_type = ir.IntegerType.get_signless(32)
        custom_call = stablehlo.CustomCallOp(
            out_types,
            mlir_args,
            call_target_name="jaxzyme.primal",
            backend_config=ir.StringAttr.get("backend"),
            api_version=ir.IntegerAttr.get(i32_type, 3),
        )

        results = custom_call.results
        results = tuple(t for t in custom_call.results)

        if tmpBuf != 0:
            results = results[:-1]

    return results


def _enzyme_fwd_lowering(
    ctx: jax_mlir.LoweringRuleContext,
    *args_flat: ir.Value,
    source,
    fn: str,
    argv: Sequence[str],
    out_shapes: Sequence[jax.core.ShapedArray],
    lang: enzyme_call.Language,
    pipeline_options,
) -> Sequence[ir.Value]:
    del out_shapes

    out_types = tuple(itertools.chain(*map(jax_mlir.aval_to_ir_types, ctx.avals_out)))

    out_shapes = list(map(maketup, out_types[::2]))

    in_shapes = list(map(lambda x: maketup(x.type), args_flat[::2]))

    in_args = (*args_flat,)

    if lang == LANG_MHLO:
        (in_tree, _, _, mfunc, jit_options) = source
        if "print_mlir" in jit_options:
            del jit_options["print_mlir"]
        (avals_in, avals_inkw) = jax.tree_util.tree_unflatten(
            in_tree, ctx.avals_in[::2]
        )
        jit_options = dict(jit_options)
        lowered_func = lower(jax.jit(mfunc, **jit_options), avals_in, kwargs=avals_inkw)
        mhlo = lowered_func.compiler_ir(dialect="stablehlo")
        source = mhlo.operation.get_asm(enable_debug_info=True)
        kept = lowered_func.compile()._executable._kept_var_idx
        in_args = tuple(arg for (i, arg) in enumerate(in_args) if i // 2 in kept)
        in_shapes = [shape for (i, shape) in enumerate(in_shapes) if i in kept]

    argv = argv + ("-resource-dir", resource_dir()) + cflags()
    assert len(ctx.module_context.platforms) == 1
    identifier, tmpBuf = enzyme_call.create_enzyme_kernel(
        source,
        fn,
        out_shapes,
        in_shapes,
        argv,
        enzyme_call.ABI.Forward,
        lang,
        pipeline_options.xla_runtime(),
        pipeline_options.pass_pipeline(),
        ctx.module_context.platforms[0],
    )
    identifier_attr = jax_mlir.dense_int_elements([identifier])
    identifier_op = stablehlo.ConstantOp(identifier_attr)

    mlir_args = (identifier_op,) + in_args

    if tmpBuf != 0:
        sa = ir.RankedTensorType.get((tmpBuf,), ir.IntegerType.get_signless(8))
        out_types = out_types + (sa, sa)

    i32_type = ir.IntegerType.get_signless(32)
    custom_call = stablehlo.CustomCallOp(
        out_types,
        mlir_args,
        call_target_name="jaxzyme.fwd",
        backend_config=ir.StringAttr.get("backend"),
        api_version=ir.IntegerAttr.get(i32_type, 3),
    )

    results = custom_call.results
    if tmpBuf != 0:
        results = results[:-2]

    return results


def _enzyme_aug_lowering(
    ctx: jax_mlir.LoweringRuleContext,
    *args_flat: ir.Value,
    source,
    fn: str,
    argv: Sequence[str],
    out_shapes: Sequence[jax.core.ShapedArray],
    lang: enzyme_call.Language,
    pipeline_options,
) -> Sequence[ir.Value]:
    del out_shapes

    out_types = tuple(itertools.chain(*map(jax_mlir.aval_to_ir_types, ctx.avals_out)))

    out_shapes = list(map(maketup, out_types[: len(out_types) - 1]))

    in_shapes = list(map(lambda x: maketup(x.type), args_flat))

    in_args = (*args_flat,)

    if lang == LANG_MHLO:
        (in_tree, _, _, mfunc, jit_options) = source
        if "print_mlir" in jit_options:
            del jit_options["print_mlir"]
        (avals_in, avals_inkw) = jax.tree_util.tree_unflatten(in_tree, ctx.avals_in)
        jit_options = dict(jit_options)
        lowered_func = lower(jax.jit(mfunc, **jit_options), avals_in, kwargs=avals_inkw)
        mhlo = lowered_func.compiler_ir(dialect="stablehlo")
        source = mhlo.operation.get_asm(enable_debug_info=True)
        kept = lowered_func.compile()._executable._kept_var_idx
        in_args = tuple(arg for (i, arg) in enumerate(in_args) if i in kept)
        in_shapes = [shape for (i, shape) in enumerate(in_shapes) if i in kept]

    argv = argv + ("-resource-dir", resource_dir()) + cflags()
    assert len(ctx.module_context.platforms) == 1
    identifier, tmpBuf = enzyme_call.create_enzyme_kernel(
        source,
        fn,
        out_shapes,
        in_shapes,
        argv,
        enzyme_call.ABI.Augmented,
        lang,
        pipeline_options.xla_runtime(),
        pipeline_options.pass_pipeline(),
        ctx.module_context.platforms[0],
    )
    identifier_attr = jax_mlir.dense_int_elements([identifier])
    identifier_op = stablehlo.ConstantOp(identifier_attr)

    if tmpBuf != 0:
        sa = ir.RankedTensorType.get((tmpBuf,), ir.IntegerType.get_signless(8))
        out_types = out_types + (sa,)

    mlir_args = (identifier_op,) + in_args

    i32_type = ir.IntegerType.get_signless(32)
    custom_call = stablehlo.CustomCallOp(
        out_types,
        mlir_args,
        call_target_name="jaxzyme.aug",
        backend_config=ir.StringAttr.get("backend"),
        api_version=ir.IntegerAttr.get(i32_type, 3),
    )

    results = custom_call.results
    if tmpBuf != 0:
        results = results[:-1]
    return results


def _enzyme_rev_lowering(
    ctx: jax_mlir.LoweringRuleContext,
    *args_flat: ir.Value,
    source,
    fn: str,
    argv: Sequence[str],
    in_shapes: Sequence[jax.core.ShapedArray],
    lang: enzyme_call.Language,
    pipeline_options,
) -> Sequence[ir.Value]:
    del in_shapes

    pre_in_types = tuple(
        itertools.chain(*map(jax_mlir.aval_to_ir_types, ctx.avals_out))
    )

    in_shapes = list(map(maketup, pre_in_types))
    pre_in_shapes = in_shapes

    out_shapes = list(map(lambda x: maketup(x.type), args_flat[1:]))

    in_args = (*args_flat,)

    rev_return_types = pre_in_types

    kept = None
    if lang == LANG_MHLO:
        (in_tree, _, _, mfunc, jit_options) = source
        if "print_mlir" in jit_options:
            del jit_options["print_mlir"]
        (avals_in, avals_inkw) = jax.tree_util.tree_unflatten(in_tree, ctx.avals_out)
        jit_options = dict(jit_options)
        lowered_func = lower(jax.jit(mfunc, **jit_options), avals_in, kwargs=avals_inkw)
        mhlo = lowered_func.compiler_ir(dialect="stablehlo")
        source = mhlo.operation.get_asm(enable_debug_info=True)
        kept = lowered_func.compile()._executable._kept_var_idx
        # in_args = tuple(arg for (i, arg) in enumerate(in_args) if i in kept)
        in_shapes = [shape for (i, shape) in enumerate(in_shapes) if i in kept]
        rev_return_types = tuple(
            retty for (i, retty) in enumerate(rev_return_types) if i in kept
        )

    argv = tuple(argv) + ("-resource-dir", resource_dir()) + cflags()
    assert len(ctx.module_context.platforms) == 1
    identifier, tmpBuf = enzyme_call.create_enzyme_kernel(
        source,
        fn,
        out_shapes,
        in_shapes,
        argv,
        enzyme_call.ABI.Reverse,
        lang,
        pipeline_options.xla_runtime(),
        pipeline_options.pass_pipeline(),
        ctx.module_context.platforms[0],
    )
    identifier_attr = jax_mlir.dense_int_elements([identifier])
    identifier_op = stablehlo.ConstantOp(identifier_attr)

    mlir_args = (identifier_op,) + in_args

    if tmpBuf != 0:
        sa = ir.RankedTensorType.get((tmpBuf,), ir.IntegerType.get_signless(8))
        rev_return_types = rev_return_types + (sa,)

    i32_type = ir.IntegerType.get_signless(32)
    custom_call = stablehlo.CustomCallOp(
        rev_return_types,
        mlir_args,
        call_target_name="jaxzyme.rev",
        backend_config=ir.StringAttr.get("backend"),
        api_version=ir.IntegerAttr.get(i32_type, 3),
    )
    results = custom_call.results
    if tmpBuf != 0:
        results = results[:-1]
    if kept != None:
        results = []
        cur_idx = 0
        for i, ty in enumerate(pre_in_types):
            if i in kept:
                results.append(custom_call.results[cur_idx])
                cur_idx += 1
            else:
                results.append(make_mlir_zero(ty))
    return results


def ffi_call(
    *args,
    out_shapes: Sequence[jax.core.ShapedArray],
    source,
    fn: str = "f",
    argv: tuple[str] = (),
    lang: int = LANG_CPP,
    pipeline_options=DefaultCPPPipeline,
):
    assert type(source) == type("") or len(source) == 5
    return _enzyme_primal_p.bind(
        *args,
        source=source,
        fn=fn,
        argv=argv,
        out_shapes=tuple(out_shapes),
        lang=lang,
        pipeline_options=pipeline_options,
    )


def to_jax_type(mlir_type):
    import jax._src.interpreters.mlir

    et = mlir_type.element_type
    for jtype, mcall in jax._src.interpreters.mlir._dtype_to_ir_type.items():
        mtype = mcall()  # mlir_type.context)
        if mtype == et:
            return jax.core.ShapedArray(mlir_type.shape, jtype)
    assert False


def hlo_call(
    *args,
    source: str,
    argv: tuple[str] = (),
    passes: str = "",
):
    fn = "main"
    with jax_mlir.make_ir_context():
        nmod = ir.Module.parse(source)
        func = None
        names = []
        for f in nmod.body:
            names.append(f.sym_name.value)
            if f.sym_name.value == fn:
                func = f
        if func is None:
            raise AssertionError(
                f"Could not find desired function {fn} options are {names}"
            )
        in_tys = list(
            map(lambda x: to_jax_type(x.type), func.regions[0].blocks[0].arguments)
        )
        out_shapes = list(
            map(
                lambda x: to_jax_type(x.type),
                func.regions[0]
                .blocks[0]
                .operations[len(func.regions[0].blocks[0].operations) - 1]
                .operands,
            )
        )
        args_flat, in_tree = jax.tree_util.tree_flatten(args)
        assert len(args_flat) == len(in_tys)
        for jarg, hloty in zip(args_flat, in_tys):
            assert jarg.shape == hloty.shape
            assert jarg.dtype == hloty.dtype

    mfunc = source
    jit_options = {}
    out_idx_map = {i: -1 for (i, v) in enumerate(out_shapes)}
    in_idx_map = {i: i for (i, v) in enumerate(in_tys)}

    return _enzyme_primal_p.bind(
        *args,
        source=(
            in_tree,
            tuple(in_idx_map.items()),
            tuple(out_idx_map.items()),
            mfunc,
            tuple(jit_options.items()),
        ),
        fn=fn,
        argv=argv,
        out_shapes=tuple(out_shapes),
        lang=LANG_MHLO,
        pipeline_options=JaXPipeline(passes),
    )


def cpp_call(
    *args,
    out_shapes: Sequence[jax.core.ShapedArray],
    source: str,
    fn: str = "f",
    argv: tuple[str] = (),
    pipeline_options=DefaultCPPPipeline,
):
    return ffi_call(
        *args,
        source=source,
        fn=fn,
        argv=argv,
        out_shapes=out_shapes,
        lang=LANG_CPP,
        pipeline_options=pipeline_options,
    )


_enzyme_primal_p = Primitive("enzyme_primal")
_enzyme_primal_p.multiple_results = True
_enzyme_primal_p.def_impl(_enzyme_primal_impl)
_enzyme_primal_p.def_abstract_eval(_enzyme_primal_abstract_eval)
jax_mlir.register_lowering(_enzyme_primal_p, _enzyme_primal_lowering)

register_custom_call_target("jaxzyme.primal", enzyme_call.get_callback())

_enzyme_fwd_p = Primitive("enzyme_fwd")
_enzyme_fwd_p.multiple_results = True
_enzyme_fwd_p.def_impl(_enzyme_fwd_impl)
_enzyme_fwd_p.def_abstract_eval(_enzyme_fwd_abstract_eval)
jax_mlir.register_lowering(_enzyme_fwd_p, _enzyme_fwd_lowering)

register_custom_call_target("jaxzyme.fwd", enzyme_call.get_callback())


def enzyme_jvp(arg_primals, arg_tangents, **kwargs):
    # TODO propagate activity info rather than make_zero
    def make_zero(tan, prim):
        return lax.zeros_like_array(prim) if type(tan) is ad.Zero else tan

    pipeline_options = kwargs["pipeline_options"]

    shadconv = None
    if pipeline_options.mlir_ad() and kwargs["lang"] == LANG_MHLO:
        (in_tree, in_idx_map, out_idx_map, mfunc, jit_options) = kwargs["source"]
        in_idx_map = dict(in_idx_map)
        out_idx_map = dict(out_idx_map)
        act_tup = []
        args = []

        avals = {}

        for idx, (v, s) in enumerate(zip(arg_primals, arg_tangents)):
            avals[len(args)] = in_idx_map[idx]
            args.append(v)
            if type(s) is ad.Zero:
                act_tup.append("enzyme_const")
            else:
                act_tup.append("enzyme_dup")
                avals[len(args)] = in_idx_map[idx]
                args.append(s)

        args = tuple(args)
        arg_act_tup = ",".join(act_tup)

        outshapes = kwargs["out_shapes"]
        ret_act_tup = ",".join(["enzyme_dup"] * len(outshapes))
        afterad = (
            "arith-raise{stablehlo=true},enzyme-batch-to-stablehlo, "
            + optimization_passes()
            + ", cse, canonicalize"
        )
        newpasses = (
            "inline{default-pipeline=canonicalize max-iterations=4},"
            + optimization_passes()
            + ", cse,enzyme-wrap{infn=main outfn= retTys="
            + ret_act_tup
            + " argTys="
            + arg_act_tup
            + " mode=ForwardMode},"
            + afterad
        )
        if pipeline_options.pass_pipeline() != "":
            oldpasses = pipeline_options.pass_pipeline()
            if "enzyme-wrap" in oldpasses:
                start = oldpasses.rindex("enzyme-wrap{")
                end = oldpasses.index("}", start)
                prev_passes = oldpasses[:end]
                newpasses = prev_passes + afterad + newpasses + oldpasses[end:]
            else:
                newpasses = newpasses + "," + oldpasses
        pipeline_options = JaXPipeline(newpasses)
        outshapes2 = []
        for o in outshapes:
            outshapes2.append(o)
            outshapes2.append(o)
        out_idx_map2 = {2 * k: v for k, v in out_idx_map.items()} | {
            2 * k + 1: v for k, v in out_idx_map.items()
        }
        source = (
            in_tree,
            tuple(avals.items()),
            tuple(out_idx_map2.items()),
            mfunc,
            jit_options,
        )
        shadconv = ffi_call(
            *args,
            out_shapes=outshapes2,
            source=source,
            fn=kwargs["fn"],
            argv=kwargs["argv"],
            lang=kwargs["lang"],
            pipeline_options=pipeline_options,
        )
    else:
        arg_tangents = tuple(
            make_zero(t, p) for (t, p) in zip(arg_tangents, arg_primals)
        )
        args = tuple(v for t in zip(arg_primals, arg_tangents) for v in t)
        shadconv = _enzyme_fwd_p.bind(
            *args,
            source=kwargs["source"],
            fn=kwargs["fn"],
            argv=kwargs["argv"],
            out_shapes=kwargs["out_shapes"],
            lang=kwargs["lang"],
            pipeline_options=kwargs["pipeline_options"],
        )
    res = (shadconv[0::2], shadconv[1::2])
    return res


ad.primitive_jvps[_enzyme_primal_p] = enzyme_jvp


def jaxify(x):
    return {"float32": 0, "float64": 1}[x.__str__()]


def dejaxify(x):
    return {0: jnp.float32, 1: jnp.float64}[x]


_enzyme_aug_p = Primitive("enzyme_aug")
_enzyme_aug_p.multiple_results = True
_enzyme_aug_p.def_impl(_enzyme_aug_impl)
_enzyme_aug_p.def_abstract_eval(_enzyme_aug_abstract_eval)
jax_mlir.register_lowering(_enzyme_aug_p, _enzyme_aug_lowering)

register_custom_call_target("jaxzyme.aug", enzyme_call.get_callback(), platform="cpu")
register_custom_call_target("jaxzyme.aug", enzyme_call.get_callback(), platform="CUDA")
register_custom_call_target("jaxzyme.aug", enzyme_call.get_callback(), platform="ROCM")
register_custom_call_target("jaxzyme.aug", enzyme_call.get_callback(), platform="tpu")

_enzyme_shadow_aug_p = Primitive("enzyme_shadow_aug")
_enzyme_shadow_aug_p.multiple_results = True
_enzyme_shadow_aug_p.def_impl(_enzyme_shadow_aug_impl)
_enzyme_shadow_aug_p.def_abstract_eval(_enzyme_shadow_aug_abstract_eval)

_enzyme_rev_p = Primitive("enzyme_rev")
_enzyme_rev_p.multiple_results = True
_enzyme_rev_p.def_impl(_enzyme_rev_impl)
_enzyme_rev_p.def_abstract_eval(_enzyme_rev_abstract_eval)
jax_mlir.register_lowering(_enzyme_rev_p, _enzyme_rev_lowering)

register_custom_call_target("jaxzyme.rev", enzyme_call.get_callback(), platform="cpu")
register_custom_call_target("jaxzyme.rev", enzyme_call.get_callback(), platform="CUDA")
register_custom_call_target("jaxzyme.rev", enzyme_call.get_callback(), platform="ROCM")
register_custom_call_target("jaxzyme.rev", enzyme_call.get_callback(), platform="tpu")


from jax._src.interpreters import partial_eval as pe


def fwd_partial_eval(trace, *args, **kwargs):
    assert len(args) % 2 == 0
    primals, tangents = args[0::2], args[1::2]
    all_primals_known = all(p.is_known() for p in primals)
    some_tangents_unknown = any(not t.is_known() for t in tangents)

    if not (all_primals_known and some_tangents_unknown):
        return trace.default_process_primitive(_enzyme_fwd_p, args, kwargs)

    outs_known = trace.default_process_primitive(_enzyme_aug_p, primals, kwargs)

    shadow_aug_args = (trace.full_raise(outs_known[-1]),) + primals + tangents
    shadows_known = trace.default_process_primitive(
        _enzyme_shadow_aug_p, shadow_aug_args, kwargs
    )

    outs = tuple(v for tup in zip(outs_known[:-1], shadows_known) for v in tup)
    return outs


pe.custom_partial_eval_rules[_enzyme_fwd_p] = fwd_partial_eval


def primal_partial_eval(trace, *args, **kwargs):
    pipeline_options = kwargs["pipeline_options"]
    if (
        not pipeline_options.mlir_ad()
        or kwargs["lang"] != LANG_MHLO
        or pipeline_options.ad_level() == 0
    ):
        return trace.default_process_primitive(_enzyme_primal_p, args, kwargs)

    _, acts, _ = arg_activity_from_pipeline(pipeline_options.pass_pipeline())

    (in_tree, in_idx_map, out_idx_map, mfunc, jit_options) = kwargs["source"]
    in_idx_map = dict(in_idx_map)
    out_idx_map = dict(out_idx_map)
    primals = []
    tangents = []
    avals = {}

    for idx, v in enumerate(acts):
        avals[idx] = in_idx_map[len(primals) + len(tangents)]
        primals.append(args[len(primals) + len(tangents)])
        if v == "enzyme_dup":
            tangents.append(args[len(primals) + len(tangents)])

    all_primals_known = all(p.is_known() for p in primals)
    some_tangents_unknown = any(not t.is_known() for t in tangents)

    if not (all_primals_known and some_tangents_unknown):
        return trace.default_process_primitive(_enzyme_primal_p, args, kwargs)

    shadow_aug_args = primals + tangents

    out_shapes = kwargs["out_shapes"]
    out_shapes2 = out_shapes[::2]
    del kwargs["out_shapes"]

    shadows_known = trace.default_process_primitive(
        _enzyme_shadow_aug_p, shadow_aug_args, kwargs | {"out_shapes": out_shapes2}
    )

    passes = pipeline_options.pass_pipeline()
    start = passes.rindex("enzyme-wrap{")
    prev_passes = passes[:start]
    end = passes.index("}", start)
    post_passes = passes[end + 1 :]
    newpasses = prev_passes + post_passes[1:]

    pipeline_options = JaXPipeline(newpasses)

    outmap2 = {k // 2: v for k, v in out_idx_map.items() if k % 2 == 0}
    source = (in_tree, tuple(avals.items()), tuple(outmap2.items()), mfunc, jit_options)

    primalret = trace.default_process_primitive(
        _enzyme_primal_p,
        primals,
        {
            "out_shapes": out_shapes2,
            "source": source,
            "fn": kwargs["fn"],
            "argv": kwargs["argv"],
            "lang": kwargs["lang"],
            "pipeline_options": pipeline_options,
        },
    )
    outs = []
    for p, s in zip(primalret, shadows_known):
        outs.append(p)
        outs.append(s)
    return tuple(outs)


pe.custom_partial_eval_rules[_enzyme_primal_p] = primal_partial_eval


def enzyme_vjp(shadow_rets, *prim_args, **kwargs):
    pipeline_options = kwargs["pipeline_options"]
    if pipeline_options.mlir_ad() and kwargs["lang"] == LANG_MHLO:
        passes = pipeline_options.pass_pipeline()
        start = passes.rindex("enzyme-wrap{")
        prev_passes = passes[:start]
        end = passes.index("}", start)
        post_passes = passes[end + 1 :]
        ad_pass = passes[start : end + 1]

        _, acts, _ = arg_activity_from_pipeline(ad_pass)

        ad_pass = ad_pass.replace("enzyme_dup", "enzyme_active")
        ad_pass = ad_pass.replace("ForwardMode", "ReverseModeCombined")

        shadow_rets2 = tuple(
            sret for (i, sret) in enumerate(shadow_rets) if acts[i] == "enzyme_dup"
        )
        preret, _, postret = ret_activity_from_pipeline(ad_pass)

        shadow_rets2 = []
        ret_act = []
        for i, shad in enumerate(shadow_rets):
            if type(shad) is ad.Zero:
                ret_act.append("enzyme_const")
            else:
                ret_act.append("enzyme_active")
                shadow_rets2.append(shad)
        shadow_rets2 = tuple(shadow_rets2)
        ad_pass = preret + ",".join(ret_act) + postret

        newpasses = (
            prev_passes
            + ad_pass
            + ",arith-raise{stablehlo=true},enzyme-batch-to-stablehlo,canonicalize, remove-unnecessary-enzyme-ops, enzyme-simplify-math, "
            + optimization_passes()
            + ", canonicalize, cse"
            + post_passes
        )

        pipeline_options = JaXPipeline(newpasses)

        (in_tree, in_idx_map, out_idx_map, mfunc, jit_options) = kwargs["source"]
        in_idx_map = dict(in_idx_map)

        prim_args = prim_args[: len(acts)]

        primal_in_shapes = tuple(
            jax.core.ShapedArray(a.shape, a.dtype) for a in prim_args
        )
        out_shapes2 = [
            shape
            for (i, shape) in enumerate(primal_in_shapes)
            if acts[i] == "enzyme_dup"
        ]

        avals = {}
        outmap = {}
        argidx = 0
        outidx = 0
        for idx, v in enumerate(acts):
            avals[idx] = in_idx_map[argidx]
            if v == "enzyme_dup":
                outmap[outidx] = in_idx_map[argidx]
                outidx += 1
            argidx += 1
            if v == "enzyme_dup":
                argidx += 1

        source = (
            in_tree,
            tuple(avals.items()),
            tuple(outmap.items()),
            mfunc,
            jit_options,
        )

        assert len(outmap) == len(out_shapes2)
        shadconv = _enzyme_primal_p.bind(
            *(prim_args + tuple(shadow_rets2)),
            out_shapes=tuple(out_shapes2),
            source=source,
            fn=kwargs["fn"],
            argv=kwargs["argv"],
            lang=kwargs["lang"],
            pipeline_options=pipeline_options,
        )
        res = tuple(None for _ in prim_args) + tuple(shadconv)
        return res

    del kwargs["out_shapes"]
    tape = prim_args[0]
    prim_args = prim_args[1 : 1 + (len(prim_args) - 1) // 2]
    prim_args = tuple(
        jnp.ones(x.aval.shape, x.aval.dtype) if ad.is_undefined_primal(x) else x
        for x in prim_args
    )
    in_shapes = tuple((a.shape, jaxify(a.dtype)) for a in prim_args)

    args = (tape,) + tuple(shadow_rets)
    shadconv = _enzyme_rev_p.bind(*args, **kwargs, in_shapes=in_shapes)
    res = (None,) + tuple(None for _ in range(len(shadconv))) + tuple(shadconv)
    return res


ad.primitive_transposes[_enzyme_shadow_aug_p] = enzyme_vjp


def export(outfile, func, *args, argv=(), jit_options={}):
    def zero_like(arg):
        if arg.dtype == jax.float0:
            return arg
        else:
            return jnp.zeros(arg.shape, dtype=arg.dtype)

    args_flat, in_tree = jax.tree_util.tree_flatten(args)
    in_shapes = [absmaketup(a) for a in args_flat]
    jitres = jax.jit(func, **jit_options)
    out_shape = jitres.eval_shape(*args)
    out_shape_flat, out_tree = jax.tree_util.tree_flatten(out_shape)
    out_shape_flat = [jax.core.ShapedArray(o.shape, o.dtype) for o in out_shape_flat]
    avals_in = jax.tree_util.tree_unflatten(
        in_tree,
        [zero_like(arg) for arg in args_flat],
    )
    lowered_func = lower(jitres, avals_in)
    mhlo = lowered_func.compiler_ir(dialect="stablehlo")
    source = mhlo.operation.get_asm(enable_debug_info=True)
    kept = lowered_func.compile()._executable._kept_var_idx
    in_shapes = [shape for (i, shape) in enumerate(in_shapes) if i in kept]
    xla_runtime = False
    pass_pipeline = ""
    lang = LANG_MHLO
    enzyme_call.compile_to_llvm(
        outfile,
        source,
        "",
        list(map(absmaketup, out_shape_flat)),
        in_shapes,
        argv,
        lang,
        xla_runtime,
        pass_pipeline,
    )
    return


def enzyme_jax_ir(
    argv=(), pipeline_options=DefaultJaXPipeline, jit_options={}, inner_jit=True
):
    jit_options2 = {k: v for (k, v) in jit_options.items()}
    if "print_mlir" in jit_options2:
        del jit_options2["print_mlir"]
    jit_options2["inline"] = True

    def decorator(func: Callable[..., Any]) -> Callable[..., Any]:
        def wrapped(*args: Any, **kwargs):
            args_flat, in_tree = jax.tree_util.tree_flatten((args, kwargs))
            jitres = jax.jit(func, **jit_options2)
            out_shape = jitres.eval_shape(*args, **kwargs)
            in_idxs = {i: i for i in range(len(args_flat))}
            out_shape_flat, out_tree = jax.tree_util.tree_flatten(out_shape)
            out_shape_flat = [
                jax.core.ShapedArray(o.shape, o.dtype) for o in out_shape_flat
            ]
            out_idxs = {i: -1 for i in range(len(out_shape_flat))}

            # Perform jax's dead arg ahead of time dead arg elimination to avoid
            # passing in unnecessary args from our end into xla. Here we emulate
            # compilation first with fake args (to not make a user, and so that
            # this code will get DCE'd / not traced).
            # TODO in the future we should look at mlir to determine what actual values
            # we will need and do dead arg elim ourselves based on ir in advance
            def zero_like(arg):
                if arg.dtype == jax.float0:
                    return arg
                else:
                    return jnp.zeros(arg.shape, dtype=arg.dtype)

            (avals_in, avals_kwin) = jax.tree_util.tree_unflatten(
                in_tree,
                [zero_like(arg) for arg in args_flat],
            )
            lowered_func = lower(jitres, avals_in, kwargs=avals_kwin)
            kept = lowered_func.compile()._executable._kept_var_idx
            args_flat = [
                arg if i in kept else zero_like(arg)
                for (i, arg) in enumerate(args_flat)
            ]

            out_flat = ffi_call(
                *args_flat,
                source=(
                    in_tree,
                    tuple(in_idxs.items()),
                    tuple(out_idxs.items()),
                    func,
                    tuple(jit_options.items()),
                ),
                fn="",
                out_shapes=out_shape_flat,
                argv=argv,
                lang=LANG_MHLO,
                pipeline_options=pipeline_options,
            )
            return jax.tree_util.tree_unflatten(out_tree, out_flat)

        return jax.jit(wrapped, **jit_options2) if inner_jit else wrapped

    return decorator<|MERGE_RESOLUTION|>--- conflicted
+++ resolved
@@ -321,14 +321,11 @@
         "dus_dynamic_slice_simplify",
         "while_dus_ds_simplify",
         "reshape_slice_reshape",
-<<<<<<< HEAD
         "dynamic_slice_elementwise",
-=======
         "dot_general_remove_batch_dimensions",
         "delete_dims_reduce",
         "reduce_delete_dims",
         "dot_general_insert_dim_contraction_simplification",
->>>>>>> 28966982
     ]
 
     # constant propagation patterns
