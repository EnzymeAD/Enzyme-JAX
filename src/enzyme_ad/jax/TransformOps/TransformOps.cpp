--- conflicted
+++ resolved
@@ -92,16 +92,14 @@
   addSelectOpCanon(patterns, getParameter(), *getContext(),
                    PatternBenefit(getBenefit().value_or(1)));
 }
-<<<<<<< HEAD
 void ApplyTransposeElementwisePatterns::populatePatterns(
     RewritePatternSet &patterns) {
   addTransposeElementwise(patterns, getParameter(), *getContext(),
                           PatternBenefit(getBenefit().value_or(1)));
-=======
+}
 void ApplySumToConvPatterns::populatePatterns(RewritePatternSet &patterns) {
   addSumToConv(patterns, getParameter(), *getContext(),
                PatternBenefit(getBenefit().value_or(0)));
->>>>>>> 5e504f33
 }
 
 } // namespace transform
