--- conflicted
+++ resolved
@@ -1529,7 +1529,6 @@
   let patterns = ["SliceWrap"];
 }
 
-<<<<<<< HEAD
 def ReshapeWrap : EnzymeHLOPatternOp<
     "reshape_wrap"> {
   let patterns = ["ReshapeWrap"];
@@ -1543,7 +1542,8 @@
 def ReshapeRotate : EnzymeHLOPatternOp<
     "reshape_rotate"> {
   let patterns = ["ReshapeRotate"];
-=======
+}
+
 def TransposeWrap : EnzymeHLOPatternOp<
     "transpose_wrap"> {
   let patterns = ["TransposeWrap"];
@@ -1557,7 +1557,6 @@
 def TransposeRotate : EnzymeHLOPatternOp<
     "transpose_rotate"> {
   let patterns = ["TransposeRotate"];
->>>>>>> 2e80529f
 }
 
 def LowerExtend : EnzymeHLOPatternOp<
