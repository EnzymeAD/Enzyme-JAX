--- conflicted
+++ resolved
@@ -1503,15 +1503,14 @@
   let patterns = ["SliceExtend"];
 }
 
-<<<<<<< HEAD
 def SliceRotate : EnzymeHLOPatternOp<
   "slice_rotate"> {
   let patterns = ["SliceRotate"];
-=======
+}
+
 def SliceWrap : EnzymeHLOPatternOp<
   "slice_wrap"> {
   let patterns = ["SliceWrap"];
->>>>>>> a9824a40
 }
 
 def LowerExtend : EnzymeHLOPatternOp<
