--- conflicted
+++ resolved
@@ -1008,17 +1008,16 @@
   let patterns = ["ReshapeElementwise"];
 }
 
-<<<<<<< HEAD
 def ReshapeSlicePatterns : EnzymeHLOPatternOp<
   "reshape_slice"
 > {
   let patterns = ["ReshapeSlice"];
-=======
+}
+
 def ReshapeOfConcatPatterns : EnzymeHLOPatternOp<
   "reshape_concat"
 > {
   let patterns = ["ReshapeOfConcatToConcatOfReshape"];
->>>>>>> bf4a0816
 }
 
 
