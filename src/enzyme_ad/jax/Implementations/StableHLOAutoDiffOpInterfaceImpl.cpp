//===- StableHLOAutoDiffOpInterfaceImpl.cpp - Interface external model ----===//
//
// Part of the LLVM Project, under the Apache License v2.0 with LLVM Exceptions.
// See https://llvm.org/LICENSE.txt for license information.
// SPDX-License-Identifier: Apache-2.0 WITH LLVM-exception
//
//===----------------------------------------------------------------------===//
//
// This file contains the external model implementation of the automatic
// differentiation op interfaces for the MLIR stablehlo dialect.
//
//===----------------------------------------------------------------------===//

#include "Enzyme/MLIR/Implementations/CoreDialectsAutoDiffImplementations.h"
#include "Enzyme/MLIR/Interfaces/AutoDiffOpInterface.h"
#include "Enzyme/MLIR/Interfaces/GradientUtils.h"
#include "Enzyme/MLIR/Interfaces/GradientUtilsReverse.h"
#include "Enzyme/MLIR/Passes/RemovalUtils.h"
#include "mlir/IR/DialectRegistry.h"
#include "mlir/Support/LogicalResult.h"
#include "mlir/Transforms/RegionUtils.h"

#include "Dialect/Ops.h"
#include "mlir/IR/TypeSupport.h"

#include "stablehlo/dialect/ChloOps.h"
#include "stablehlo/dialect/StablehloOps.h"

#include "src/enzyme_ad/jax/Implementations/WhileLoopInfo.h"
#include "src/enzyme_ad/jax/Implementations/XLADerivatives.h"
#include "src/enzyme_ad/jax/Utils.h"
#include <cstdint>

using namespace mlir;
using namespace mlir::enzyme;
using namespace mlir::stablehlo;

static int64_t to_i64(int64_t x) { return x; }
static int64_t to_i64(llvm::APInt x) { return x.getSExtValue(); }

static mlir::DenseI64ArrayAttr getI64Attr(OpBuilder &builder,
                                          llvm::ArrayRef<int64_t> vals) {
  return builder.getDenseI64ArrayAttr(vals);
}

static int64_t getI64Value(llvm::ArrayRef<int64_t> attr, size_t pos) {
  return attr[pos];
}

static mlir::DenseBoolArrayAttr getBoolAttr(OpBuilder &builder,
                                            llvm::ArrayRef<bool> vals) {
  return builder.getDenseBoolArrayAttr(vals);
}

static llvm::ArrayRef<bool> getBoolIter(llvm::ArrayRef<bool> vals) {
  return vals;
}

Value makeIntegerConstant(Location loc, OpBuilder &builder, Type type,
                          int64_t val) {
  auto unrankedTensorType = RankedTensorType::get({}, type);
  return builder
      .create<ConstantOp>(loc, unrankedTensorType,
                          SplatElementsAttr::get(
                              unrankedTensorType,
                              ArrayRef<Attribute>(IntegerAttr::get(type, val))))
      .getResult();
}

static Value makeI64Constant(Location loc, OpBuilder &builder, int64_t val) {
  return makeIntegerConstant(loc, builder, builder.getI64Type(), val);
}

static Value makeI32Constant(Location loc, OpBuilder &builder, int32_t val) {
  return makeIntegerConstant(loc, builder, builder.getI32Type(), val);
}

static inline Operation *createAddRegion(Operation *op) {
  mlir::OpBuilder builder(op->getContext());
  mlir::Block *block = new Block();
  op->getRegion(0).push_back(block);
  auto elemType = cast<ShapedType>(op->getResult(0).getType()).getElementType();
  auto tensorType = RankedTensorType::get({}, elemType);
  block->addArguments({tensorType, tensorType}, {op->getLoc(), op->getLoc()});
  builder.setInsertionPointToEnd(block);
  builder.create<mlir::stablehlo::ReturnOp>(
      op->getLoc(),
      builder
          .create<mlir::stablehlo::AddOp>(op->getLoc(), block->getArgument(0),
                                          block->getArgument(1))
          ->getResult(0));
  return op;
}

bool blockCmp(Block *a, Block *b);

bool opCmp(Operation *a, Operation *b) {
  if (a == b)
    return false;

  // Ancestors are less than their descendants.
  if (a->isProperAncestor(b)) {
    return true;
  } else if (b->isProperAncestor(a->getParentOp())) {
    return false;
  }

  // Move a and b to be direct descendents of the same op
  while (!a->getParentOp()->isAncestor(b))
    a = a->getParentOp();

  while (!b->getParentOp()->isAncestor(a))
    b = b->getParentOp();

  assert(a->getParentOp() == b->getParentOp());

  if (a->getBlock() == b->getBlock()) {
    return a->isBeforeInBlock(b);
  } else {
    return blockCmp(a->getBlock(), b->getBlock());
  }
}

bool regionCmp(Region *a, Region *b) {
  if (a == b)
    return false;

  // Ancestors are less than their descendants.
  if (a->getParentOp()->isProperAncestor(b->getParentOp())) {
    return true;
  } else if (b->getParentOp()->isProperAncestor(a->getParentOp())) {
    return false;
  }

  if (a->getParentOp() == b->getParentOp()) {
    return a->getRegionNumber() < b->getRegionNumber();
  }
  return opCmp(a->getParentOp(), b->getParentOp());
}

bool blockCmp(Block *a, Block *b) {
  if (a == b)
    return false;

  // Ancestors are less than their descendants.
  if (a->getParent()->isProperAncestor(b->getParent())) {
    return true;
  } else if (b->getParent()->isProperAncestor(a->getParent())) {
    return false;
  }

  if (a->getParent() == b->getParent()) {
    // If the blocks are in the same region, then the first one in
    // the region is less than the second one.
    for (auto &bb : *b->getParent()) {
      if (&bb == a)
        return true;
    }
    return false;
  }

  return regionCmp(a->getParent(), b->getParent());
}

// This function returns whether a < b
bool valueCmp(Value a, Value b) {
  // Equal values are not less than each other.
  if (a == b)
    return false;

  auto ba = dyn_cast<BlockArgument>(a);
  auto bb = dyn_cast<BlockArgument>(b);
  // Define block arguments are less than non-block arguments.
  if (ba && !bb)
    return true;
  if (!ba && bb)
    return false;
  if (ba && bb) {
    if (ba.getOwner() == bb.getOwner()) {
      return ba.getArgNumber() < bb.getArgNumber();
    }
    return blockCmp(ba.getOwner(), bb.getOwner());
  }

  OpResult ra = cast<OpResult>(a);
  OpResult rb = cast<OpResult>(b);

  if (ra.getOwner() == rb.getOwner()) {
    return ra.getResultNumber() < rb.getResultNumber();
  } else {
    return opCmp(ra.getOwner(), rb.getOwner());
  }
}

Operation *cloneWithNewResultTypes(Operation *op, OpBuilder &builder,
                                   IRMapping &mapper,
                                   TypeRange newResultTypes) {
  OperationState state(op->getLoc(), op->getName());
  state.addTypes(newResultTypes);

  SmallVector<Value, 8> operands;
  operands.reserve(op->getNumOperands());
  for (auto opValue : op->getOperands())
    operands.push_back(mapper.lookup(opValue));
  state.addOperands(operands);

  state.addAttributes(op->getAttrs());

  for (Region &region : op->getRegions()) {
    Region *newRegion = state.addRegion();
    region.cloneInto(newRegion, mapper);
  }

  return builder.create(state);
}

static inline DenseI64ArrayAttr getBroadcastInDimsAttr(OpBuilder &builder,
                                                       ArrayRef<int64_t> dims) {
  return builder.getDenseI64ArrayAttr(dims);
}

namespace {

#include "src/enzyme_ad/jax/Implementations/StableHLODerivatives.inc"

// From
// https://github.com/openxla/stablehlo/blob/5d1a9c892500c2e9fecbfedfa66ffe84ff1caf7b/stablehlo/dialect/StablehloOps.cpp#L1498C1-L1532C1
bool hasSameOperandAndResultTypes(Operation &op) {
  Type expected;
  if (op.getNumResults() != 0)
    expected = op.getResult(0).getType();
  if (op.getNumOperands() != 0)
    expected = op.getOperand(0).getType();
  if (!expected)
    return false;

  auto typeMatch = [&](Type actual) { return actual == expected; };
  return llvm::all_of(op.getOperandTypes(), typeMatch) &&
         llvm::all_of(op.getResultTypes(), typeMatch);
}

static bool isEligibleForCompactPrint(ReduceOp op) {
  // Check E1.
  auto &block = op.getBody().front();
  if (!hasSingleElement(block.without_terminator()))
    return false;

  Operation &innerOp = *block.begin();

  // Check E2.
  if (innerOp.getDialect() != op->getDialect())
    return false;

  if (innerOp.getNumOperands() != 2 ||
      !innerOp.hasTrait<mlir::OpTrait::OneResult>() ||
      !hasSameOperandAndResultTypes(innerOp) ||
      !innerOp.hasTrait<mlir::hlo::OpTrait::IsCommutative>() ||
      !innerOp.hasTrait<mlir::OpTrait::ZeroRegions>())
    return false;

  // Check E3.
  if (op.getInputs().empty())
    return false;

  auto elemType =
      cast<ShapedType>(op.getInputs()[0].getType()).getElementType();
  auto expectedInnerOpType = RankedTensorType::get(/*shape=*/{}, elemType);
  if (innerOp.getOperands()[0].getType() != expectedInnerOpType)
    return false;

  // Check E4.
  if (!llvm::equal(block.getArguments(), innerOp.getOperands()))
    return false;

  // Check E5.
  auto retOp = dyn_cast<ReturnOp>(block.getTerminator());
  if (!retOp)
    return false;

  return llvm::equal(innerOp.getResults(), retOp.getOperands());
}

template <typename OpTy>
class AutoDiffReduceCF : public ControlFlowAutoDiffOpInterface::ExternalModel<
                             AutoDiffReduceCF<OpTy>, OpTy> {
public:
  Operation *createWithShadows(Operation *op, OpBuilder &builder,
                               MGradientUtils *gutils, Operation *original,
                               ValueRange remappedOperands,
                               TypeRange rettys) const {
    return builder.create<OpTy>(original->getLoc(), rettys, remappedOperands,
                                original->getAttrs());
  }
};

template <typename OpTy>
class AutoDiffReduceFwd
    : public AutoDiffOpInterface::ExternalModel<AutoDiffReduceFwd<OpTy>, OpTy> {
public:
  LogicalResult createForwardModeTangent(Operation *orig, OpBuilder &builder,
                                         MGradientUtils *gutils) const {
    auto red = cast<OpTy>(orig);
    if (!isEligibleForCompactPrint(red)) {
      orig->emitError() << "Unsupported operation in reduction autodiff(1): "
                        << *orig << "\n";
      return failure();
    }

    Operation &innerOp = red.getBody().front().front();

    if (isa<MaxOp>(innerOp) || isa<MinOp>(innerOp)) {
      llvm::SmallDenseSet<unsigned> operandPositionsToShadow;
      llvm::SmallDenseSet<unsigned> resultPositionsToShadow;
      for (auto operand : orig->getOpResults()) {
        if (!gutils->isConstantValue(operand)) {
          operandPositionsToShadow.insert(
              red.getInitValues().getBeginOperandIndex() +
              operand.getResultNumber());
          operandPositionsToShadow.insert(
              red.getInputs().getBeginOperandIndex() +
              operand.getResultNumber());
          resultPositionsToShadow.insert(operand.getResultNumber());
        }
      }
      return mlir::enzyme::detail::controlFlowForwardHandler(
          orig, builder, gutils, operandPositionsToShadow,
          resultPositionsToShadow);
    }

    if (!isa<AddOp>(innerOp)) {
      orig->emitError() << "Unsupported operation in reduction autodiff(2): "
                        << *orig << "\n";
      return failure();
    }

    Operation *primal = gutils->getNewFromOriginal(orig);

    IRMapping map;
    for (auto &operand : orig->getOpOperands()) {
      if (!gutils->isConstantValue(operand.get())) {
        map.map(operand.get(), gutils->invertPointerM(operand.get(), builder));
        continue;
      }
      if (auto iface =
              dyn_cast<AutoDiffTypeInterface>(operand.get().getType())) {
        if (!iface.isMutable()) {
          Type retTy = iface.getShadowType();
          auto toret = cast<AutoDiffTypeInterface>(retTy).createNullValue(
              builder, operand.get().getLoc());
          map.map(operand.get(), toret);
          continue;
        }
      }
      orig->emitError() << "Unsupported constant arg to reduce forward "
                           "handler(opidx="
                        << operand.getOperandNumber()
                        << ", op=" << operand.get() << ")\n";
      return failure();
    }

    Operation *shadow;
    SmallVector<Type> newResultTypes;
    if (gutils->width > 1) { // batched forward mode
      SmallVector<Type> newResultTypes;
      for (auto result : orig->getResults()) {
        auto oldType = dyn_cast<RankedTensorType>(result.getType());
        if (!oldType || !oldType.hasStaticShape()) {
          orig->emitError("Unsupported result type for batched reduce\n");
          return failure();
        }

        SmallVector<int64_t> newShape;
        newShape.push_back(gutils->width); // prepend batch dim
        newShape.append(oldType.getShape().begin(), oldType.getShape().end());

        newResultTypes.push_back(
            RankedTensorType::get(newShape, oldType.getElementType()));
      }

      shadow = cloneWithNewResultTypes(orig, builder, map, newResultTypes);
    } else {
      shadow = builder.clone(*orig, map);
    }

    auto invAdd = gutils->invertedPointers.lookup(innerOp.getResult(0));
    gutils->invertedPointers.erase(innerOp.getResult(0));
    gutils->erase(invAdd.getDefiningOp());
    BitVector baToErase(cast<OpTy>(primal).getBody().front().getNumArguments());
    for (auto ba : red.getBody().front().getArguments()) {
      auto invBA = cast<BlockArgument>(gutils->invertedPointers.lookup(ba));
      gutils->invertedPointers.erase(ba);
      baToErase.set(invBA.getArgNumber());
    }
    cast<OpTy>(primal).getBody().front().eraseArguments(baToErase);

    if (gutils->width > 1) { // batched forward mode
      auto dimsAttr =
          dyn_cast<DenseI64ArrayAttr>(shadow->getAttr("dimensions"));
      if (!dimsAttr) {
        shadow->emitError("Missing 'dimensions' attribute on ReduceOp");
        return failure();
      }

      SmallVector<int64_t> dims;
      for (int64_t d : dimsAttr.asArrayRef())
        dims.push_back(d + 1);

      shadow->setAttr("dimensions",
                      DenseI64ArrayAttr::get(builder.getContext(), dims));
    }

    size_t shadowCnt = 0;
    for (auto origRes : orig->getResults()) {
      if (!gutils->isConstantValue(origRes)) {
        gutils->setDiffe(origRes, shadow->getResult(shadowCnt), builder);
        shadowCnt++;
      }
    }
    gutils->eraseIfUnused(orig);
    return success();
  }
};

class AutoDiffIfFwd
    : public AutoDiffOpInterface::ExternalModel<AutoDiffIfFwd, IfOp> {
public:
  LogicalResult createForwardModeTangent(Operation *orig, OpBuilder &builder,
                                         MGradientUtils *gutils) const {
    llvm::SmallDenseSet<unsigned> operandPositionsToShadow;
    llvm::SmallDenseSet<unsigned> resultPositionsToShadow;

    for (auto res : orig->getOpResults()) {
      if (!gutils->isConstantValue(res))
        resultPositionsToShadow.insert(res.getResultNumber());
    }

    return mlir::enzyme::detail::controlFlowForwardHandler(
        orig, builder, gutils, operandPositionsToShadow,
        resultPositionsToShadow);
  }
};

class AutoDiffIfCF
    : public ControlFlowAutoDiffOpInterface::ExternalModel<AutoDiffIfCF, IfOp> {
public:
  Operation *createWithShadows(Operation *op, OpBuilder &builder,
                               MGradientUtils *gutils, Operation *original,
                               ValueRange remappedOperands,
                               TypeRange rettys) const {
    return builder.create<IfOp>(original->getLoc(), rettys, remappedOperands,
                                original->getAttrs());
  }
};

class AutoDiffIfRev
    : public ReverseAutoDiffOpInterface::ExternalModel<AutoDiffIfRev, IfOp> {
public:
  LogicalResult createReverseModeAdjoint(Operation *orig, OpBuilder &builder,
                                         MGradientUtilsReverse *gutils,
                                         SmallVector<Value> caches) const {
    auto revOp = builder.create<IfOp>(orig->getLoc(), ArrayRef<mlir::Type>{},
                                      gutils->popCache(caches[0], builder),
                                      orig->getAttrs());

    bool valid = true;
    for (auto &&[origReg, newReg] :
         llvm::zip_equal(orig->getRegions(), revOp->getRegions())) {
      Block *oBB = &origReg.front();

      newReg.push_back(new Block());
      Block *reverseBB = &newReg.front();

      OpBuilder revBuilder(reverseBB, reverseBB->end());
      auto term = oBB->getTerminator();

      for (auto &&[ret, op] :
           llvm::zip_equal(orig->getResults(), term->getOperands())) {
        if (gutils->isConstantValue(ret))
          continue;
        if (gutils->isConstantValue(op))
          continue;

        gutils->addToDiffe(op, gutils->diffe(ret, revBuilder), revBuilder);
      }

      auto first = oBB->rbegin();
      first++; // skip terminator

      auto last = oBB->rend();

      for (auto it = first; it != last; ++it) {
        Operation *op = &*it;
        valid &= gutils->Logic.visitChild(op, revBuilder, gutils).succeeded();
      }

      revBuilder.create<stablehlo::ReturnOp>(orig->getLoc(), ArrayRef<Value>{});
    }

    return success(valid);
  }

  SmallVector<Value> cacheValues(Operation *orig,
                                 MGradientUtilsReverse *gutils) const {
    SmallVector<Value> caches;

    auto op = cast<IfOp>(orig);

    Operation *newOp = gutils->getNewFromOriginal(orig);
    OpBuilder cacheBuilder(newOp);

    Value predCache = gutils->initAndPushCache(
        gutils->getNewFromOriginal(op.getPred()), cacheBuilder);
    caches.push_back(predCache);

    return caches;
  }

  void createShadowValues(Operation *op, OpBuilder &builder,
                          MGradientUtilsReverse *gutils) const {}
};

class AutoDiffWhileFwd
    : public AutoDiffOpInterface::ExternalModel<AutoDiffWhileFwd, WhileOp> {
public:
  LogicalResult createForwardModeTangent(Operation *orig, OpBuilder &builder,
                                         MGradientUtils *gutils) const {
    auto op = cast<WhileOp>(orig);

    llvm::SmallDenseSet<unsigned> operandPositionsToShadow;
    llvm::SmallDenseSet<unsigned> resultPositionsToShadow;

    for (auto &&[res, arg] :
         llvm::zip(op->getResults(), op.getBody().front().getArguments()))
      if (!gutils->isConstantValue(res) || !gutils->isConstantValue(arg)) {
        operandPositionsToShadow.insert(res.getResultNumber());
        resultPositionsToShadow.insert(res.getResultNumber());
      }

    auto res = mlir::enzyme::detail::controlFlowForwardHandler(
        op, builder, gutils, operandPositionsToShadow, resultPositionsToShadow);

    // Rewrite block arguments to match the shadowing
    for (auto reg : {&op.getCond(), &op.getBody()}) {
      auto nb = gutils->getNewFromOriginal(&reg->front());
      size_t curidx = 0;
      for (auto arg : reg->front().getArguments()) {
        curidx++;
        auto idx = arg.getArgNumber();
        if (resultPositionsToShadow.count(idx)) {
          if (gutils->isConstantValue(arg)) {
            nb->insertArgument(
                curidx,
                cast<AutoDiffTypeInterface>(arg.getType()).getShadowType(),
                op.getLoc());
          }
          curidx++;
        }
      }
    }

    return res;
  }
};

class AutoDiffWhileRev
    : public ReverseAutoDiffOpInterface::ExternalModel<AutoDiffWhileRev,
                                                       WhileOp> {

  enum ReverseMode { CONSTANT, CONSTANT_CHECKPOINTING, UNKNOWN };
  struct ReverseModeInfo {
    enum ReverseMode mode = UNKNOWN;
    WhileLoopInfo info;

    ReverseModeInfo(stablehlo::WhileOp op) : info(op) {}
  };

  static struct ReverseModeInfo getReverseMode(Operation *orig) {
    struct ReverseModeInfo revInfo(cast<stablehlo::WhileOp>(orig));

    if (revInfo.info.computeInfo().succeeded() && revInfo.info.isValid() &&
        revInfo.info.isConstant()) {
      const char *checkpointAttrName = "enzymexla.enable_checkpointing";
      auto enableCheckpointing =
          orig->getAttrOfType<BoolAttr>(checkpointAttrName);
      if (enableCheckpointing && enableCheckpointing.getValue())
        revInfo.mode = CONSTANT_CHECKPOINTING;
      else
        revInfo.mode = CONSTANT;
    }

    return revInfo;
  }

  static stablehlo::WhileOp makeForLoop(OpBuilder &builder, Location loc,
                                        int64_t start, int64_t limit,
                                        int64_t step, ValueRange operands) {
    return makeForLoop(builder, loc, makeI64Constant(loc, builder, start),
                       makeI64Constant(loc, builder, limit),
                       makeI64Constant(loc, builder, step), operands);
  }

  static stablehlo::WhileOp makeForLoop(OpBuilder &builder, Location loc,
                                        Value start, Value limit, Value step,
                                        ValueRange operands) {
    OpBuilder::InsertionGuard guard(builder);

    SmallVector<Value> operandsWithInduction{start};
    operandsWithInduction.append(operands.begin(), operands.end());

    auto types = ValueRange(operandsWithInduction).getTypes();
    auto whileOp =
        builder.create<stablehlo::WhileOp>(loc, types, operandsWithInduction);

    SmallVector<Location> locs{loc};
    locs.reserve(operands.size() + 1);
    for (Value val : operands)
      locs.push_back(val.getLoc());

    Block *cond = builder.createBlock(&whileOp.getCond(), {}, types, locs);
    Value cmp = builder.create<stablehlo::CompareOp>(
        loc, cond->getArgument(0), limit, ComparisonDirection::LT);
    builder.create<stablehlo::ReturnOp>(loc, cmp);

    Block *body = builder.createBlock(&whileOp.getBody(), {}, types, locs);
    Value newVal =
        builder.create<stablehlo::AddOp>(loc, body->getArgument(0), step);
    operandsWithInduction.assign(body->getArguments().begin(),
                                 body->getArguments().end());
    operandsWithInduction[0] = newVal;
    builder.create<stablehlo::ReturnOp>(loc, operandsWithInduction);

    return whileOp;
  }

  static LogicalResult reverseWithCheckpointing(stablehlo::WhileOp orig,
                                                struct ReverseModeInfo revInfo,
                                                OpBuilder &builder,
                                                MGradientUtilsReverse *gutils,
                                                SmallVector<Value> caches,
                                                ArrayRef<bool> operandsActive) {
    int64_t numIters = revInfo.info.getConstantNumIters();
    int64_t nInner = std::sqrt(numIters);
    int64_t nOuter = nInner;
    if (nInner * nOuter != revInfo.info.getConstantNumIters()) {
      orig->emitError()
          << "Non square number of iterations for checkpointing, nInner="
          << nInner << " nOuter=" << nOuter
          << " iters=" << revInfo.info.getConstantNumIters() << "\n";
      return failure();
    }

    SetVector<Value> outsideRefs;
    getUsedValuesDefinedAbove(orig->getRegions(), outsideRefs);

    int numOutsideRefs = outsideRefs.size();
    int nargs = caches.size() + 1;
    int nrets = nargs - numOutsideRefs;

    SmallVector<Value> operands;
    for (auto [active, res] : llvm::zip(operandsActive, orig->getResults())) {
      if (active) {
        operands.push_back(gutils->diffe(res, builder));
        if (!gutils->isConstantValue(res))
          gutils->zeroDiffe(res, builder);
      }
    }

    OpBuilder::InsertionGuard guard(builder);

    stablehlo::WhileOp revOuter =
        makeForLoop(builder, orig.getLoc(), 0, nOuter, 1, operands);

    auto parentFn = revOuter->getParentOfType<FunctionOpInterface>();

    Block *revOuterBody = &revOuter.getBody().front();
    builder.setInsertionPointToStart(revOuterBody);

    Value outerStep = builder.create<stablehlo::SubtractOp>(
        orig.getLoc(), makeI64Constant(orig.getLoc(), builder, nOuter - 1),
        revOuterBody->getArgument(0));
    Value outerStart = builder.create<stablehlo::MulOp>(
        orig.getLoc(), makeI64Constant(orig.getLoc(), builder, nInner),
        outerStep);

    Value lastCache = nullptr;

    SmallVector<Value> cacheVals(nargs - 1, nullptr);
    for (int i = 0; i < nrets - 1; ++i)
      lastCache = cacheVals[i] = gutils->popCache(caches[i], builder);

    builder.setInsertionPoint(revOuter);

    IRMapping mapping;

    for (int i = nrets - 1, refIdx = 0; i < nargs - 1; ++i) {
      Value cached = cacheVals[i] = gutils->popCache(caches[i], builder);
      mapping.map(outsideRefs[refIdx], cached);
      refIdx++;
    }

    if (lastCache)
      builder.setInsertionPointAfterValue(lastCache);
    else
      builder.setInsertionPointToStart(revOuterBody);

    SmallVector<Value> carried;
    for (int i = 0; i < nrets - 1; i++) {
      carried.push_back(cacheVals[i]);
    }

    auto revInner = makeForLoop(builder, orig.getLoc(), 0, nInner, 1, carried);
    Block *revInnerBody = &revInner.getBody().front();

    revInner->setAttrs(orig->getAttrs());
    revInner->removeAttr("enzymexla.enable_checkpointing");

    auto revLoop = makeForLoop(builder, orig.getLoc(), 0, nInner, 1,
                               revOuterBody->getArguments().drop_front());
    Block *revLoopBody = &revLoop.getBody().front();

    builder.setInsertionPointToStart(revInnerBody);

    Value innerIV = builder.create<stablehlo::SubtractOp>(
        orig.getLoc(), makeI64Constant(orig.getLoc(), builder, nInner - 1),
        revInnerBody->getArgument(0));

    Value currentStep =
        builder.create<stablehlo::AddOp>(orig.getLoc(), outerStart, innerIV);
    Value currentIV = builder.create<stablehlo::AddOp>(
        orig.getLoc(),
        makeI64Constant(orig.getLoc(), builder,
                        revInfo.info.getConstantStart().value()),
        builder.create<stablehlo::MulOp>(
            orig.getLoc(),
            makeI64Constant(orig.getLoc(), builder,
                            revInfo.info.getConstantStep().value()),
            currentStep));

    Block *origBody = &orig.getBody().front();
    for (auto &&[origarg, revinnerarg] : llvm::zip_equal(
             origBody->getArguments(), revInnerBody->getArguments())) {
      mapping.map(origarg, revinnerarg);
      gutils->originalToNewFn.map(origarg, revinnerarg);
    }
    mapping.map(origBody->getArgument(0), currentIV);
    gutils->originalToNewFn.map(origBody->getArgument(0), currentIV);

    for (Operation &op : origBody->without_terminator()) {
      auto newOp = builder.clone(op, mapping);
      gutils->originalToNewFnOps[&op] = newOp;
      for (auto &&[oldv, newv] :
           llvm::zip(op.getResults(), newOp->getResults())) {
        gutils->originalToNewFn.map(oldv, newv);
      }
    }
    {
      auto oldTerm = cast<stablehlo::ReturnOp>(origBody->getTerminator());
      auto newTerm = cast<stablehlo::ReturnOp>(revInnerBody->getTerminator());
      SmallVector<Value> vals;
      for (auto v : oldTerm.getResults().drop_front()) {
        vals.push_back(mapping.lookupOrDefault(v));
      }
      newTerm.getResultsMutable()
          .slice(1, newTerm.getResultsMutable().size() - 1)
          .assign(vals);
    }

    gutils->originalToNewFnOps[orig] = revInner;

    builder.setInsertionPointToStart(revLoopBody);

    int revIdx = 1;
    for (auto &&[active, operand] : llvm::zip_equal(
             operandsActive, origBody->getTerminator()->getOperands())) {
      if (active) {
        gutils->addToDiffe(operand, revLoopBody->getArgument(revIdx), builder);
        revIdx++;
      }
    }

    bool anyFailed = false;

    {
      OpBuilder cacheBuilder(revInner);
      auto loc = orig->getLoc();
      auto cacheCreator = [&](Type t) {
        Value cache = cacheBuilder.create<enzyme::InitOp>(loc, t);
        return std::make_pair(cache, cache);
      };
      gutils->registerCacheCreatorHook(cacheCreator);

      auto rstart = origBody->rbegin(), rend = origBody->rend();
      rstart++;
      for (auto it = rstart; it != rend; it++) {
        Operation *op = &*it;
        anyFailed |= gutils->Logic.visitChild(op, builder, gutils).failed();
      }
      gutils->deregisterCacheCreatorHook(cacheCreator);
    }

    SmallVector<Value> newResults;
    for (auto &&[active, arg] :
         llvm::zip_equal(operandsActive, origBody->getArguments())) {
      if (active) {
        newResults.push_back(gutils->diffe(arg, builder));
        if (!gutils->isConstantValue(arg))
          gutils->zeroDiffe(arg, builder);
      }
    }

    cast<stablehlo::ReturnOp>(revLoopBody->getTerminator())
        .getResultsMutable()
        .slice(1, revLoop.getNumResults() - 1)
        .assign(newResults);

    cast<stablehlo::ReturnOp>(revOuterBody->getTerminator())
        .getResultsMutable()
        .slice(1, revOuter.getNumResults() - 1)
        .assign(revLoop.getResults().drop_front());

    builder.setInsertionPointAfter(revOuter);

    revIdx = 1;
    for (auto &&[active, arg] :
         llvm::zip_equal(operandsActive, orig->getOperands())) {
      if (active) {
        if (!gutils->isConstantValue(arg)) {
          gutils->addToDiffe(arg, revOuter->getResult(revIdx), builder);
        }
        revIdx++;
      }
    }

    return success(!anyFailed);
  }

public:
  LogicalResult createReverseModeAdjoint(Operation *orig, OpBuilder &builder,
                                         MGradientUtilsReverse *gutils,
                                         SmallVector<Value> caches) const {
    auto whileOp = cast<WhileOp>(orig);
    // While op has the same number of results and operands.
    // if the while is not executed (i.e. the condition is false on the first
    // evaluation), then the arguments are returned. This means that we need to
    // pass differentials for all non-constant results or non-constants
    // operands.
    SmallVector<bool> operandsActive(orig->getNumOperands(), false);
    for (int i = 0; i < operandsActive.size(); ++i) {
      operandsActive[i] =
          !gutils->isConstantValue(orig->getOperand(i)) ||
          !gutils->isConstantValue(whileOp.getCond().front().getArgument(i)) ||
          !gutils->isConstantValue(whileOp.getBody().front().getArgument(i)) ||
          !gutils->isConstantValue(orig->getResult(i));
    }

    auto revInfo = getReverseMode(orig);

    // The reverse of the while loop is a for loop where the number
    // of iterations is either known or cached from the augmented primal.
    Value numIters;
    if (revInfo.mode == CONSTANT_CHECKPOINTING) {
      return reverseWithCheckpointing(cast<stablehlo::WhileOp>(orig), revInfo,
                                      builder, gutils, caches, operandsActive);
    } else if (revInfo.mode == CONSTANT) {
      auto iterType = orig->getOperand(0).getType();
      numIters = builder.create<stablehlo::ConstantOp>(
          orig->getLoc(), iterType,
          cast<ElementsAttr>(
              makeAttr(iterType, revInfo.info.getConstantNumIters())));
    } else
      numIters = gutils->popCache(caches[0], builder);

    auto unrankedTensorType = RankedTensorType::get({}, builder.getI64Type());
    auto iterVarOp = builder.create<ConstantOp>(
        orig->getLoc(), unrankedTensorType,
        SplatElementsAttr::get(
            unrankedTensorType,
            ArrayRef<Attribute>(IntegerAttr::get(builder.getI64Type(), 0))));
    auto iterVar = iterVarOp.getResult();

    SmallVector<Value> operands;
    operands.reserve(orig->getNumResults() + 1);
    operands.push_back(iterVar);

    for (auto [active, res] : llvm::zip(operandsActive, orig->getResults())) {
      if (active) {
        operands.push_back(gutils->diffe(res, builder));
        if (!gutils->isConstantValue(res))
          gutils->zeroDiffe(res, builder);
      }
    }

    auto revWhile = builder.create<WhileOp>(
        orig->getLoc(), ValueRange(operands).getTypes(), operands);
    auto &condReg = revWhile.getCond();
    auto &bodyReg = revWhile.getBody();

    auto cond = new Block();
    auto body = new Block();

    condReg.push_back(cond);
    bodyReg.push_back(body);

    {
      for (auto operand : operands) {
        cond->addArgument(operand.getType(), orig->getLoc());
      }
      auto condIterVar = cond->getArgument(0);

      OpBuilder condBuilder(cond, cond->end());

      auto condIterVarElemType =
          cast<RankedTensorType>(condIterVar.getType()).getElementType();
      auto numItersElemType =
          cast<RankedTensorType>(numIters.getType()).getElementType();
      if (numItersElemType != condIterVarElemType) {
        builder.setInsertionPointAfter(iterVarOp);
        DenseIntElementsAttr numAttr;
        if (matchPattern(numIters, m_Constant(&numAttr))) {
          numIters = builder.create<ConstantOp>(
              orig->getLoc(), condIterVar.getType(),
              cast<ElementsAttr>(makeAttr(condIterVar.getType(),
                                          (*numAttr.begin()).getSExtValue())));
        } else {
          numIters = builder.create<ConvertOp>(orig->getLoc(), numIters,
                                               condIterVarElemType);
        }
        builder.setInsertionPointAfter(revWhile);
      }

      condBuilder.create<ReturnOp>(
          orig->getLoc(),
          ValueRange(condBuilder
                         .create<CompareOp>(orig->getLoc(), condIterVar,
                                            numIters, ComparisonDirection::LT)
                         .getResult()));
    }

    bool valid = true;
    {
      for (auto operand : operands) {
        body->addArgument(operand.getType(), orig->getLoc());
      }
      OpBuilder bodyBuilder(body, body->end());
      auto one = bodyBuilder.create<ConstantOp>(
          orig->getLoc(), unrankedTensorType,
          SplatElementsAttr::get(unrankedTensorType,
                                 ArrayRef<Attribute>(IntegerAttr::get(
                                     bodyBuilder.getI64Type(), 1))));
      Value bodyIterVar =
          bodyBuilder.create<AddOp>(orig->getLoc(), body->getArgument(0), one);

      Block *oBB = &orig->getRegion(1).front();
      auto term = oBB->getTerminator();

      // All values defined in the body should have no use outside this block
      // therefore we can set their diffe to zero upon entering the reverse
      // block to simplify the work of the remove-unnecessary-enzyme-ops pass.
      for (auto operand : oBB->getArguments()) {
        if (!gutils->isConstantValue(operand)) {
          gutils->zeroDiffe(operand, bodyBuilder);
        }
      }

      for (auto &it : oBB->getOperations()) {
        for (auto res : it.getResults()) {
          if (!gutils->isConstantValue(res)) {
            gutils->zeroDiffe(res, bodyBuilder);
          }
        }
      }

      int revIdx = 1;
      for (auto &&[active, operand] :
           llvm::zip(operandsActive, term->getOperands())) {
        if (active) {
          gutils->addToDiffe(operand, body->getArgument(revIdx), bodyBuilder);
          revIdx++;
        }
      }

      auto first = oBB->rbegin();
      first++; // skip terminator

      auto last = oBB->rend();

      for (auto it = first; it != last; ++it) {
        Operation *op = &*it;
        valid &= gutils->Logic.visitChild(op, bodyBuilder, gutils).succeeded();
      }

      SmallVector<Value> newResults;
      newResults.reserve(operands.size());
      newResults.push_back(bodyIterVar);

      for (auto &&[active, arg] :
           llvm::zip(operandsActive, oBB->getArguments())) {
        if (active) {
          newResults.push_back(gutils->diffe(arg, bodyBuilder));
          if (!gutils->isConstantValue(arg))
            gutils->zeroDiffe(arg, bodyBuilder);
        }
      }

      bodyBuilder.create<ReturnOp>(orig->getLoc(), newResults);
    }

    int revIdx = 1;
    for (auto &&[active, arg] :
         llvm::zip(operandsActive, orig->getOperands())) {
      if (active) {
        if (!gutils->isConstantValue(arg))
          gutils->addToDiffe(arg, revWhile->getResult(revIdx), builder);
        revIdx++;
      }
    }

    return success(valid);
  }

  SmallVector<Value> cacheValues(Operation *orig,
                                 MGradientUtilsReverse *gutils) const {
    // The primal is augmented to store the number of iterations
    auto newWhile = cast<WhileOp>(gutils->getNewFromOriginal(orig));
    OpBuilder revBuilder(newWhile);

    Type elementType = loopConditionVariableElementType(newWhile, revBuilder);

    Value numIters;

    WhileLoopInfo info(newWhile);
    if (info.computeInfo().succeeded()) {
      // no need to cache number of iterations if it is a known constant.
      if (info.isValid() && info.isConstant()) {

        // for any value that is a reference from the outside we can hoist the
        // push/pop from outside the outer really.

        if (getReverseMode(orig).mode == CONSTANT_CHECKPOINTING) {
          OpBuilder builder(newWhile);

          SetVector<Value> outsideRefs;
          getUsedValuesDefinedAbove(orig->getRegions(), outsideRefs);
          SmallVector<Value> caches;

          // sqrt scheme
          int64_t nInner = std::sqrt(info.getConstantNumIters());
          int64_t nOuter = nInner;

          if (nInner * nOuter != info.getConstantNumIters()) {
            orig->emitError()
                << "Non square number of iterations for checkpointing, nInner="
                << nInner << " nOuter=" << nOuter
                << " iters=" << info.getConstantNumIters() << "\n";
          } else {
            auto outer = makeForLoop(builder, orig->getLoc(), 0, nOuter, 1,
                                     newWhile->getOperands().slice(
                                         1, newWhile->getNumOperands() - 1));

            Block *outerBody = &outer.getBody().front();
            builder.setInsertionPointToStart(outerBody);

            Value outerIV = builder.create<stablehlo::MulOp>(
                newWhile.getLoc(), outerBody->getArgument(0),
                makeI64Constant(newWhile.getLoc(), builder, nOuter));

            for (auto arg : outerBody->getArguments().slice(1)) {
              caches.push_back(gutils->initAndPushCache(arg, builder));
            }

            builder.setInsertionPoint(outer);

            for (auto ref : outsideRefs) {
              caches.push_back(gutils->initAndPushCache(
                  gutils->getNewFromOriginal(ref), builder));
            }

            builder.setInsertionPointAfterValue(outerIV);

            SmallVector<Value> operands(
                outerBody->getArguments().slice(1).begin(),
                outerBody->getArguments().slice(1).end());
            auto inner =
                makeForLoop(builder, orig->getLoc(), 0, nInner, 1, operands);

            outerBody->getTerminator()->setOperands(
                1, inner.getNumResults() - 1,
                inner.getResults().slice(1, inner.getNumResults() - 1));

            Block *innerBody = &inner.getBody().front();
            Block *oldInnerBody = &newWhile.getBody().front();
            builder.setInsertionPointToStart(innerBody);

            IRMapping mapping;

            for (auto [oldArg, newArg] : llvm::zip_equal(
                     oldInnerBody->getArguments(), innerBody->getArguments())) {
              mapping.map(oldArg, newArg);
            }

            Value oldIV = oldInnerBody->getArgument(0);
            Value newIV = builder.create<stablehlo::AddOp>(
                oldIV.getLoc(), innerBody->getArgument(0), outerIV);

            mapping.map(oldIV, newIV);

            for (Operation &innerOp : oldInnerBody->without_terminator()) {
              builder.clone(innerOp, mapping);
            }

            SmallVector<Value> newReturns;
            for (auto oldRes :
                 oldInnerBody->getTerminator()->getOperands().slice(
                     1, oldInnerBody->getTerminator()->getNumOperands() - 1)) {
              newReturns.push_back(mapping.lookupOrDefault(oldRes));
            }
            Operation *term = innerBody->getTerminator();
            term->setOperands(1, term->getNumOperands() - 1, newReturns);

            builder.setInsertionPointAfter(outer);
            SmallVector<Value> newResults{makeI64Constant(
                oldIV.getLoc(), builder, *info.getConstantLimit())};
            newResults.append(
                outer->getResults()
                    .slice(1, outer->getNumResults() - 1)
                    .begin(),
                outer->getResults().slice(1, outer->getNumResults() - 1).end());

            gutils->replaceOrigOpWith(orig, newResults);
            gutils->erase(newWhile);
            gutils->originalToNewFnOps[orig] = outer;

            return caches;
          }
        }

        return {};
      }

      numIters = info.getNumIters(revBuilder);
    }

    if (!numIters) {
      auto cond = &newWhile.getCond().front();
      auto body = &newWhile.getBody().front();

      auto unrankedTensorType = RankedTensorType::get({}, elementType);
      auto numItersInit =
          revBuilder
              .create<ConstantOp>(
                  orig->getLoc(), unrankedTensorType,
                  SplatElementsAttr::get(
                      unrankedTensorType,
                      ArrayRef<Attribute>(IntegerAttr::get(elementType, 0))))
              .getResult();

      newWhile->insertOperands(newWhile->getNumOperands(),
                               ValueRange(numItersInit));
      cond->addArgument(numItersInit.getType(), orig->getLoc());
      Value numItersInBlock =
          body->addArgument(numItersInit.getType(), orig->getLoc());

      OpBuilder inBodyBuilder(body, body->begin());
      auto one = inBodyBuilder.create<ConstantOp>(
          orig->getLoc(), unrankedTensorType,
          SplatElementsAttr::get(
              unrankedTensorType,
              ArrayRef<Attribute>(IntegerAttr::get(elementType, 1))));
      numItersInBlock = inBodyBuilder.create<AddOp>(
          orig->getLoc(), numItersInBlock, one.getResult());
      auto term = body->getTerminator();
      term->insertOperands(term->getNumOperands(), ValueRange(numItersInBlock));

      SmallVector<Type> resultTypes(newWhile->getResultTypes().begin(),
                                    newWhile->getResultTypes().end());
      resultTypes.push_back(numItersInit.getType());

      auto newnewWhile = revBuilder.create<WhileOp>(orig->getLoc(), resultTypes,
                                                    newWhile->getOperands());
      newnewWhile.getCond().takeBody(newWhile.getCond());
      newnewWhile.getBody().takeBody(newWhile.getBody());

      SmallVector<Value> newResults(newnewWhile->getResults().begin(),
                                    --newnewWhile->getResults().end());

      gutils->replaceOrigOpWith(orig, newResults);
      gutils->erase(newWhile);
      gutils->originalToNewFnOps[orig] = newnewWhile;

      Value inductionOut =
          newnewWhile->getResult(newnewWhile->getNumResults() - 1);
      numIters = inductionOut;
      newWhile = newnewWhile;
    }

    revBuilder.setInsertionPointAfter(newWhile);
    Value numItersCache = gutils->initAndPushCache(numIters, revBuilder);

    return {numItersCache};
  }

  void createShadowValues(Operation *op, OpBuilder &builder,
                          MGradientUtilsReverse *gutils) const {}

private:
  Type loopConditionVariableElementType(WhileOp whileOp,
                                        OpBuilder &builder) const {
    auto *condBlock = &whileOp.getCond().front();

    auto condReturnOp =
        llvm::dyn_cast<stablehlo::ReturnOp>(condBlock->getTerminator());
    if (!condReturnOp || condReturnOp->getNumOperands() == 0)
      return builder.getI64Type();

    auto condVal = condReturnOp->getOperand(0);
    auto *defOp = condVal.getDefiningOp();

    auto cond = llvm::dyn_cast_or_null<stablehlo::CompareOp>(defOp);
    if (!cond)
      return builder.getI64Type();

    auto lhsType = cast<RankedTensorType>(cond.getOperand(0).getType());
    if (!lhsType)
      return builder.getI64Type();

    return lhsType.getElementType();
  }
};

class AutoDiffBroadcastInDimRev
    : public ReverseAutoDiffOpInterface::ExternalModel<
          AutoDiffBroadcastInDimRev, BroadcastInDimOp> {
public:
  LogicalResult createReverseModeAdjoint(Operation *orig, OpBuilder &builder,
                                         MGradientUtilsReverse *gutils,
                                         SmallVector<Value> caches) const {
    auto op = cast<BroadcastInDimOp>(orig);
    auto inTy = op.getOperand().getType();
    auto outTy = op.getType();
    auto inDiffe = gutils->diffe(op, builder);
    gutils->zeroDiffe(op, builder);

    SmallVector<int64_t> bcastDims(op.getBroadcastDimensions().begin(),
                                   op.getBroadcastDimensions().end());

    SmallVector<int64_t> reducedDims;
    SmallVector<int64_t> iterShape;
    for (auto en : llvm::enumerate(outTy.getShape())) {
      ssize_t bcastIdx = -1;
      for (auto en2 : llvm::enumerate(bcastDims)) {
        if (en2.value() == en.index()) {
          bcastIdx = en2.index();
          break;
        }
      }
      if (bcastIdx != -1) {
        if (en.value() != inTy.getShape()[bcastIdx]) {
          reducedDims.push_back(en.index());
          assert(inTy.getShape()[bcastIdx] == 1);
        } else {
          iterShape.push_back(inTy.getShape()[bcastIdx]);
        }
        continue;
      }
      reducedDims.push_back(en.index());
    }

    SmallVector<int64_t> reshapedShape(outTy.getRank(), -1);
    for (auto [i, sz] : llvm::enumerate(outTy.getShape())) {
      if (llvm::is_contained(reducedDims, i)) {
        reshapedShape[i] = 1;
      } else {
        reshapedShape[i] = sz;
      }
    }

    SmallVector<int64_t> perm(outTy.getRank(), -1);
    SmallVector<int64_t> mapping(outTy.getRank(), -1);
    for (auto [i, dim] : llvm::enumerate(bcastDims)) {
      mapping[dim] = i;
    }

    int next = bcastDims.size();
    for (int i = 0; i < outTy.getRank(); i++) {
      if (mapping[i] == -1) {
        mapping[i] = next++;
      }
    }

    for (int i = 0; i < outTy.getRank(); i++) {
      perm[mapping[i]] = i;
    }

    auto reduceTy = RankedTensorType::get(iterShape, inTy.getElementType());
    auto bodyTy = RankedTensorType::get({}, inTy.getElementType());

    Value zero = cast<AutoDiffTypeInterface>(gutils->getShadowType(bodyTy))
                     .createNullValue(builder, op.getLoc());

    auto red = builder.create<ReduceOp>(
        op.getLoc(), TypeRange(gutils->getShadowType(reduceTy)), inDiffe, zero,
        reducedDims);
    red.getBody().push_back(new Block());
    Block &body = red.getBody().front();
    OpBuilder bodyBuilder(orig->getContext());
    bodyBuilder.setInsertionPointToEnd(&body);

    body.addArgument(bodyTy, op.getLoc());
    body.addArgument(bodyTy, op.getLoc());
    auto add = bodyBuilder.create<AddOp>(op.getLoc(), body.getArgument(0),
                                         body.getArgument(1));
    bodyBuilder.create<ReturnOp>(op.getLoc(), ValueRange(add));

    // for simplicity we do grad -> reduce -> reshape (restore 1 dims) ->
    // transpose -> reshape
    // The repeated reshapes are then eliminated via `enzyme-hlo-opt`.
    auto reshapedRed = builder.create<ReshapeOp>(
        op.getLoc(),
        RankedTensorType::get(reshapedShape, inTy.getElementType()),
        red->getResult(0));
    auto transposedVal =
        builder.create<TransposeOp>(op.getLoc(), reshapedRed, perm);
    auto res = builder.create<ReshapeOp>(
        op.getLoc(), gutils->getShadowType(op.getOperand().getType()),
        transposedVal);

    gutils->addToDiffe(op.getOperand(), res, builder);
    return success();
  }

  SmallVector<Value> cacheValues(Operation *orig,
                                 MGradientUtilsReverse *gutils) const {
    return {};
  }

  void createShadowValues(Operation *op, OpBuilder &builder,
                          MGradientUtilsReverse *gutils) const {}
};

class AutoDiffSliceRev
    : public ReverseAutoDiffOpInterface::ExternalModel<AutoDiffSliceRev,
                                                       SliceOp> {
public:
  LogicalResult createReverseModeAdjoint(Operation *orig, OpBuilder &builder,
                                         MGradientUtilsReverse *gutils,
                                         SmallVector<Value> caches) const {
    auto op = cast<SliceOp>(orig);
    auto inTy = op.getOperand().getType();
    auto inDiffe = gutils->diffe(op, builder);
    gutils->zeroDiffe(op, builder);

    SmallVector<int64_t> starts;
    SmallVector<int64_t> edge_padding_high;
    SmallVector<int64_t> interior_padding;
    for (auto &&[start, limit, stride, dim] :
         llvm::zip(op.getStartIndices(), op.getLimitIndices(), op.getStrides(),
                   inTy.getShape())) {
      starts.push_back(start);
      edge_padding_high.push_back(dim - limit);
      interior_padding.push_back(stride - 1);
    }

    auto zeroPad = cast<AutoDiffTypeInterface>(
                       RankedTensorType::get({}, inTy.getElementType()))
                       .createNullValue(builder, op.getLoc());
    auto red = builder.create<stablehlo::PadOp>(
        op.getLoc(), inDiffe, zeroPad, builder.getDenseI64ArrayAttr(starts),
        builder.getDenseI64ArrayAttr(edge_padding_high),
        builder.getDenseI64ArrayAttr(interior_padding));

    gutils->addToDiffe(op.getOperand(), red->getResult(0), builder);
    return success();
  }

  SmallVector<Value> cacheValues(Operation *orig,
                                 MGradientUtilsReverse *gutils) const {
    return {};
  }

  void createShadowValues(Operation *op, OpBuilder &builder,
                          MGradientUtilsReverse *gutils) const {}
};

static void makeAddBlock(Region &region, Location loc,
                         Type unrankedTensorType) {
  auto block = new Block();
  region.push_back(block);

  auto a = block->addArgument(unrankedTensorType, loc);
  auto b = block->addArgument(unrankedTensorType, loc);

  OpBuilder builder(block, block->end());
  auto addOp = builder.create<AddOp>(loc, a, b);
  builder.create<stablehlo::ReturnOp>(loc, addOp.getResult());
}

class AutoDiffReduceWindowRev
    : public ReverseAutoDiffOpInterface::ExternalModel<AutoDiffReduceWindowRev,
                                                       ReduceWindowOp> {
public:
  LogicalResult createReverseModeAdjoint(Operation *orig, OpBuilder &builder,
                                         MGradientUtilsReverse *gutils,
                                         SmallVector<Value> caches) const {
    auto op = cast<ReduceWindowOp>(orig);

    if (op.getNumOperands() != 2) {
      orig->emitError() << "Unsupported reduce window rev autodiff(1): "
                        << *orig << "\n";
      return failure();
    }

    auto &region = op.getBody();
    if (!region.hasOneBlock()) {
      orig->emitError() << "Unsupported reduce window rev autodiff(1): "
                        << *orig << "\n";
      return failure();
    }

    if (!gutils->isConstantValue(op.getOperand(1))) {
      orig->emitError() << "Unsupported reduce window rev autodiff(1): "
                        << *orig << "\n";
      return failure();
    }

    auto &block = op.getBody().front();
    if (!hasSingleElement(block.without_terminator())) {
      orig->emitError() << "Unsupported reduce window rev autodiff(1): "
                        << *orig << "\n";
      return failure();
    }

    Operation &innerOp = *block.begin();
    bool ismin = isa<MinOp>(innerOp), ismax = isa<MaxOp>(innerOp),
         isadd = isa<AddOp>(innerOp);

    if (!(ismin || ismax || isadd) ||
        innerOp.getOperand(0) != block.getArgument(0) ||
        innerOp.getOperand(1) != block.getArgument(1)) {
      orig->emitError() << "Unsupported reduce window rev autodiff(1): "
                        << *orig << "\n";
      return failure();
    }

    auto unrankedTensorType = RankedTensorType::get(
        {}, cast<RankedTensorType>(op.getResult(0).getType()).getElementType());

    Value inDiffe = gutils->diffe(op->getResult(0), builder);
    gutils->zeroDiffe(op->getResult(0), builder);

    if (isadd) {
      auto operandType = cast<RankedTensorType>(op->getOperand(0).getType());
      auto outputType = cast<RankedTensorType>(op->getResult(0).getType());

      // Compute padding similarly to conv lhs grad.
      int64_t N = cast<RankedTensorType>(operandType).getShape().size();

      SmallVector<int64_t> paddingValues(2 * N, 0);

      SmallVector<int64_t> paddingHigh(N, 0);
      SmallVector<int64_t> paddingLow(N, 0);
      SmallVector<int64_t> paddingInterior(N, 0);

      auto initialPadding = op.getPadding();
      if (initialPadding.has_value()) {
        paddingValues.assign(initialPadding.value().value_begin<int64_t>(),
                             initialPadding.value().value_end<int64_t>());
      }

      auto dilateShape = [](int64_t shape, int64_t dilation) {
        if (dilation == 1)
          return shape;
        int64_t dilated = 1 + dilation * (shape - 1);
        return dilated < 0 ? 0 : dilated;
      };

      auto lhsDilations = op.getBaseDilations();
      auto rhsDilations = op.getWindowDilations();
      auto windowStrides = op.getWindowStrides();
      auto windowDimensions = op.getWindowDimensions();

      for (int i = 0; i < N; ++i) {
        auto padBefore = paddingValues[2 * i];

        auto lhsDilation =
            lhsDilations.has_value() ? getI64Value(lhsDilations.value(), i) : 1;
        auto rhsDilation =
            rhsDilations.has_value() ? getI64Value(rhsDilations.value(), i) : 1;
        auto windowStride = windowStrides.has_value()
                                ? getI64Value(windowStrides.value(), i)
                                : 1;

        auto lhsShape = dilateShape(operandType.getShape()[i], lhsDilation);
        auto rhsShape = dilateShape(windowDimensions[i], rhsDilation);
        auto outShape = dilateShape(outputType.getShape()[i], windowStride);

        auto newPadBefore = rhsShape - padBefore - 1;

        paddingHigh[i] = newPadBefore;
        paddingLow[i] = lhsShape + rhsShape - 1 - outShape - newPadBefore;
        paddingInterior[i] = windowStride - 1;
      }

      auto paddingType = RankedTensorType::get({N, 2}, builder.getI64Type());

      SmallVector<int64_t> zeroPadding(2 * N, 0);
      auto newPaddingAttr =
          mlir::DenseIntElementsAttr::get(paddingType, zeroPadding);

      SmallVector<int64_t> newBaseDilation(N, 1);

      auto zero = cast<AutoDiffTypeInterface>(unrankedTensorType)
                      .createNullValue(builder, op.getLoc());

      auto paddedIndiffe =
          builder
              .create<stablehlo::PadOp>(op.getLoc(), inDiffe, zero,
                                        getI64Attr(builder, paddingHigh),
                                        getI64Attr(builder, paddingLow),
                                        getI64Attr(builder, paddingInterior))
              .getResult();

      auto revOp = builder.create<stablehlo::ReduceWindowOp>(
          op.getLoc(), operandType, paddedIndiffe,
          /*init_value*/ zero,
          /*window_dimensions*/ op.getWindowDimensionsAttr(),
          /*window_strides*/ op.getBaseDilationsAttr(),
          /*base_dilations*/ getI64Attr(builder, newBaseDilation),
          /*window_dilations*/ op.getWindowDilationsAttr(),
          /*padding*/ newPaddingAttr);

      makeAddBlock(revOp.getBody(), op.getLoc(), unrankedTensorType);
      gutils->addToDiffe(op.getOperand(0), revOp.getResult(0), builder);
    } else if (ismax || ismin) {
      auto select = new Block();
      select->addArgument(unrankedTensorType, op.getLoc());
      select->addArgument(unrankedTensorType, op.getLoc());
      {
        OpBuilder::InsertionGuard guard(builder);
        builder.setInsertionPointToEnd(select);

        auto cmpOp = builder.create<CompareOp>(
            op.getLoc(), select->getArgument(0), select->getArgument(1),
            ismax ? ComparisonDirection::GE : ComparisonDirection::LE);
        builder.create<ReturnOp>(op.getLoc(), cmpOp.getResult());
      }

      auto revOp = builder.create<SelectAndScatterOp>(
          op.getLoc(), op.getOperand(0).getType(),
          gutils->popCache(caches[0], builder), inDiffe,
          cast<AutoDiffTypeInterface>(unrankedTensorType)
              .createNullValue(builder, op.getLoc()),
          op.getWindowDimensionsAttr(), op.getWindowStridesAttr(),
          op.getPaddingAttr());

      revOp.getSelect().push_back(select);
      makeAddBlock(revOp.getScatter(), op.getLoc(), unrankedTensorType);

      gutils->addToDiffe(op.getOperand(0), revOp.getResult(), builder);
    }

    return success();
  }

  SmallVector<Value> cacheValues(Operation *orig,
                                 MGradientUtilsReverse *gutils) const {
    SmallVector<Value> cachedArguments;

    Operation *newOp = gutils->getNewFromOriginal(orig);
    OpBuilder cacheBuilder(newOp);

    Value cache = gutils->initAndPushCache(
        gutils->getNewFromOriginal(orig->getOperand(0)), cacheBuilder);
    cachedArguments.push_back(cache);

    return cachedArguments;
  }

  void createShadowValues(Operation *op, OpBuilder &builder,
                          MGradientUtilsReverse *gutils) const {}
};

class AutoDiffReduceRev
    : public ReverseAutoDiffOpInterface::ExternalModel<AutoDiffReduceRev,
                                                       ReduceOp> {
public:
  LogicalResult createReverseModeAdjoint(Operation *orig, OpBuilder &builder,
                                         MGradientUtilsReverse *gutils,
                                         SmallVector<Value> caches) const {
    auto op = cast<ReduceOp>(orig);
    if (!isEligibleForCompactPrint(op)) {
      orig->emitError()
          << "Unsupported operation in reduction rev autodiff(1): " << *orig
          << "\n";
      return failure();
    }

    Operation &innerOp = op.getBody().front().front();

    auto inTy = cast<RankedTensorType>(op->getOperand(0).getType());
    auto zero =
        cast<AutoDiffTypeInterface>(inTy).createNullValue(builder, op.getLoc());
    auto inDiffe = gutils->diffe(op->getResult(0), builder);
    gutils->zeroDiffe(op->getResult(0), builder);

    SmallVector<int64_t> toBroadcast;
    for (auto en : llvm::enumerate(inTy.getShape())) {
      if (llvm::is_contained(op.getDimensions(), en.index())) {
        // reduced op
        continue;
      }
      toBroadcast.push_back(en.index());
    }

    if (isa<AddOp>(innerOp)) {
      if (!gutils->isConstantValue(op.getInputs()[0])) {
        Value bcast;

        bcast = builder.create<BroadcastInDimOp>(
            op.getLoc(), gutils->getShadowType(inTy), inDiffe,
            builder.getDenseI64ArrayAttr(toBroadcast));

        gutils->addToDiffe(op.getInputs()[0], bcast, builder);
      }
      if (!gutils->isConstantValue(op.getInitValues()[0])) {
        gutils->addToDiffe(op.getInitValues()[0], inDiffe, builder);
      }
      return success();
    }

    if (isa<MaxOp>(innerOp) || isa<MinOp>(innerOp)) {
      // TODO: technically we should invert the order here to pick the last
      // value (or divide by count) if multiple are the same as the result
      auto ores = gutils->getNewFromOriginal(op->getResult(0));

      if (!gutils->isConstantValue(op.getInputs()[0])) {
        auto oprev = gutils->getNewFromOriginal(op.getInputs()[0]);
        auto attr = builder.getDenseI64ArrayAttr(toBroadcast);
        auto bc = builder.create<BroadcastInDimOp>(op.getLoc(), oprev.getType(),
                                                   ores, attr);

        auto cmp = builder.create<CompareOp>(op.getLoc(), bc, oprev,
                                             ComparisonDirection::EQ);

        auto bc2 = builder.create<BroadcastInDimOp>(
            op.getLoc(), oprev.getType(), inDiffe, attr);

        auto res = builder.create<SelectOp>(op.getLoc(), cmp, bc2, zero);
        gutils->addToDiffe(op.getInputs()[0], res, builder);
      }
      if (!gutils->isConstantValue(op.getInitValues()[0])) {
        auto oprev = gutils->getNewFromOriginal(op.getInitValues()[0]);

        auto zeroI = cast<AutoDiffTypeInterface>(inDiffe.getType())
                         .createNullValue(builder, op.getLoc());

        auto cmp = builder.create<CompareOp>(op.getLoc(), ores, oprev,
                                             ComparisonDirection::EQ);

        auto res = builder.create<SelectOp>(op.getLoc(), cmp, inDiffe, zeroI);
        gutils->addToDiffe(op.getInitValues()[0], res, builder);
      }
      return success();
    }

    orig->emitError() << "Unsupported operation in reduction rev autodiff(1): "
                      << *orig << "\n";
    return failure();
  }

  SmallVector<Value> cacheValues(Operation *orig,
                                 MGradientUtilsReverse *gutils) const {
    return {};
  }

  void createShadowValues(Operation *op, OpBuilder &builder,
                          MGradientUtilsReverse *gutils) const {}
};

class AutoDiffConcatenateRev
    : public ReverseAutoDiffOpInterface::ExternalModel<AutoDiffConcatenateRev,
                                                       ConcatenateOp> {
public:
  LogicalResult createReverseModeAdjoint(Operation *orig, OpBuilder &builder,
                                         MGradientUtilsReverse *gutils,
                                         SmallVector<Value> caches) const {
    auto op = cast<ConcatenateOp>(orig);

    auto inDiffe = gutils->diffe(op->getResult(0), builder);
    gutils->zeroDiffe(op->getResult(0), builder);

    auto dim = op.getDimension();
    size_t startDim = 0;
    for (auto &ope : op->getOpOperands()) {
      auto op = ope.get();
      auto inTy = gutils->getShadowType(op.getType());
      SmallVector<int64_t> start;
      SmallVector<int64_t> limit;
      SmallVector<int64_t> strides;
      SmallVector<int64_t> tys;
      auto RT = cast<RankedTensorType>(inTy);
      for (auto i = 0; i < RT.getShape().size(); i++) {
        tys.push_back(RT.getShape()[i]);
        if (i == dim) {
          start.push_back(startDim);
          limit.push_back(startDim + RT.getShape()[i]);
          startDim += RT.getShape()[i];
          strides.push_back(1);
          continue;
        }
        start.push_back(0);
        limit.push_back(RT.getShape()[i]);
        strides.push_back(1);
      }
      if (gutils->isConstantValue(op))
        continue;
      auto res = builder.create<SliceOp>(
          op.getLoc(), RankedTensorType::get(tys, RT.getElementType()), inDiffe,
          start, limit, strides);
      auto res2 = builder.create<ReshapeOp>(op.getLoc(), inTy, res);
      gutils->addToDiffe(op, res2, builder);
    }
    return success();
  }

  SmallVector<Value> cacheValues(Operation *orig,
                                 MGradientUtilsReverse *gutils) const {
    return {};
  }

  void createShadowValues(Operation *op, OpBuilder &builder,
                          MGradientUtilsReverse *gutils) const {}
};

// Collects all references in op that are defined either in ref or in a an
// ancestor of ref.
static void getAllReferences(SmallVector<Value> &refs, Operation *op,
                             Region *ref) {
  for (auto operand : op->getOperands()) {
    if (operand.getParentRegion()->isAncestor(ref))
      refs.push_back(operand);
  }

  for (auto &reg : op->getRegions()) {
    for (auto &childOp : reg.getOps()) {
      getAllReferences(refs, &childOp, ref);
    }
  }
}

static mlir::TensorType applyBatchSizes(mlir::Type Ty,
                                        llvm::ArrayRef<int64_t> batchSizes) {
  auto T = cast<TensorType>(Ty);
  SmallVector<int64_t> shape(batchSizes.begin(), batchSizes.end());
  shape.append(T.getShape().begin(), T.getShape().end());
  auto T2 = T.clone(shape);
  return T2;
}

// TODO: make public in Enzyme MLIR?
// this is essentially
// https://github.com/EnzymeAD/Enzyme/blob/342057e3a3e657a33da8295c99acdcd20b0375f4/enzyme/Enzyme/MLIR/Passes/EnzymeBatchPass.cpp#L58-L100
static void batchCloneBlock(Block *srcBlock, Block *destBlock,
                            IRMapping &mapper, ArrayRef<int64_t> batchSizes) {
  for (auto arg : srcBlock->getArguments()) {
    auto batched = destBlock->addArgument(
        applyBatchSizes(arg.getType(), batchSizes), arg.getLoc());
    mapper.map(arg, batched);
  }

  OpBuilder builder(destBlock, destBlock->end());
  for (auto &src : srcBlock->getOperations()) {
    if (auto ifaceOp = dyn_cast<BatchOpInterface>(&src)) {
      auto res = ifaceOp.createBatch(builder, mapper, batchSizes);
      if (res.succeeded())
        continue;
    }

    SmallVector<Value, 8> operands;
    SmallVector<Block *, 2> successors;

    // Remap the operands.
    operands.reserve(src.getNumOperands());
    for (auto opValue : src.getOperands())
      operands.push_back(mapper.lookup(opValue));

    // Remap the successors.
    successors.reserve(src.getNumSuccessors());
    for (Block *successor : src.getSuccessors())
      successors.push_back(mapper.lookup(successor));

    SmallVector<Type> resultTypes(src.getResultTypes().begin(),
                                  src.getResultTypes().end());
    for (auto &Ty : resultTypes) {
      Ty = applyBatchSizes(Ty, batchSizes);
    }

    Operation *newOp = Operation::create(
        src.getLoc(), src.getName(), resultTypes, operands, src.getAttrs(),
        OpaqueProperties(nullptr), successors, src.getNumRegions());

    // // Clone the regions.
    // for (auto &&[oldReg, newReg] :
    //      llvm::zip(src.getRegions(), newOp->getRegions())) {
    //   batchCloneRegion(&oldReg, &newReg, mapper, batchSizes);
    // }

    // Remember the mapping of any results.
    for (unsigned i = 0, e = src.getNumResults(); i != e; ++i)
      mapper.map(src.getResult(i), newOp->getResult(i));

    builder.insert(newOp);
  }
}

// For some ops with nested regions, identify if we can batch the inner regions
// instead
static LogicalResult tryToBatchInner(Operation *src, OpBuilder &builder,
                                     IRMapping &mapper,
                                     ArrayRef<int64_t> batchSizes) {
  if (auto ifOp = dyn_cast<IfOp>(src)) {
    auto predBroadcast =
        mapper.lookup(ifOp.getPred()).getDefiningOp<BroadcastInDimOp>();
    if (predBroadcast && predBroadcast.isSimpleBroadcast() &&
        predBroadcast.getBroadcastDimensions().size() == batchSizes.size()) {
      // %pred = broadcast_in_dim %0
      // if %0 {} {}
      SmallVector<Type> results;
      results.reserve(src->getNumResults());
      for (auto resTy : src->getResultTypes()) {
        results.push_back(applyBatchSizes(resTy, batchSizes));
      }
      auto newIf = builder.create<IfOp>(src->getLoc(), results,
                                        predBroadcast.getOperand());
      newIf.getTrueBranch().push_back(new Block());
      newIf.getFalseBranch().push_back(new Block());

      batchCloneBlock(&ifOp.getTrueBranch().front(),
                      &newIf.getTrueBranch().front(), mapper, batchSizes);
      batchCloneBlock(&ifOp.getFalseBranch().front(),
                      &newIf.getFalseBranch().front(), mapper, batchSizes);

      for (auto &&[oldRes, newRes] :
           llvm::zip(ifOp->getResults(), newIf->getResults())) {
        mapper.map(oldRes, newRes);
      }

      return success();
    }

    auto iszero = matchPattern(ifOp.getPred(), m_Zero());
    auto isone = matchPattern(ifOp.getPred(), m_One());

    if (!iszero && !isone)
      return failure();

    auto &reg = isone ? ifOp.getTrueBranch() : ifOp.getFalseBranch();

    assert(reg.hasOneBlock());  // stablehlo.if only allows 1 or 0 block in the
    auto *block = &reg.front(); // regions

    batchCloneBlock(block, builder.getInsertionBlock(), mapper, batchSizes);
    auto term = builder.getInsertionBlock()->getTerminator();

    for (auto &&[result, operand] :
         llvm::zip(src->getResults(), term->getOperands())) {
      mapper.map(result, operand);
    }

    term->erase();

    return success();
  }

  return failure();
}

template <typename OpTy>
struct SHLOGenericBatchOpInterface
    : public BatchOpInterface::ExternalModel<SHLOGenericBatchOpInterface<OpTy>,
                                             OpTy> {
public:
  mlir::LogicalResult createBatch(Operation *src, OpBuilder &builder,
                                  IRMapping &mapper,
                                  ArrayRef<int64_t> batchSizes) const {
    if (tryToBatchInner(src, builder, mapper, batchSizes).succeeded())
      return success();

    SmallVector<Value> operands;
    operands.reserve(src->getNumOperands());

    getAllReferences(operands, src, src->getParentRegion());

    SmallVector<Value> whileOperands;
    whileOperands.reserve(src->getNumResults() + 1);
    whileOperands.push_back(makeI64Constant(src->getLoc(), builder, 0));

    for (auto res : src->getResults()) {
      auto Ty = cast<TensorType>(res.getType());
      SmallVector<int64_t> shape(batchSizes.begin(), batchSizes.end());
      shape.append(Ty.getShape().begin(), Ty.getShape().end());
      auto T2 = cast<AutoDiffTypeInterface>(Ty.clone(shape));
      auto defaultValue = T2.createNullValue(builder, src->getLoc());
      mapper.map(res, defaultValue);
      whileOperands.push_back(defaultValue);
    }

    auto ndims = batchSizes.size();

    SmallVector<int64_t> batchStrides;
    batchStrides.reserve(ndims);
    SmallVector<Value> startIndices;
    startIndices.reserve(ndims);

    int64_t N = 1;
    for (auto batchSize : batchSizes) {
      batchStrides.push_back(N);
      N *= batchSize;
    }

    auto whileOp = builder.create<WhileOp>(src->getLoc(), whileOperands);

    auto whileCond = new Block();
    auto whileBody = new Block();

    whileOp.getCond().push_back(whileCond);
    whileOp.getBody().push_back(whileBody);

    {
      OpBuilder condBuilder(whileCond, whileCond->end());

      for (auto operand : whileOperands) {
        whileCond->addArgument(operand.getType(), src->getLoc());
      }

      condBuilder.create<ReturnOp>(
          src->getLoc(), ValueRange(condBuilder.create<CompareOp>(
                             src->getLoc(), whileCond->getArgument(0),
                             makeI64Constant(src->getLoc(), condBuilder, N),
                             ComparisonDirection::LT)));
    }

    {
      OpBuilder bodyBuilder(whileBody, whileBody->end());

      for (auto operand : whileOperands) {
        whileBody->addArgument(operand.getType(), src->getLoc());
      }

      SmallVector<Value> whileBodyOutputs;
      whileBodyOutputs.reserve(whileBody->getNumArguments());

      whileBodyOutputs.push_back(bodyBuilder.create<AddOp>(
          src->getLoc(), whileBody->getArgument(0),
          makeI64Constant(src->getLoc(), bodyBuilder, 1)));

      for (int d = 0; d < ndims; ++d) {
        // auto idx = (i / batchStrides[d]) % batchSizes[d];
        auto idx = bodyBuilder.create<RemOp>(
            src->getLoc(),
            bodyBuilder.create<DivOp>(
                src->getLoc(), whileBody->getArgument(0),
                makeI64Constant(src->getLoc(), bodyBuilder, batchStrides[d])),
            makeI64Constant(src->getLoc(), bodyBuilder, batchSizes[d]));

        startIndices.push_back(idx);
      }

      auto zeroIdx = makeI64Constant(src->getLoc(), bodyBuilder, 0);

      IRMapping origToUnbatch;
      for (auto operand : operands) {
        auto batched = mapper.lookup(operand);

        auto Ty = cast<TensorType>(operand.getType());
        SmallVector<int64_t> shape(ndims, 1);
        shape.append(Ty.getShape().begin(), Ty.getShape().end());
        auto sliceTy = Ty.clone(shape);

        SmallVector<Value> operandStartIndices;
        operandStartIndices.append(startIndices.begin(), startIndices.end());
        for (auto i = 0; i < Ty.getShape().size(); i++)
          operandStartIndices.push_back(zeroIdx);

        auto sliceOp = bodyBuilder.create<DynamicSliceOp>(
            src->getLoc(), sliceTy, batched, operandStartIndices, shape);

        auto reshapeOp = bodyBuilder.create<ReshapeOp>(
            src->getLoc(), operand.getType(), sliceOp->getResult(0));

        origToUnbatch.map(operand, reshapeOp->getResult(0));
      }

      auto newOp = bodyBuilder.clone(*src, origToUnbatch);

      for (auto &&[idx, origRes, newRes] :
           llvm::enumerate(src->getResults(), newOp->getResults())) {
        auto batched = whileBody->getArgument(idx + 1);

        auto Ty = cast<TensorType>(newRes.getType());
        SmallVector<int64_t> shape(ndims, 1);
        shape.append(Ty.getShape().begin(), Ty.getShape().end());
        auto reshapeTy = Ty.clone(shape);

        auto reshapeOp =
            bodyBuilder.create<ReshapeOp>(src->getLoc(), reshapeTy, newRes);

        SmallVector<Value> operandStartIndices;
        operandStartIndices.append(startIndices.begin(), startIndices.end());
        for (int i = 0; i < Ty.getShape().size(); ++i)
          operandStartIndices.push_back(zeroIdx);

        auto update = bodyBuilder.create<DynamicUpdateSliceOp>(
            src->getLoc(), batched, reshapeOp, operandStartIndices);

        whileBodyOutputs.push_back(update);
      }

      bodyBuilder.create<ReturnOp>(src->getLoc(), whileBodyOutputs);
    }

    for (auto oldRes : src->getOpResults()) {
      mapper.map(oldRes, whileOp->getResult(oldRes.getResultNumber() + 1));
    }

    return success();
  }
};

struct SHLOConstantOpBatchInterface
    : public BatchOpInterface::ExternalModel<SHLOConstantOpBatchInterface,
                                             ConstantOp> {

  mlir::LogicalResult createBatch(Operation *src, OpBuilder &builder,
                                  IRMapping &mapper,
                                  ArrayRef<int64_t> batchSizes) const {

    SmallVector<Type> resultTypes(src->getResultTypes().begin(),
                                  src->getResultTypes().end());
    for (auto &Ty : resultTypes) {
      auto T = cast<TensorType>(Ty);
      SmallVector<int64_t> shape(batchSizes.begin(), batchSizes.end());
      shape.append(T.getShape().begin(), T.getShape().end());
      Ty = T.clone(shape);
    }
    mlir::NamedAttrList attrs;
    for (auto attr : src->getAttrs()) {
      auto eattr = cast<DenseElementsAttr>(attr.getValue());
      attr.setValue(eattr.resizeSplat(cast<ShapedType>(resultTypes[0])));
      attrs.append(attr);
    }
    auto cop = mlir::Operation::create(
        src->getLoc(), src->getName(), resultTypes, {}, std::move(attrs),
        OpaqueProperties(nullptr), mlir::BlockRange(), 0);
    builder.insert(cop);
    mapper.map(src->getResult(0), cop->getResult(0));
    return success();
  }
};

struct SHLOTransposeOpBatchInterface
    : public BatchOpInterface::ExternalModel<SHLOTransposeOpBatchInterface,
                                             TransposeOp> {

  mlir::LogicalResult createBatch(Operation *src, OpBuilder &builder,
                                  IRMapping &mapper,
                                  ArrayRef<int64_t> batchSizes) const {

    SmallVector<Type> resultTypes(src->getResultTypes().begin(),
                                  src->getResultTypes().end());
    for (auto &Ty : resultTypes) {
      auto T = cast<TensorType>(Ty);
      SmallVector<int64_t> shape(batchSizes.begin(), batchSizes.end());
      shape.append(T.getShape().begin(), T.getShape().end());
      Ty = T.clone(shape);
    }

    // Remap the operands
    SmallVector<Value, 8> operands;
    operands.reserve(src->getNumOperands());
    for (auto opValue : src->getOperands())
      operands.push_back(mapper.lookup(opValue));

    mlir::NamedAttrList attrs;
    for (auto attr : src->getAttrs()) {
      auto eattr = cast<DenseI64ArrayAttr>(attr.getValue());
      SmallVector<int64_t> shape;
      for (size_t i = 0; i < batchSizes.size(); i++)
        shape.push_back(i);
      for (auto val : eattr.asArrayRef())
        shape.push_back(val + batchSizes.size());
      attr.setValue(DenseI64ArrayAttr::get(src->getContext(), shape));
      attrs.append(attr);
    }
    auto cop = mlir::Operation::create(
        src->getLoc(), src->getName(), resultTypes, operands, std::move(attrs),
        OpaqueProperties(nullptr), mlir::BlockRange(), 0);
    builder.insert(cop);
    mapper.map(src->getResult(0), cop->getResult(0));
    return success();
  }
};

struct ADDataFlowSortOp
    : public ADDataFlowOpInterface::ExternalModel<ADDataFlowSortOp, SortOp> {

  SmallVector<Value> getPotentialIncomingValuesRes(Operation *op,
                                                   mlir::OpResult v) const {
    auto srt = cast<SortOp>(op);
    return {srt.getInputs()[v.getResultNumber()]};
  }
  SmallVector<Value>
  getPotentialIncomingValuesArg(Operation *op, mlir::BlockArgument v) const {
    auto srt = cast<SortOp>(op);
    size_t num = v.getArgNumber() / 2;
    return {srt.getInputs()[num]};
  }
  // The return of region is a comparison, non differentiable, and non flowing
  SmallVector<Value> getPotentialTerminatorUsers(Operation *op, Operation *term,
                                                 Value v) const {
    return {};
  }
};

struct RegionBranchCaseOp
    : public RegionBranchOpInterface::ExternalModel<RegionBranchCaseOp,
                                                    CaseOp> {

  void
  getEntrySuccessorRegions(Operation *op, ArrayRef<Attribute> operands,
                           SmallVectorImpl<RegionSuccessor> &successors) const {
    for (auto &reg : op->getRegions())
      successors.push_back(RegionSuccessor(&reg));
  }

  mlir::OperandRange getEntrySuccessorOperands(Operation *op,
                                               RegionBranchPoint bp) const {
    auto end = op->operand_end();
    return ::mlir::OperandRange(end, end);
  }

  void
  getRegionInvocationBounds(Operation *op, ArrayRef<Attribute> operands,
                            SmallVectorImpl<InvocationBounds> &bounds) const {
    bounds.append(op->getNumRegions(), InvocationBounds(/*lb=*/0, /*ub=*/1));
  }

  bool areTypesCompatible(Operation *op, Type lhs, Type rhs) const {
    return lhs == rhs;
  }

  void getSuccessorRegions(Operation *op, RegionBranchPoint point,
                           SmallVectorImpl<RegionSuccessor> &regions) const {
    // The `then` and the `else` region branch back to the parent operation.
    if (!point.isParent()) {
      regions.push_back(RegionSuccessor(op->getResults()));
      return;
    }

    for (auto &reg : op->getRegions())
      regions.push_back(RegionSuccessor(&reg));
  }
};

struct ScatterActivity
    : public ActivityOpInterface::ExternalModel<ScatterActivity, ScatterOp> {
  bool isInactive(Operation *op) const { return false; }
  bool isArgInactive(Operation *op, size_t idx) const {
    auto scat = cast<ScatterOp>(op);
    if (idx >= scat.getInputs().getBeginOperandIndex() &&
        idx < scat.getInputs().getBeginOperandIndex() + scat.getInputs().size())
      return false;
    if (idx >= scat.getUpdates().getBeginOperandIndex() &&
        idx <
            scat.getUpdates().getBeginOperandIndex() + scat.getUpdates().size())
      return false;
    return true;
  }
};

struct ADDataFlowWhileOp
    : public ADDataFlowOpInterface::ExternalModel<ADDataFlowWhileOp, WhileOp> {

  SmallVector<Value> getPotentialIncomingValuesRes(Operation *op,
                                                   mlir::OpResult v) const {
    auto srt = cast<WhileOp>(op);
    auto resvals = cast<ReturnOp>(srt.getBody().front().back());
    return {
        srt.getOperand()[v.getResultNumber()],
        resvals.getOperands()[v.getResultNumber()],
    };
  }

  SmallVector<Value>
  getPotentialIncomingValuesArg(Operation *op, mlir::BlockArgument v) const {
    auto srt = cast<WhileOp>(op);
    auto resvals = cast<ReturnOp>(srt.getBody().front().back());
    return {
        srt.getOperand()[v.getArgNumber()],
        resvals.getOperands()[v.getArgNumber()],
    };
  }
  SmallVector<Value> getPotentialTerminatorUsers(Operation *op, Operation *term,
                                                 Value v) const {
    auto srt = cast<WhileOp>(op);
    if (&srt.getCond() == term->getParentRegion())
      return {};
    SmallVector<Value> sv;
    for (auto &&[res, arg, barg] :
         llvm::zip(srt.getResults(), term->getOperands(),
                   srt.getBody().front().getArguments())) {
      if (arg == v) {
        sv.push_back(res);
        sv.push_back(barg);
      }
    }
    return sv;
  }
};

struct ADDataFlowReduceOp
    : public ADDataFlowOpInterface::ExternalModel<ADDataFlowReduceOp,
                                                  ReduceOp> {

  SmallVector<Value> getPotentialIncomingValuesRes(Operation *op,
                                                   mlir::OpResult v) const {
    auto srt = cast<ReduceOp>(op);
    auto resvals = cast<ReturnOp>(op->getRegion(0).front().back());
    return {
        srt.getInputs()[v.getResultNumber()],
        srt.getInitValues()[v.getResultNumber()],
        resvals.getOperands()[v.getResultNumber()],
    };
  }
  SmallVector<Value>
  getPotentialIncomingValuesArg(Operation *op, mlir::BlockArgument v) const {
    auto srt = cast<ReduceOp>(op);
    auto resvals = cast<ReturnOp>(op->getRegion(0).front().back());
    if (v.getArgNumber() < srt.getInitValues().size())
      return {srt.getInitValues()[v.getArgNumber()],
              resvals.getOperands()[v.getArgNumber()]};
    else
      return {
          srt.getInputs()[v.getArgNumber() - srt.getInitValues().size()],
          resvals.getOperands()[v.getArgNumber() - srt.getInitValues().size()]};
  }
  SmallVector<Value> getPotentialTerminatorUsers(Operation *op, Operation *term,
                                                 Value v) const {
    auto srt = cast<ReduceOp>(op);
    SmallVector<Value> sv;
    for (size_t i = 0; i < srt.getInputs().size(); i++) {
      if (term->getOperands()[i] == v) {
        sv.push_back(srt.getResults()[i]);
        sv.push_back(op->getRegion(0)
                         .front()
                         .getArguments()[srt.getInitValues().size() + i]);
      }
    }
    return sv;
  }
};

struct ADDataFlowScatterOp
    : public ADDataFlowOpInterface::ExternalModel<ADDataFlowScatterOp,
                                                  ScatterOp> {

  SmallVector<Value> getPotentialIncomingValuesRes(Operation *op,
                                                   mlir::OpResult v) const {
    auto srt = cast<ScatterOp>(op);
    auto resvals = cast<ReturnOp>(op->getRegion(0).front().back());
    return {
        srt.getInputs()[v.getResultNumber()],
        resvals.getOperands()[v.getResultNumber()],
    };
  }
  SmallVector<Value>
  getPotentialIncomingValuesArg(Operation *op, mlir::BlockArgument v) const {
    auto srt = cast<ScatterOp>(op);
    auto resvals = cast<ReturnOp>(op->getRegion(0).front().back());
    if (v.getArgNumber() < srt.getInputs().size())
      return {resvals.getOperands()[v.getArgNumber()],
              srt.getInputs()[v.getArgNumber()]};
    else
      return {srt.getUpdates()[v.getArgNumber() - srt.getInputs().size()]};
  }
  SmallVector<Value> getPotentialTerminatorUsers(Operation *op, Operation *term,
                                                 Value v) const {
    auto srt = cast<ScatterOp>(op);
    SmallVector<Value> sv;
    for (size_t i = 0; i < srt.getInputs().size(); i++) {
      if (term->getOperands()[i] == v) {
        sv.push_back(srt.getResults()[i]);
      }
    }
    return sv;
  }
};

class AutoDiffScatterFwd
    : public AutoDiffOpInterface::ExternalModel<AutoDiffScatterFwd, ScatterOp> {
public:
  LogicalResult createForwardModeTangent(Operation *op, OpBuilder &builder,
                                         MGradientUtils *gutils) const {
    auto scat = cast<ScatterOp>(op);
    SmallVector<int> inds;

    for (auto idx = scat.getInputs().getBeginOperandIndex();
         idx <
         scat.getInputs().getBeginOperandIndex() + scat.getInputs().size();
         idx++)
      inds.push_back((int)idx);

    for (auto idx = scat.getUpdates().getBeginOperandIndex();
         idx <
         scat.getUpdates().getBeginOperandIndex() + scat.getUpdates().size();
         idx++)
      inds.push_back((int)idx);

    SmallVector<Type> ResultTypes;
    SmallVector<Value> Inputs;
    SmallVector<Value> Updates;
    for (auto &&[res, inp, up] :
         llvm::zip(op->getResults(), scat.getInputs(), scat.getUpdates())) {
      ResultTypes.push_back(res.getType());
      Inputs.push_back(gutils->getNewFromOriginal(inp));
      Updates.push_back(gutils->getNewFromOriginal(up));
      if (!gutils->isConstantValue(res)) {
        ResultTypes.push_back(
            cast<AutoDiffTypeInterface>(res.getType()).getShadowType());
        if (!gutils->isConstantValue(inp)) {
          Inputs.push_back(gutils->invertPointerM(inp, builder));
        } else {
          Inputs.push_back(cast<AutoDiffTypeInterface>(inp.getType())
                               .createNullValue(builder, op->getLoc()));
        }
        if (!gutils->isConstantValue(up)) {
          Updates.push_back(gutils->invertPointerM(up, builder));
        } else {
          Updates.push_back(cast<AutoDiffTypeInterface>(up.getType())
                                .createNullValue(builder, op->getLoc()));
        }
      }
    }

    auto replacement = builder.create<ScatterOp>(
        scat.getLoc(), ResultTypes, Inputs,
        gutils->getNewFromOriginal(scat.getScatterIndices()), Updates,
        scat.getScatterDimensionNumbersAttr(), scat.getIndicesAreSortedAttr(),
        scat.getUniqueIndicesAttr());
    auto newOp = gutils->getNewFromOriginal(op);
    for (auto &&[region, replacementRegion] :
         llvm::zip(newOp->getRegions(), replacement->getRegions())) {
      replacementRegion.takeBody(region);
    }

    auto nb = gutils->getNewFromOriginal(&scat->getRegion(0).front());
    // Rewrite block arguments to match the shadowing
    size_t curidx = 0;
    for (int j = 0; j < 2; j++) {
      for (size_t i = 0; i < scat.getInputs().size(); i++) {
        auto inp = scat.getInputs()[i];
        auto up = scat.getUpdates()[i];
        // primal
        curidx++;
        if (gutils->isConstantValue(inp) && gutils->isConstantValue(up)) {
          continue;
        }
        auto ba = scat->getRegion(0)
                      .front()
                      .getArguments()[i + j * scat.getInputs().size()];
        if (gutils->isConstantValue(ba)) {
          nb->insertArgument(
              curidx, cast<AutoDiffTypeInterface>(ba.getType()).getShadowType(),
              scat.getLoc());
        }
        // shadow
        curidx++;
      }
    }

    // Inject the mapping for the new results into GradientUtil's shadow
    // table.
    SmallVector<Value> reps;
    size_t idx = 0;
    for (Value r : op->getResults()) {
      // TODO only if used
      reps.push_back(replacement->getResult(idx));
      idx++;
      if (!gutils->isConstantValue(r)) {
        auto inverted = gutils->invertedPointers.lookupOrNull(r);
        assert(inverted);
        gutils->invertedPointers.map(r, replacement->getResult(idx));
        inverted.replaceAllUsesWith(replacement->getResult(idx));
        gutils->erase(inverted.getDefiningOp());
        idx++;
      }
    }

    // Differentiate body.
    for (auto &origRegion : op->getRegions()) {
      for (auto &origBlock : origRegion) {
        for (Operation &o : origBlock) {
          if (failed(gutils->visitChild(&o))) {
            return failure();
          }
        }
      }
    }

    // Replace all uses of original results
    gutils->replaceOrigOpWith(op, reps);
    gutils->erase(newOp);
    gutils->originalToNewFnOps[op] = replacement;
    return success();
  }
};

class AutoDiffScatterRev
    : public ReverseAutoDiffOpInterface::ExternalModel<AutoDiffScatterRev,
                                                       ScatterOp> {
public:
  LogicalResult createReverseModeAdjoint(Operation *op, OpBuilder &builder,
                                         MGradientUtilsReverse *gutils,
                                         SmallVector<Value> caches) const {
    auto scatterOp = cast<ScatterOp>(op);
    Operation &innerOp = scatterOp.getUpdateComputation().front().front();

<<<<<<< HEAD
    if (!stablehlo::isScatterSetindexOp(scatterOp) && !isa<AddOp>(innerOp)) {
      op->emitError(
          "AutoDiffScatterRev only supports Setindex and Add operations")
          << *op;
=======
    auto checkCommonScatterOp =
        mlir::stablehlo::CheckCommonScatterOp(scatterOp);

    if (!checkCommonScatterOp.isSetindexScatter &&
        !checkCommonScatterOp.isAddScatter) {
      op->emitError("AutoDiffScatterRev only supports Setindex "
                    "and AddScatter operations");
>>>>>>> 691f124b
      return failure();
    }

    SmallVector<Value> outputDiffe;
    outputDiffe.reserve(scatterOp.getNumResults());
    for (int i = 0; i < scatterOp.getNumResults(); i++) {
      outputDiffe.push_back(gutils->diffe(scatterOp.getResult(i), builder));
      gutils->zeroDiffe(scatterOp.getResult(i), builder);
    }

    auto scatterIndices = gutils->popCache(caches[0], builder);

    auto gatherDims = stablehlo::getGatherDims(
        scatterOp->getContext(), scatterOp.getScatterDimensionNumbers());
    auto gatherSliceSizes = builder.getDenseI64ArrayAttr(
        stablehlo::computeGatherSliceSizes(scatterOp));

<<<<<<< HEAD
    if (isa<AddOp>(innerOp)) {
      // gradient of the inputs
      for (auto [i, operand] : llvm::enumerate(scatterOp.getInputs())) {
        if (!gutils->isConstantValue(operand)) {
          auto updateDiffe = builder.create<stablehlo::GatherOp>(
              op->getLoc(), outputDiffe[i], scatterIndices, gatherDims,
              gatherSliceSizes, scatterOp.getIndicesAreSortedAttr());
          gutils->addToDiffe(operand, updateDiffe, builder);
        }
=======
    if (checkCommonScatterOp.isAddScatter) {
      createScatterAddGradientInputs(scatterOp, gutils, scatterIndices,
                                     gatherDims, gatherSliceSizes, outputDiffe,
                                     builder);
    } else {
      createScatterSetindexGradientInputs(scatterOp, gutils, scatterIndices,
                                          gatherDims, gatherSliceSizes,
                                          outputDiffe, builder);
    }

    createGradientUpdates(scatterOp, gutils, scatterIndices, gatherDims,
                          gatherSliceSizes, outputDiffe, builder);
    return success();
  }

  void createScatterAddGradientInputs(
      stablehlo::ScatterOp scatterOp, MGradientUtilsReverse *gutils,
      Value scatterIndices,
      stablehlo::GatherDimensionNumbersAttr gatherDimNumbers,
      DenseI64ArrayAttr gatherSliceSizes, SmallVector<Value> outputDiffe,
      OpBuilder &builder) const {
    for (auto [i, operand] : llvm::enumerate(scatterOp.getInputs())) {
      if (!gutils->isConstantValue(operand)) {
        auto updateDiffe = builder.create<stablehlo::GatherOp>(
            scatterOp.getLoc(), outputDiffe[i], scatterIndices,
            gatherDimNumbers, gatherSliceSizes,
            scatterOp.getIndicesAreSortedAttr());
        gutils->addToDiffe(operand, updateDiffe, builder);
      }
    }
    return;
  }

  void createScatterSetindexGradientInputs(
      stablehlo::ScatterOp scatterOp, MGradientUtilsReverse *gutils,
      Value scatterIndices,
      stablehlo::GatherDimensionNumbersAttr gatherDimNumbers,
      DenseI64ArrayAttr gatherSliceSizes, SmallVector<Value> outputDiffe,
      OpBuilder &builder) const {
    auto zeroUpdateType = scatterOp.getUpdates()[0].getType();
    auto zeroUpdate = builder.create<stablehlo::ConstantOp>(
        scatterOp.getLoc(), zeroUpdateType,
        cast<ElementsAttr>(makeAttr(zeroUpdateType, 0)));

    auto elemType = cast<RankedTensorType>(zeroUpdateType).getElementType();
    auto zeroScalar = builder.create<stablehlo::ConstantOp>(
        scatterOp.getLoc(), RankedTensorType::get({}, elemType),
        cast<ElementsAttr>(makeAttr(RankedTensorType::get({}, elemType), 0)));

    // gradient of the inputs
    SmallVector<Value> selectedOutputDiffe, newScatterUpdates;
    SmallVector<Type> selectedOutputTypes;
    for (auto [i, operand] : llvm::enumerate(scatterOp.getInputs())) {
      if (!gutils->isConstantValue(operand)) {
        selectedOutputDiffe.push_back(outputDiffe[i]);
        newScatterUpdates.push_back(zeroUpdate);
        selectedOutputTypes.push_back(
            cast<RankedTensorType>(outputDiffe[i].getType()));
>>>>>>> 691f124b
      }
    } else {
      auto zeroUpdateType = scatterOp.getUpdates()[0].getType();
      auto zeroUpdate = builder.create<stablehlo::ConstantOp>(
          op->getLoc(), zeroUpdateType,
          cast<ElementsAttr>(makeAttr(zeroUpdateType, 0)));

      auto elemType = cast<RankedTensorType>(zeroUpdateType).getElementType();
      auto zeroScaler = builder.create<stablehlo::ConstantOp>(
          op->getLoc(), RankedTensorType::get({}, elemType),
          cast<ElementsAttr>(makeAttr(RankedTensorType::get({}, elemType), 0)));

      // gradient of the inputs
      SmallVector<Value> selectedOutputDiffe, newScatterUpdates;
      SmallVector<Type> selectedOutputTypes;
      for (auto [i, operand] : llvm::enumerate(scatterOp.getInputs())) {
        if (!gutils->isConstantValue(operand)) {
          selectedOutputDiffe.push_back(outputDiffe[i]);
          newScatterUpdates.push_back(zeroUpdate);
          selectedOutputTypes.push_back(
              cast<RankedTensorType>(outputDiffe[i].getType()));
        }
      }
      int64_t nNonConsts = selectedOutputDiffe.size();

<<<<<<< HEAD
      if (nNonConsts > 0) {
        auto newScatterOp = builder.create<stablehlo::ScatterOp>(
            op->getLoc(), selectedOutputTypes, selectedOutputDiffe,
            scatterIndices, newScatterUpdates,
            scatterOp.getScatterDimensionNumbersAttr(),
            scatterOp.getIndicesAreSortedAttr(),
            scatterOp.getUniqueIndicesAttr());
=======
    if (nNonConsts > 0) {
      auto newScatterOp = builder.create<stablehlo::ScatterOp>(
          scatterOp.getLoc(), selectedOutputTypes, selectedOutputDiffe,
          scatterIndices, newScatterUpdates,
          scatterOp.getScatterDimensionNumbersAttr(),
          scatterOp.getIndicesAreSortedAttr(),
          scatterOp.getUniqueIndicesAttr());
>>>>>>> 691f124b

        auto &updateRegion = newScatterOp.getUpdateComputation();
        auto *block = builder.createBlock(&updateRegion);
        auto argType = RankedTensorType::get({}, elemType);

<<<<<<< HEAD
        for (int i = 0; i < 2 * nNonConsts; i++)
          block->addArgument(argType, op->getLoc());
=======
      for (int i = 0; i < 2 * nNonConsts; i++)
        block->addArgument(argType, scatterOp.getLoc());
>>>>>>> 691f124b

        {
          OpBuilder::InsertionGuard guard(builder);
          builder.setInsertionPointToStart(block);

<<<<<<< HEAD
          SmallVector<Value> returnValues;
          for (int i = nNonConsts; i < 2 * nNonConsts; i++)
            returnValues.push_back(zeroScaler);

          builder.create<stablehlo::ReturnOp>(op->getLoc(), returnValues);
        }
=======
        SmallVector<Value> returnValues;
        for (int i = nNonConsts; i < 2 * nNonConsts; i++)
          returnValues.push_back(zeroScalar);

        builder.create<stablehlo::ReturnOp>(scatterOp.getLoc(), returnValues);
      }
>>>>>>> 691f124b

        builder.setInsertionPointAfter(newScatterOp);

        int64_t counter = 0;
        for (auto [i, operand] : llvm::enumerate(scatterOp.getInputs())) {
          if (!gutils->isConstantValue(operand)) {
            gutils->addToDiffe(operand, newScatterOp.getResult(counter++),
                               builder);
          }
        }
      }
    }
    return;
  }

  void
  createGradientUpdates(stablehlo::ScatterOp scatterOp,
                        MGradientUtilsReverse *gutils, Value scatterIndices,
                        stablehlo::GatherDimensionNumbersAttr gatherDimNumbers,
                        DenseI64ArrayAttr gatherSliceSizes,
                        SmallVector<Value> outputDiffe,
                        OpBuilder &builder) const {
    for (auto [i, update] : llvm::enumerate(scatterOp.getUpdates())) {
      if (!gutils->isConstantValue(update)) {
        auto updateDiffe = builder.create<stablehlo::GatherOp>(
            scatterOp.getLoc(), outputDiffe[i], scatterIndices,
            gatherDimNumbers, gatherSliceSizes,
            scatterOp.getIndicesAreSortedAttr());
        gutils->addToDiffe(update, updateDiffe, builder);
      }
    }
    return;
  }

  void createShadowValues(Operation *op, OpBuilder &builder,
                          MGradientUtilsReverse *gutils) const {}

  SmallVector<Value> cacheValues(Operation *orig,
                                 MGradientUtilsReverse *gutils) const {
    auto scatterOp = cast<ScatterOp>(orig);

    bool anyNonConst = false;

    for (auto input : scatterOp.getInputs()) {
      if (!gutils->isConstantValue(input)) {
        anyNonConst = true;
        break;
      }
    }

    for (auto update : scatterOp.getUpdates()) {
      if (!gutils->isConstantValue(update)) {
        anyNonConst = true;
        break;
      }
    }

    if (anyNonConst) {
      SmallVector<Value> caches;

      Operation *newOp = gutils->getNewFromOriginal(scatterOp);
      OpBuilder cacheBuilder(newOp);

      Value scatterIndicesCached = gutils->initAndPushCache(
          gutils->getNewFromOriginal(scatterOp.getScatterIndices()),
          cacheBuilder);
      caches.push_back(scatterIndicesCached);

      return caches;
    }

    return {};
  }
};

class AutoDiffHLOReturn
    : public AutoDiffOpInterface::ExternalModel<AutoDiffHLOReturn, ReturnOp> {
public:
  LogicalResult createForwardModeTangent(Operation *origTerminator,
                                         OpBuilder &builder,
                                         MGradientUtils *gutils) const {
    auto parentOp = origTerminator->getParentOp();

    llvm::SmallDenseSet<unsigned> operandsToPrimal;
    llvm::SmallDenseSet<unsigned> operandsToShadow;
    for (OpOperand &operand : origTerminator->getOpOperands()) {
      operandsToPrimal.insert(operand.getOperandNumber());
    }
    if (auto wop = dyn_cast<WhileOp>(parentOp)) {
      if (origTerminator->getParentRegion() ==
          &cast<WhileOp>(parentOp).getCond()) {
      } else {
        llvm::SmallDenseSet<unsigned> resultPositionsToShadow;

        for (auto &&[res, arg] :
             llvm::zip(wop.getResults(), wop.getBody().front().getArguments()))
          if (!gutils->isConstantValue(res) || !gutils->isConstantValue(arg)) {
            operandsToShadow.insert(res.getResultNumber());
          }
      }
    } else if (isa<FunctionOpInterface>(parentOp)) {
      operandsToPrimal.clear();
      for (OpOperand &operand : origTerminator->getOpOperands()) {
        auto idx = operand.getOperandNumber();
        if (gutils->returnPrimals[idx])
          operandsToPrimal.insert(idx);
        if (gutils->returnShadows[idx])
          operandsToShadow.insert(idx);
      }
    } else {
      assert(parentOp->getNumResults() == origTerminator->getNumOperands());
      for (auto res : parentOp->getResults()) {
        if (!gutils->isConstantValue(res))
          operandsToShadow.insert(res.getResultNumber());
      }
    }

    SmallVector<Value> newOperands;
    newOperands.reserve(operandsToPrimal.size() + operandsToShadow.size());
    for (OpOperand &operand : origTerminator->getOpOperands()) {
      if (operandsToPrimal.contains(operand.getOperandNumber()))
        newOperands.push_back(gutils->getNewFromOriginal(operand.get()));
      if (operandsToShadow.contains(operand.getOperandNumber())) {
        if (!gutils->isConstantValue(operand.get())) {
          newOperands.push_back(gutils->invertPointerM(operand.get(), builder));
        } else {
          Type retTy = cast<AutoDiffTypeInterface>(operand.get().getType())
                           .getShadowType();
          newOperands.push_back(
              cast<AutoDiffTypeInterface>(retTy).createNullValue(
                  builder, origTerminator->getLoc()));
        }
      }
    }

    // Assuming shadows following the originals are fine.
    // TODO: consider extending to have a ShadowableTerminatorOpInterface
    Operation *replTerminator = gutils->getNewFromOriginal(origTerminator);
    replTerminator->setOperands(newOperands);
    return success();
  }
};

class AutoDiffSort
    : public AutoDiffOpInterface::ExternalModel<AutoDiffSort, SortOp> {
public:
  LogicalResult createForwardModeTangent(Operation *op, OpBuilder &builder,
                                         MGradientUtils *gutils) const {

    // TODO: we may need to record, for every successor, which of its inputs
    // need a shadow to recreate the body correctly.
    llvm::SmallDenseSet<unsigned> operandPositionsToShadow;
    llvm::SmallDenseSet<unsigned> resultPositionsToShadow;

    for (auto res : op->getResults())
      if (!gutils->isConstantValue(res)) {
        operandPositionsToShadow.insert(res.getResultNumber());
        resultPositionsToShadow.insert(res.getResultNumber());
      }

    return mlir::enzyme::detail::controlFlowForwardHandler(
        op, builder, gutils, operandPositionsToShadow, resultPositionsToShadow);
  }
};

class AutoDiffBatchNormTrainingRev
    : public ReverseAutoDiffOpInterface::ExternalModel<
          AutoDiffBatchNormTrainingRev, BatchNormTrainingOp> {
public:
  LogicalResult createReverseModeAdjoint(Operation *orig, OpBuilder &builder,
                                         MGradientUtilsReverse *gutils,
                                         SmallVector<Value> caches) const {
    auto op = cast<BatchNormTrainingOp>(orig);

    if (!gutils->isConstantValue(op->getResult(0)) ||
        !gutils->isConstantValue(op->getResult(1)) ||
        !gutils->isConstantValue(op->getResult(2))) {
      auto inDiffe = gutils->diffe(op->getResult(0), builder);
      gutils->zeroDiffe(op->getResult(0), builder);

      auto opOperand0 = gutils->popCache(caches[0], builder);
      auto opOperand1 = gutils->popCache(caches[1], builder);
      auto opResult1 = gutils->getNewFromOriginal(op->getResult(1));
      auto opResult2 = gutils->getNewFromOriginal(op->getResult(2));

      auto gradOp = builder.create<BatchNormGradOp>(
          op->getLoc(), opOperand0, opOperand1, opResult1, opResult2, inDiffe,
          op.getEpsilonAttr(), op.getFeatureIndexAttr());

      if (!gutils->isConstantValue(op->getOperand(0))) {
        gutils->addToDiffe(op->getOperand(0), gradOp.getResult(0), builder);
      }
      if (!gutils->isConstantValue(op->getOperand(1))) {
        gutils->addToDiffe(op->getOperand(1), gradOp.getResult(1), builder);
      }
      if (!gutils->isConstantValue(op->getOperand(2))) {
        gutils->addToDiffe(op->getOperand(2), gradOp.getResult(2), builder);
      }
    }

    return success();
  }

  SmallVector<Value> cacheValues(Operation *orig,
                                 MGradientUtilsReverse *gutils) const {
    auto op = cast<BatchNormTrainingOp>(orig);

    if (!gutils->isConstantValue(op->getOperand(0)) ||
        !gutils->isConstantValue(op->getOperand(1)) ||
        !gutils->isConstantValue(op->getOperand(2))) {
      SmallVector<Value> caches;

      Operation *newOp = gutils->getNewFromOriginal(op);
      OpBuilder cacheBuilder(newOp);

      auto initCacheOperand0 = gutils->initAndPushCache(
          gutils->getNewFromOriginal(op->getOperand(0)), cacheBuilder);
      caches.push_back(initCacheOperand0);

      auto initCacheOperand1 = gutils->initAndPushCache(
          gutils->getNewFromOriginal(op->getOperand(1)), cacheBuilder);
      caches.push_back(initCacheOperand1);

      return caches;
    }

    return {};
  }

  void createShadowValues(Operation *op, OpBuilder &builder,
                          MGradientUtilsReverse *gutils) const {}
};

struct WhileOpEnzymeOpsRemover
    : public EnzymeOpsRemoverOpInterface::ExternalModel<WhileOpEnzymeOpsRemover,
                                                        stablehlo::WhileOp> {
private:
#define DEBUG_TYPE "enzymexla-stablehlo-while-mincut"

  // A node in the compute graph.
  // Operation nodes have outgoing edges to value nodes that they produce and
  // incoming nodes from values they take as operands.
  struct Node {
    Operation *O;
    Value V;
    enum Type {
      NONE,
      VAL,
      OP,
    } type;

    Node(Operation *O) : O(O), type(OP){};
    Node(Value V) : V(V), type(VAL){};
    Node() : type(NONE){};

    bool operator<(const Node N) const {
      if (type != N.type)
        return type < N.type;
      else if (type == OP)
        return O < N.O;
      else if (type == VAL)
        return V.getAsOpaquePointer() < N.V.getAsOpaquePointer();
      else
        return true;
    }
    void dump() const {
      if (type == VAL)
        llvm::errs() << "[" << V << ", "
                     << "Value"
                     << "]\n";
      else if (type == OP)
        llvm::errs() << "[" << *O << ", "
                     << "Operation"
                     << "]\n";
      else
        llvm::errs() << "["
                     << "NULL"
                     << ", "
                     << "None"
                     << "]\n";
    }
  };

  typedef std::map<Node, std::set<Node>> Graph;

  static void dump(Graph &G) {
    for (auto &pair : G) {
      pair.first.dump();
      for (const auto &N : pair.second) {
        llvm::errs() << "\t";
        N.dump();
      }
    }
  }

  // parent is populated with a path from each connected leaf node of G to one
  // of the Value in Source.
  static inline void bfs(const Graph &G, const llvm::SetVector<Value> &Sources,
                         std::map<Node, Node> &parent) {
    std::deque<Node> q;
    for (auto V : Sources) {
      Node N(V);
      parent.emplace(N, Node());
      q.push_back(N);
    }

    // Standard BFS Loop
    while (!q.empty()) {
      auto u = q.front();
      q.pop_front();
      auto found = G.find(u);
      if (found == G.end())
        continue;
      for (auto v : found->second) {
        if (parent.find(v) == parent.end()) {
          q.push_back(v);
          parent.emplace(v, u);
        }
      }
    }
  }

  // Whether or not an operation can be moved from the forward region to the
  // reverse region or vice-versa.
  static inline bool isMovable(Operation *op) {
    return mlir::isPure(op) && op->getNumRegions() == 0;
  }

  static Graph reverseGraph(const Graph &Orig, const SetVector<Value> &sources,
                            const SetVector<Value> &sinks) {
    Graph inverted, revGraph;

    // Compute the graph with inverted edges
    for (auto &pair : Orig) {
      for (auto N : pair.second) {
        inverted[N].insert(pair.first);
      }
    }

    SmallVector<Value> worklist(sinks.getArrayRef().begin(),
                                sinks.getArrayRef().end());
    while (!worklist.empty()) {
      Value todo = worklist.pop_back_val();

      if (sources.contains(todo))
        continue;

      Node N(todo);
      auto pair = inverted.find(N);
      for (auto NN : pair->second) {
        assert(NN.type == Node::OP);

        revGraph[NN].insert(N);

        for (auto NNN : inverted.find(NN)->second) {
          revGraph[NNN].insert(NN);
          worklist.push_back(NNN.V);
        }
      }
    }

    return revGraph;
  }

  // Given the full forward/backward compute graph, the push/pop can be seen as
  // a special cut of this graph. This function tries to modifies the boundary
  // of the push/pop to minimize the amount of memory that is live across
  // different loops.
  static void minCutCache(Block *forward, Block *reverse,
                          SmallVector<CacheInfo> &caches,
                          PatternRewriter &rewriter) {
    if (caches.empty())
      return;

    // where to build the new inits
    Operation *entry = caches[0].initOp;

    Graph G;

    LLVM_DEBUG(llvm::dbgs() << "trying min/cut\n");
    LLVM_DEBUG(forward->getParentOp()->getParentOp()->dump());

    SmallVector<Value> worklist;
    for (auto &cache : caches) {
      worklist.push_back(cache.pushedValue());
    }

    // nodes that cannot be recomputed
    SetVector<Value> roots;

    // Walk Backward
    //
    // Roots (sources) are either block arguments or values which are defined
    // outside of forward.
    while (!worklist.empty()) {
      Value todo = worklist.pop_back_val();

      if (todo.getParentBlock() != forward) {
        roots.insert(todo);
        continue;
      }

      Operation *owner = todo.getDefiningOp();
      if (!owner || !isMovable(owner)) {
        roots.insert(todo);
        continue;
      }

      auto &&[_, inserted] = G[Node(owner)].insert(Node(todo));
      if (inserted) {
        for (Value operand : owner->getOperands()) {
          G[Node(operand)].insert(Node(owner));
          worklist.push_back(operand);
        }
      }
    }

    worklist.clear();

    for (auto &info : caches) {
      // insert use of the push through the pop. These define the existing
      // forward/reverse cut that the min cut is trying to improve.
      //
      // Given the following IR:
      //
      // %cache = "enzyme.init"() : () -> !enzyme.Cache<f32>
      // ^forward:
      //   %pushed = "operation.someop"(%somevalue) : (f32) -> f32
      //   "enzyme.push"(%cache, %pushed) : (!enzyme.Cache<f32>, f32) -> ()
      // ^backward:
      //   %poped = "enzyme.pop"(%cache) : (!enzyme.Cache<f32>) -> f32
      //   %use = "operation.use"(%poped) : (f32) -> f32
      //
      // will result in the following graph:
      //
      // [%somevalue, Value]
      //   [%pushed, Operation]
      //     [%pushed, Value]
      //       [%poped, Operation]
      //         [%poped, Value]
      //           [%use, Operation]
      //             [%use, Value]
      //
      Node popNode = Node(static_cast<Operation *>(info.popOp));
      Value poped = info.popOp.getResult();
      G[Node(info.pushedValue())].insert(popNode);
      G[popNode].insert(Node(poped));
      worklist.push_back(poped);
    }

    SetVector<Value> Required;

    // Walk Forward
    while (!worklist.empty()) {
      Value todo = worklist.pop_back_val();

      for (auto user : todo.getUsers()) {
        if (user->getBlock() != reverse && !isMovable(user)) {
          Required.insert(todo);
          continue;
        }

        if (!llvm::all_of(user->getOperands(), [&G, &todo](Value operand) {
              return operand == todo || G.count(Node(operand));
            })) {
          Required.insert(todo);
          continue;
        }

        Node N(user);
        auto &&[_, inserted] = G[Node(todo)].insert(N);
        if (inserted) {
          for (Value res : user->getResults()) {
            G[N].insert(Node(res));
            worklist.push_back(res);
          }
        }
      }
    }

    if (G.empty())
      return;

    LLVM_DEBUG(dump(G));

    Graph Orig = G;

    // Augment the flow while there is a path from source to sink
    while (1) {
      std::map<Node, Node> parent;
      bfs(G, roots, parent);
      Node end;
      for (auto req : Required) {
        if (parent.find(Node(req)) != parent.end()) {
          end = Node(req);
          break;
        }
      }
      if (end.type == Node::NONE)
        break;
      // update residual capacities of the edges and reverse edges
      // along the path
      Node v = end;
      while (1) {
        assert(parent.find(v) != parent.end());
        Node u = parent.find(v)->second;
        assert(u.type != Node::NONE);
        assert(G[u].count(v) == 1);
        assert(G[v].count(u) == 0);
        G[u].erase(v);
        G[v].insert(u);
        if (u.type == Node::VAL && roots.contains(u.V))
          break;
        v = u;
      }
    }
    // Flow is maximum now, find vertices reachable from s

    std::map<Node, Node> parent;
    bfs(G, roots, parent);

    LLVM_DEBUG(llvm::dbgs() << "residual graph: \n";);
    LLVM_DEBUG(dump(G));

    // Those are the new values to cache
    SetVector<Value> newCaches;

    // All edges that are from a reachable vertex to non-reachable vertex in the
    // original graph are edges for the minimum cut. The set of values to cache
    // are the values transported along those edges (either. Value -> Operation
    // or Operation -> Value).
    //
    // Note: we could use more heuristics here to select the actual cached value
    //       based on sizes, existing caches, number of users in the fwd as to
    //       not duplicate work, etc...
    for (auto &pair : Orig) {
      if (parent.find(pair.first) != parent.end()) {
        for (auto N : pair.second) {
          if (parent.find(N) == parent.end()) {
            Value newCache;
            if (pair.first.type == Node::VAL) {
              assert(N.type == Node::OP);
              newCache = pair.first.V;
            } else {
              assert(pair.first.type == Node::OP);
              assert(N.type == Node::VAL);
              newCache = N.V;
            }
            newCaches.insert(newCache);
          }
        }
      }
    }

    // compute path from new caches to required
    parent.clear();
    bfs(Orig, newCaches, parent);

    // The reverse graph is a sub graph of Orig with only pathes from Required
    // to "dominating" caches.
    Graph revGraph = reverseGraph(Orig, newCaches, Required);

    LLVM_DEBUG(llvm::dbgs() << "revGraph:\n");
    LLVM_DEBUG(dump(revGraph));

    // Refine cached values based on some heuristics
    auto newCacheVec = newCaches.takeVector();

    // sort caches to provide determinism.
    llvm::sort(newCacheVec.begin(), newCacheVec.end(), valueCmp);

    for (Value newCache : newCacheVec) {
      worklist.clear();
      worklist.push_back(newCache);

      auto computeSizeOfType = [](Value val) -> int64_t {
        auto T = cast<RankedTensorType>(val.getType());
        if (!T.getElementType().isIntOrFloat())
          return INT64_MAX;
        int64_t sz = T.getElementType().getIntOrFloatBitWidth();
        for (auto sh : T.getShape())
          sz *= sh;
        return sz;
      };

      Value picked = newCache;
      int64_t curSize = computeSizeOfType(picked),
              curRank = cast<RankedTensorType>(picked.getType()).getRank();

      while (!worklist.empty()) {
        Value candidate = worklist.pop_back_val();

        auto C = revGraph.find(Node(candidate));
        if (C == revGraph.end())
          continue;

        if (C->second.size() > 1)
          continue;

        if (candidate.getParentBlock() == reverse)
          continue; // TODO: support this

        int64_t newSize = computeSizeOfType(candidate),
                newRank = cast<RankedTensorType>(candidate.getType()).getRank();
        if (newSize < curSize || (newSize == curSize && newRank < curRank) ||
            candidate.getDefiningOp<enzyme::PopOp>() != nullptr) {
          curSize = newSize;
          curRank = newRank;
          picked = candidate;
        }

        for (auto &N : C->second) {
          // not eligible
          if (N.O->getNumResults() > 1)
            continue;

          worklist.append(N.O->getResults().begin(), N.O->getResults().end());
        }
      }

      auto p = parent.find(Node(picked));
      while (p != parent.end()) {
        revGraph.erase(p->second);
        p = parent.find(p->second);
      }

      newCaches.insert(picked);
    }

    LLVM_DEBUG({
      llvm::dbgs() << "new caches: \n";
      for (Value v : newCaches) {
        v.dump();
      }
    });

    SmallVector<CacheInfo> newCacheInfos;
    IRMapping mapping;

    // For all new caches, materialize the path either by moving ops from
    // forward to reverse or reverse to forward.
    for (Value newCache : newCaches) {
      enzyme::InitOp initOp = ({
        OpBuilder::InsertionGuard guard(rewriter);
        rewriter.setInsertionPoint(entry);
        rewriter.create<enzyme::InitOp>(
            newCache.getLoc(),
            enzyme::CacheType::get(newCache.getContext(), newCache.getType()));
      });
      enzyme::PushOp pushOp;
      enzyme::PopOp popOp;

      OpBuilder::InsertionGuard guard(rewriter);
      rewriter.setInsertionPointAfterValue(newCache);

      // TODO: This newCache value might not be available here since it might be
      //       a part of the reverse. The operations needed to create newCache
      //       in the forward should be cloned from forward to reverse.
      assert(newCache.getParentBlock() != reverse && "todo");

      pushOp = rewriter.create<enzyme::PushOp>(newCache.getLoc(),
                                               initOp.getResult(), newCache);

      rewriter.setInsertionPointToStart(reverse);
      popOp = rewriter.create<enzyme::PopOp>(
          newCache.getLoc(), newCache.getType(), initOp.getResult());

      mapping.map(newCache, popOp.getResult());

      CacheInfo info;
      info.initOp = initOp;
      info.pushOp = pushOp;
      info.popOp = popOp;
      newCacheInfos.push_back(info);
    }

    worklist.clear();
    worklist.assign(newCaches.begin(), newCaches.end());

    // Clone ops in the reverse graph to make sure all edges have been mapped.
    while (!worklist.empty()) {
      Value todo = worklist.pop_back_val();

      if (Required.count(todo)) {
        rewriter.replaceAllUsesWith(todo, mapping.lookup(todo));
        continue;
      }

      auto found = revGraph.find(Node(todo));
      assert(found != revGraph.end());

      for (auto N : found->second) {
        assert(N.type == Node::OP);

        // Special case for across forward/reverse boundary.
        if (isa<enzyme::PopOp>(N.O)) {
          rewriter.replaceAllOpUsesWith(N.O, mapping.lookup(todo));
          continue;
        }

        if (!llvm::all_of(N.O->getOperands(), [&mapping](Value operand) {
              return mapping.contains(operand);
            })) {
          continue;
        }

        OpBuilder::InsertionGuard guard(rewriter);

        Value lastVal = mapping.lookup(todo);
        Operation *lastValOp = lastVal.getDefiningOp();

        for (Value operand : N.O->getOperands()) {
          Value mapped = mapping.lookup(operand);
          Operation *mappedOp = mapped.getDefiningOp();
          if (!mappedOp)
            continue;

          if (!lastValOp) {
            lastValOp = mappedOp;
            lastVal = mapped;
            continue;
          }

          if (lastValOp->isBeforeInBlock(mappedOp)) {
            lastValOp = mappedOp;
            lastVal = mapped;
            continue;
          }
        }

        rewriter.setInsertionPointAfterValue(lastVal);
        Operation *newO = rewriter.clone(*N.O, mapping);

        for (auto [oldRes, newRes] :
             llvm::zip_equal(N.O->getResults(), newO->getResults()))
          mapping.map(oldRes, newRes);

        auto pair = revGraph.find(N);
        if (pair == revGraph.end())
          continue;

        for (auto NN : pair->second) {
          assert(NN.type == Node::VAL);
          worklist.push_back(NN.V);
        }
      }
    }

    // Remove old caches
    for (auto &info : caches) {
      rewriter.eraseOp(info.popOp);
      rewriter.eraseOp(info.pushOp);
      rewriter.eraseOp(info.initOp);
    }

    // Set new caches
    caches.assign(newCacheInfos.begin(), newCacheInfos.end());
  }

#undef DEBUG_TYPE

public:
  LogicalResult removeEnzymeOps(Operation *op,
                                PatternRewriter &rewriter) const {
    auto whileOp = cast<stablehlo::WhileOp>(op);
    stablehlo::WhileOp otherWhileOp; // where cache pops are

    Block *body = &whileOp.getBody().front();
    Block *cond = &whileOp.getCond().front();

    // Gradients whose values need to be passed as iteration variables.
    llvm::SetVector<Value> updatedGradients;

    llvm::MapVector<Value, CacheInfo> cachesMap;

    if (op->walk([&](enzyme::SetOp sub) {
            if (sub->getParentOp() != op) {
              llvm::errs() << " paren: " << *sub->getParentOp() << "\n";
              llvm::errs() << "op: " << *op << "\n";
              llvm::errs() << "sub: " << sub << "\n";
              return WalkResult::interrupt();
            }
            return WalkResult::advance();
          }).wasInterrupted()) {
      return rewriter.notifyMatchFailure(
          op, "had set op which was not a direct descendant");
    }
    if (op->walk([&](enzyme::GetOp sub) {
            if (sub->getParentOp() != op) {
              llvm::errs() << " paren: " << *sub->getParentOp() << "\n";
              llvm::errs() << "op: " << *op << "\n";
              llvm::errs() << "sub: " << sub << "\n";
              return WalkResult::interrupt();
            }
            return WalkResult::advance();
          }).wasInterrupted()) {
      return rewriter.notifyMatchFailure(
          op, "had get op which was not a direct descendant");
    }

    for (auto &it : *body) {
      Operation *op = &it;

      if (auto setOp = dyn_cast<enzyme::SetOp>(op))
        updatedGradients.insert(setOp.getGradient());

      if (auto pushOp = dyn_cast<enzyme::PushOp>(op)) {
        CacheInfo info(pushOp.getCache());

        // Forward push to pop
        if (info.pushOp->getBlock() == info.popOp->getBlock()) {
          assert(info.pushOp->isBeforeInBlock(info.popOp));
          info.popOp.getResult().replaceAllUsesWith(info.pushOp.getValue());
          continue;
        }

        Value pushedValue = info.pushedValue();
        if (cachesMap.contains(pushedValue)) {
          info = info.merge(cachesMap.lookup(pushedValue), rewriter);
        }
        cachesMap[pushedValue] = info;

        otherWhileOp = cast<stablehlo::WhileOp>(info.popOp->getParentOp());
      }
    }

    // nothing to do
    if (updatedGradients.empty() && cachesMap.empty())
      return success();

    SmallVector<CacheInfo> caches;
    caches.reserve(cachesMap.size());
    for (auto &&[_, info] : cachesMap) {
      caches.push_back(info);
    }

    WhileLoopInfo info(whileOp);

    // TODO: support non-constant loops by using a dynamic dimension
    // ...   should we fail ? i.e. return failure();
    if (info.computeInfo().failed() || !info.isValid() || !info.isConstant()) {
      return rewriter.notifyMatchFailure(
          op, "WhileOp does not have static iteration count for cache removal");
    }

    DenseMap<Value, SmallVector<Operation *>> updatedGradientUsers;

    // 1. Move enzyme.get outside the body if the variable is not used outside
    // the loop
    for (auto &it : *body) {
      Operation *op = &it;

      auto getOp = dyn_cast<enzyme::GetOp>(op);
      if (getOp && updatedGradients.contains(getOp.getGradient())) {
        updatedGradientUsers[getOp.getGradient()].push_back(getOp);
      } else if (auto setOp = dyn_cast<enzyme::SetOp>(op)) {
        updatedGradientUsers[setOp.getGradient()].push_back(setOp);
      }

      if (!getOp || updatedGradients.contains(getOp.getGradient()))
        continue;

      auto outerGet = rewriter.create<enzyme::GetOp>(
          getOp->getLoc(),
          cast<enzyme::GradientType>(getOp.getResult().getType()).getBasetype(),
          getOp.getGradient());

      rewriter.replaceAllUsesWith(getOp.getResult(), outerGet.getResult());
      rewriter.eraseOp(getOp);
    }

    auto term = body->getTerminator();

    // 2. For gradients whose value are updated during the iterations, the new
    // values need to be passed as arguments to the body and gets should be
    // replaced with the corresponding new argument.
    SmallVector<Value> newOperands(whileOp.getOperands());
    for (auto grad : updatedGradients) {
      auto Ty = cast<enzyme::GradientType>(grad.getType()).getBasetype();
      auto outerGet = rewriter.create<enzyme::GetOp>(grad.getLoc(), Ty, grad);

      newOperands.push_back(outerGet.getResult());
      auto newArg = body->addArgument(Ty, grad.getLoc());
      cond->addArgument(Ty, grad.getLoc());

      {
        OpBuilder::InsertionGuard guard(rewriter);
        // here we do a primitive form of mem2reg within the loop. We have a
        // sorted (by instruction number) list of all users of the instruction.
        Value val = newArg;
        for (auto user : updatedGradientUsers[grad]) {
          if (auto getOp = dyn_cast<enzyme::GetOp>(user)) {
            rewriter.replaceOp(getOp, val);
          } else {
            auto setOp = cast<enzyme::SetOp>(user);
            val = setOp.getValue();
            rewriter.eraseOp(setOp);
          }
        }

        term->insertOperands(term->getNumOperands(), ValueRange(val));
      }
    }

    // 3. For enzyme.cache, the iteration number needs to be known. Given a
    // while loop with N iterations. For each of these cache, generate a
    // batched tensor with N prepended. Cache pushes become
    // dynamic_update_slice and cache pops become dynamic_slice.
    auto numIters = info.getConstantNumIters();

    Value inductionVariable; // [0,..., N - 1] counter from within the loop

    if (matchPattern(info.start, m_Zero()) &&
        matchPattern(info.step, m_One())) {
      inductionVariable = body->getArgument(0);
    }

    auto zero = makeI64Constant(whileOp->getLoc(), rewriter, 0);

    // Run min cut partitioning to limit the amount of values to be cached.
    if (!caches.empty() && !whileOp->hasAttr("enzymexla.disable_min_cut")) {
      Block *forward = &whileOp.getBody().front();
      Block *reverse = &otherWhileOp.getBody().front();
      minCutCache(forward, reverse, caches, rewriter);
    }

    for (auto &info : caches) {
      Value cache = info.initOp.getResult();

      // push does not depend on a value inside the loop, we can hoist the
      // push/pop before the for loops.
      if (info.pushedValue().getParentRegion() != whileOp.getBody()) {
        auto newPush = rewriter.create<enzyme::PushOp>(cache.getLoc(), cache,
                                                       info.pushedValue());
        rewriter.eraseOp(info.pushOp);
        info.pushOp = newPush;

        {
          OpBuilder::InsertionGuard guard(rewriter);
          rewriter.setInsertionPoint(info.popOp->getParentOp());

          auto popVal = info.popOp.getResult();
          auto newPop = rewriter.create<enzyme::PopOp>(cache.getLoc(),
                                                       popVal.getType(), cache);
          rewriter.replaceAllUsesWith(popVal, newPop.getResult());
          rewriter.eraseOp(info.popOp);
          info.popOp = newPop;
        }

        continue;
      }

      if (!inductionVariable) {
        return rewriter.notifyMatchFailure(
            op, "WhileOp does not have induction variable for cache removal");
      }

      auto newType =
          cast<ShapedType>(cast<AutoDiffTypeInterface>(info.cachedType())
                               .getShadowType(numIters));

      Value initValue = cast<AutoDiffTypeInterface>(newType).createNullValue(
          rewriter, info.initOp->getLoc());

      newOperands.push_back(initValue);

      auto cacheValue = body->addArgument(newType, info.pushOp->getLoc());
      cond->addArgument(newType, info.pushOp->getLoc());

      {
        OpBuilder::InsertionGuard guard(rewriter);
        rewriter.setInsertionPoint(info.pushOp);

        Value newCacheValue;
        if (auto TT = dyn_cast<TensorType>(info.cachedType())) {
          auto shape = TT.getShape();

          SmallVector<Value> startIndices(shape.size() + 1, zero);
          startIndices[0] = inductionVariable;

          SmallVector<int64_t> updateShape;
          updateShape.push_back(1);
          updateShape.append(shape.begin(), shape.end());
          Value reshapedUpdate = rewriter.create<stablehlo::ReshapeOp>(
              info.pushOp->getLoc(), TT.clone(updateShape),
              info.pushOp.getValue());

          newCacheValue = rewriter.create<stablehlo::DynamicUpdateSliceOp>(
              info.pushOp->getLoc(), cacheValue, reshapedUpdate, startIndices);
        } else {
          assert(false && "todo");
          // newCacheValue = rewriter.create<tensor::InsertOp>(
          //     info.pushOp->getLoc(), info.pushOp.getValue(), cacheValue,
          //     inductionVariable);
        }

        term->insertOperands(term->getNumOperands(), ValueRange(newCacheValue));
      }
    }

    auto numInitArgs = whileOp->getNumOperands();
    auto newWhile =
        rewriter.create<stablehlo::WhileOp>(op->getLoc(), newOperands);

    newWhile.getCond().takeBody(whileOp.getCond());
    newWhile.getBody().takeBody(whileOp.getBody());

    unsigned resultIdx = numInitArgs;
    for (auto grad : updatedGradients) {
      // set the updated gradient after the new for op.
      OpBuilder::InsertionGuard guard(rewriter);
      rewriter.create<enzyme::SetOp>(grad.getLoc(), grad,
                                     newWhile->getResult(resultIdx));
      ++resultIdx;
    }

    for (auto &&[res, newRes] :
         llvm::zip(whileOp->getResults(), newWhile->getResults())) {
      rewriter.replaceAllUsesWith(res, newRes);
    }

    // 4. On the other while op (the one containing the pops), we add an
    // induction variable and replace pops with slice from the tensor version
    // of the cache.
    if (inductionVariable && caches.size() != 0) {
      if (isa<BlockArgument>(inductionVariable) &&
          cast<BlockArgument>(inductionVariable).getArgNumber() != 0)
        resultIdx++;

      OpBuilder::InsertionGuard guard(rewriter);
      rewriter.setInsertionPoint(otherWhileOp);
      SmallVector<Value> operands(otherWhileOp->getOperands().begin(),
                                  otherWhileOp->getOperands().end());
      operands.push_back(
          makeI64Constant(otherWhileOp->getLoc(), rewriter, numIters - 1));

      Block *otherBody = &otherWhileOp.getBody().front();
      Block *otherCond = &otherWhileOp.getCond().front();
      Value otherInductionVariable = otherBody->addArgument(
          RankedTensorType::get({}, rewriter.getI64Type()),
          otherWhileOp->getLoc());
      otherCond->addArgument(otherInductionVariable.getType(),
                             otherWhileOp->getLoc());
      auto otherTerm = otherBody->getTerminator();

      rewriter.setInsertionPoint(otherTerm);

      otherInductionVariable =
          rewriter
              .create<stablehlo::SubtractOp>(
                  otherWhileOp->getLoc(), otherInductionVariable,
                  makeI64Constant(otherWhileOp->getLoc(), rewriter, 1))
              .getResult();
      otherTerm->insertOperands(otherTerm->getNumOperands(),
                                ValueRange(otherInductionVariable));

      rewriter.setInsertionPoint(otherWhileOp);
      auto newOtherWhileOp =
          rewriter.create<stablehlo::WhileOp>(otherWhileOp->getLoc(), operands);

      for (auto &&[res, newRes] : llvm::zip(otherWhileOp->getResults(),
                                            newOtherWhileOp->getResults())) {
        rewriter.replaceAllUsesWith(res, newRes);
      }
      newOtherWhileOp.getCond().takeBody(otherWhileOp.getCond());
      newOtherWhileOp.getBody().takeBody(otherWhileOp.getBody());

      rewriter.eraseOp(otherWhileOp);
      otherWhileOp = newOtherWhileOp;
    }

    // 5. Finally, replace pops with slices.
    for (auto &info : caches) {
      if (info.pushedValue().getParentRegion() != newWhile.getBody())
        continue;

      Value cache = info.initOp.getResult();

      auto newType =
          cast<ShapedType>(cast<AutoDiffTypeInterface>(info.cachedType())
                               .getShadowType(numIters));
      enzyme::InitOp newInit = ({
        OpBuilder::InsertionGuard guard(rewriter);
        rewriter.setInsertionPoint(info.initOp);

        rewriter.create<enzyme::InitOp>(
            info.initOp->getLoc(),
            enzyme::CacheType::get(cache.getContext(), newType));
      });
      info.pushOp = ({
        OpBuilder::InsertionGuard guard(rewriter);
        rewriter.setInsertionPointAfter(newWhile);
        auto newPush =
            rewriter.create<enzyme::PushOp>(cache.getLoc(), newInit.getResult(),
                                            newWhile->getResult(resultIdx));
        rewriter.eraseOp(info.pushOp);
        newPush;
      });

      resultIdx++;

      {
        OpBuilder::InsertionGuard guard(rewriter);

        rewriter.setInsertionPoint(otherWhileOp);

        auto popNewValue = rewriter.create<enzyme::PopOp>(
            info.popOp->getLoc(), newType, newInit.getResult());

        Block *popBody = &otherWhileOp.getBody().front();
        rewriter.setInsertionPoint(info.popOp);

        Value newInductionVariable =
            popBody->getArgument(popBody->getNumArguments() - 1);

        Value popValue;
        if (auto TT = dyn_cast<TensorType>(info.cachedType())) {
          auto shape = TT.getShape();
          SmallVector<Value> startIndices(shape.size() + 1, zero);
          startIndices[0] = newInductionVariable;
          SmallVector<int64_t> sliceSizes;
          sliceSizes.reserve(shape.size() + 1);
          sliceSizes.push_back(1);
          sliceSizes.append(shape.begin(), shape.end());

          popValue = rewriter.create<stablehlo::DynamicSliceOp>(
              info.popOp->getLoc(), TT.clone(sliceSizes), popNewValue,
              startIndices, sliceSizes);
          popValue = rewriter.create<stablehlo::ReshapeOp>(info.popOp->getLoc(),
                                                           TT, popValue);
        } else {
          assert(false && "todo");
          // popValue = tensor.extract(%popNewValue)
        }

        rewriter.replaceAllUsesWith(info.popOp, popValue);
        rewriter.eraseOp(info.popOp);
      }
    }

    rewriter.eraseOp(whileOp);

    return success();
  }
};

static void removalBlockExplore(Block *block, IRMapping &mapping,
                                PatternRewriter &rewriter,
                                llvm::SetVector<Value> &gradients,
                                llvm::MapVector<Value, CacheInfo> &caches) {
  for (auto it = block->begin(), e = block->end(); it != e;) {
    Operation *op = &*it;

    if (auto setOp = dyn_cast<enzyme::SetOp>(op)) {
      auto grad = setOp.getGradient();
      auto value = setOp.getValue();
      mapping.map(grad, value);
      gradients.insert(grad);
    }

    if (auto getOp = dyn_cast<enzyme::GetOp>(op)) {
      auto grad = getOp.getGradient();
      Value value = mapping.lookupOrNull(getOp.getGradient());
      if (!value) {
        value = rewriter.create<enzyme::GetOp>(
            getOp->getLoc(), getOp.getResult().getType(), grad);
        mapping.map(grad, value);
      }
      rewriter.replaceAllUsesWith(getOp.getResult(), value);
    }

    if (auto pushOp = dyn_cast<enzyme::PushOp>(op)) {
      CacheInfo info(pushOp.getCache());

      Value pushedValue = info.pushedValue();

      // Then we can push the value before the if, if it is defined before the
      // if
      if (pushedValue.getParentBlock() != block) {
        rewriter.create<enzyme::PushOp>(pushOp->getLoc(), pushOp.getCache(),
                                        pushedValue);

        ++it; // Increment iterator to allow in place deletion
        rewriter.eraseOp(pushOp);

        // Move the pop before the other if
        OpBuilder::InsertionGuard guard(rewriter);
        rewriter.setInsertionPoint(info.popOp->getParentOp());

        auto newPop = rewriter.create<enzyme::PopOp>(
            info.popOp->getLoc(), pushedValue.getType(), info.popOp.getCache());
        rewriter.replaceAllUsesWith(info.popOp.getResult(), newPop);
        rewriter.eraseOp(info.popOp);

        continue;
      }

      if (caches.contains(pushedValue)) {
        info = info.merge(caches.lookup(pushedValue), rewriter);
      }
      caches[pushedValue] = info;
    }

    ++it;
  }
}

struct IfOpEnzymeOpsRemover
    : public EnzymeOpsRemoverOpInterface::ExternalModel<IfOpEnzymeOpsRemover,
                                                        stablehlo::IfOp> {
  LogicalResult removeEnzymeOps(Operation *op,
                                PatternRewriter &rewriter) const {
    // Gradients:
    //
    //  For each set in a branch, we instead set after the if by using the
    //  return value.
    //
    //  if %pred {
    //    enzyme.set %grad, %2
    //  } else {
    //  }
    //
    //  %0 = enzyme.get %grad
    //  %1 = if %pred {
    //    return %2
    //  } else {
    //    return %0
    //  }
    //  enzyme.set %grad, %1
    //
    //  For each get in a branch, we get before and use that instead of the
    //  get.

    // Caches:
    //
    // For each push, push after the if instead add a dummy value in the other
    // branch.
    //
    // For each pop in the reverse if, pop before the if instead of inside a
    // branch.

    auto ifOp = cast<IfOp>(op);

    Block *trueBlock = &ifOp.getTrueBranch().front(),
          *falseBlock = &ifOp.getFalseBranch().front();

    // Gradients whose value is set in either branches.
    llvm::SetVector<Value> gradients;

    // We assume pushes are exclusive.
    llvm::MapVector<Value, CacheInfo> pushedCaches;

    // Grad to value
    IRMapping trueMapping, falseMapping;

    removalBlockExplore(trueBlock, trueMapping, rewriter, gradients,
                        pushedCaches);
    removalBlockExplore(falseBlock, falseMapping, rewriter, gradients,
                        pushedCaches);

    if (gradients.empty() && pushedCaches.empty())
      return success();

    Operation *trueTerm = trueBlock->getTerminator();
    Operation *falseTerm = falseBlock->getTerminator();

    for (auto grad : gradients) {
      auto trueValue = trueMapping.lookupOrNull(grad);
      if (!trueValue) {
        trueValue = rewriter.create<enzyme::GetOp>(
            grad.getLoc(),
            cast<enzyme::GradientType>(grad.getType()).getBasetype(), grad);
      }
      trueTerm->insertOperands(trueTerm->getNumOperands(),
                               ValueRange(trueValue));

      auto falseValue = falseMapping.lookupOrNull(grad);
      if (!falseValue) {
        falseValue = rewriter.create<enzyme::GetOp>(
            grad.getLoc(),
            cast<enzyme::GradientType>(grad.getType()).getBasetype(), grad);
      }
      falseTerm->insertOperands(falseTerm->getNumOperands(),
                                ValueRange(falseValue));
    }

    for (auto &[pushedValue, info] : pushedCaches) {
      Value dummy = cast<AutoDiffTypeInterface>(pushedValue.getType())
                        .createNullValue(rewriter, pushedValue.getLoc());

      Value trueValue =
          pushedValue.getParentBlock() == trueBlock ? pushedValue : dummy;
      Value falseValue =
          pushedValue.getParentBlock() == falseBlock ? pushedValue : dummy;

      trueTerm->insertOperands(trueTerm->getNumOperands(),
                               ValueRange(trueValue));
      falseTerm->insertOperands(falseTerm->getNumOperands(),
                                ValueRange(falseValue));
    }

    auto newIf = rewriter.create<stablehlo::IfOp>(
        ifOp->getLoc(), trueTerm->getOperandTypes(), ifOp.getPred());
    newIf.getTrueBranch().takeBody(ifOp.getTrueBranch());
    newIf.getFalseBranch().takeBody(ifOp.getFalseBranch());

    size_t idx = ifOp->getNumResults();
    for (auto grad : gradients) {
      rewriter.create<enzyme::SetOp>(grad.getLoc(), grad,
                                     newIf->getResult(idx));
      idx++;
    }

    for (auto &[pushedValue, info] : pushedCaches) {
      rewriter.create<enzyme::PushOp>(info.pushOp->getLoc(),
                                      info.initOp.getResult(),
                                      newIf->getResult(idx));
      rewriter.eraseOp(info.pushOp);

      OpBuilder::InsertionGuard guard(rewriter);
      rewriter.setInsertionPoint(info.popOp->getParentOp());

      auto newPop = rewriter.create<enzyme::PopOp>(
          info.popOp->getLoc(), info.popOp.getResult().getType(),
          info.popOp.getCache());
      rewriter.replaceAllUsesWith(info.popOp.getResult(), newPop);
      rewriter.eraseOp(info.popOp);

      idx++;
    }

    rewriter.replaceAllUsesWith(
        ifOp->getResults(),
        newIf->getResults().slice(0, ifOp->getNumResults()));
    rewriter.eraseOp(ifOp);

    return success();
  }
};

Value getScalarInitValue(Operation *op, OpBuilder &builder) {
  if (!op)
    return nullptr;

  // Splatted Constant
  SplatElementsAttr elems;
  if (matchPattern(op, m_Constant(&elems))) {
    auto scalarElemType = RankedTensorType::get(
        {}, cast<TensorType>(op->getResult(0).getType()).getElementType());
    auto constInit = builder.create<ConstantOp>(
        op->getLoc(), scalarElemType, elems.resizeSplat(scalarElemType));
    return constInit;
  }

  // BroadcastInDim / Reshape
  if (isa<stablehlo::BroadcastInDimOp, stablehlo::ReshapeOp>(op)) {
    if (cast<RankedTensorType>(op->getOperand(0).getType()).getRank() == 0) {
      return op->getOperand(0);
    }
  }

  return nullptr;
}

struct SHLOReduceOpBatchInterface
    : public BatchOpInterface::ExternalModel<SHLOReduceOpBatchInterface,
                                             ReduceOp> {

  mlir::LogicalResult createBatch(Operation *src, OpBuilder &builder,
                                  IRMapping &mapper,
                                  ArrayRef<int64_t> batchSizes) const {
    SmallVector<Type> resultTypes(src->getResultTypes().begin(),
                                  src->getResultTypes().end());
    for (auto &Ty : resultTypes) {
      auto T = cast<TensorType>(Ty);
      SmallVector<int64_t> shape(batchSizes.begin(), batchSizes.end());
      shape.append(T.getShape().begin(), T.getShape().end());
      Ty = T.clone(shape);
    }

    stablehlo::ReduceOp reduceOp = cast<stablehlo::ReduceOp>(src);
    if (!reduceOp)
      return failure();

    // Remap the operands
    SmallVector<Value, 8> newReduceInputs;
    newReduceInputs.reserve(reduceOp.getInputs().size());
    for (auto opValue : reduceOp.getInputs())
      newReduceInputs.push_back(mapper.lookup(opValue));

    // The init value would have been batched already, we need to slice it.
    // Constant Folding will fix it up later.
    SmallVector<Value, 8> newReduceInits;
    newReduceInits.reserve(reduceOp.getInitValues().size());
    for (auto opValue : reduceOp.getInitValues()) {
      auto batchedInit = mapper.lookup(opValue);
      auto scalarInit =
          getScalarInitValue(batchedInit.getDefiningOp(), builder);
      if (!scalarInit) {
        // TODO: we need to support broadcasting inits, or do we?
        src->emitError("Unsupported reduce init for batched reduce");
        return failure();
      }
      newReduceInits.push_back(scalarInit);
    }

    SmallVector<int64_t> reduceDims = llvm::to_vector(reduceOp.getDimensions());
    for (int i = 0; i < reduceDims.size(); i++) {
      reduceDims[i] += batchSizes.size();
    }

    auto newReduceOp = builder.create<stablehlo::ReduceOp>(
        src->getLoc(), resultTypes, newReduceInputs, newReduceInits,
        reduceDims);

    IRMapping regionMapper;
    reduceOp.getRegion().cloneInto(&newReduceOp.getRegion(), regionMapper);

    for (int i = 0; i < reduceOp.getResults().size(); i++) {
      mapper.map(src->getResult(i), newReduceOp.getResult(i));
    }
    return success();
  }
};

struct SHLOReduceWindowOpBatchInterface
    : public BatchOpInterface::ExternalModel<SHLOReduceWindowOpBatchInterface,
                                             ReduceWindowOp> {

  mlir::LogicalResult createBatch(Operation *src, OpBuilder &builder,
                                  IRMapping &mapper,
                                  ArrayRef<int64_t> batchSizes) const {
    SmallVector<Type> resultTypes(src->getResultTypes().begin(),
                                  src->getResultTypes().end());
    for (auto &Ty : resultTypes) {
      auto T = cast<TensorType>(Ty);
      SmallVector<int64_t> shape(batchSizes.begin(), batchSizes.end());
      shape.append(T.getShape().begin(), T.getShape().end());
      Ty = T.clone(shape);
    }

    stablehlo::ReduceWindowOp reduceWindowOp =
        cast<stablehlo::ReduceWindowOp>(src);
    if (!reduceWindowOp)
      return failure();

    // Remap the operands
    SmallVector<Value, 8> newReduceWindowInputs;
    newReduceWindowInputs.reserve(reduceWindowOp.getInputs().size());
    for (auto opValue : reduceWindowOp.getInputs())
      newReduceWindowInputs.push_back(mapper.lookup(opValue));

    // The init value would have been batched already, we need to slice it.
    // Constant Folding will fix it up later.
    SmallVector<Value, 8> newReduceWindowInits;
    newReduceWindowInits.reserve(reduceWindowOp.getInitValues().size());
    for (auto opValue : reduceWindowOp.getInitValues()) {
      auto batchedInit = mapper.lookup(opValue);
      auto scalarInit =
          getScalarInitValue(batchedInit.getDefiningOp(), builder);
      if (!scalarInit) {
        src->emitError(
            "Unsupported reduce window init for batched reduce window");
        // TODO: we need to support broadcasting inits, or do we?
        return failure();
      }
      newReduceWindowInits.push_back(scalarInit);
    }

    SmallVector<int64_t> windowDims(batchSizes.size(), 1);
    windowDims.append(reduceWindowOp.getWindowDimensions().begin(),
                      reduceWindowOp.getWindowDimensions().end());

    DenseI64ArrayAttr windowStridesAttr;
    if (reduceWindowOp.getWindowStrides()) {
      SmallVector<int64_t> windowStrides(batchSizes.size(), 1);
      windowStrides.append(reduceWindowOp.getWindowStrides()->begin(),
                           reduceWindowOp.getWindowStrides()->end());
      windowStridesAttr = builder.getDenseI64ArrayAttr(windowStrides);
    }

    DenseI64ArrayAttr baseDilationsAttr;
    if (reduceWindowOp.getBaseDilations()) {
      SmallVector<int64_t> baseDilations(batchSizes.size(), 1);
      baseDilations.append(reduceWindowOp.getBaseDilations()->begin(),
                           reduceWindowOp.getBaseDilations()->end());
      baseDilationsAttr = builder.getDenseI64ArrayAttr(baseDilations);
    }

    DenseI64ArrayAttr windowDilationsAttr;
    if (reduceWindowOp.getWindowDilations()) {
      SmallVector<int64_t> windowDilations(batchSizes.size(), 1);
      windowDilations.append(reduceWindowOp.getWindowDilations()->begin(),
                             reduceWindowOp.getWindowDilations()->end());
      windowDilationsAttr = builder.getDenseI64ArrayAttr(windowDilations);
    }

    DenseIntElementsAttr newPaddingAttr;
    if (reduceWindowOp.getPadding()) {
      auto paddingOriginal =
          llvm::to_vector(reduceWindowOp.getPadding()->getValues<int64_t>());
      auto paddingType = RankedTensorType::get(
          {static_cast<int64_t>(batchSizes.size() + paddingOriginal.size() / 2),
           2},
          builder.getI64Type());

      SmallVector<int64_t> newPadding(2 * batchSizes.size(), 0);
      newPadding.append(paddingOriginal.begin(), paddingOriginal.end());
      newPaddingAttr = mlir::DenseIntElementsAttr::get(paddingType, newPadding);
    }

    auto newReduceWindowOp = builder.create<stablehlo::ReduceWindowOp>(
        src->getLoc(), resultTypes, newReduceWindowInputs, newReduceWindowInits,
        windowDims, windowStridesAttr, baseDilationsAttr, windowDilationsAttr,
        newPaddingAttr);

    IRMapping regionMapper;
    reduceWindowOp.getRegion().cloneInto(&newReduceWindowOp.getRegion(),
                                         regionMapper);

    for (int i = 0; i < reduceWindowOp.getResults().size(); i++) {
      mapper.map(src->getResult(i), newReduceWindowOp.getResult(i));
    }
    return success();
  }
};

struct SHLODotGeneralOpBatchInterface
    : public BatchOpInterface::ExternalModel<SHLODotGeneralOpBatchInterface,
                                             DotGeneralOp> {

  mlir::LogicalResult createBatch(Operation *src, OpBuilder &builder,
                                  IRMapping &mapper,
                                  ArrayRef<int64_t> batchSizes) const {
    auto op = cast<DotGeneralOp>(src);
    auto dimensionNumbers = op.getDotDimensionNumbers();

    SmallVector<int64_t> lhsBatchingDimensions, rhsBatchingDimensions,
        lhsContractingDimensions, rhsContractingDimensions;

    for (int i = 0; i < batchSizes.size(); i++) {
      lhsBatchingDimensions.push_back(i);
      rhsBatchingDimensions.push_back(i);
    }
    for (auto &dim : dimensionNumbers.getLhsBatchingDimensions()) {
      lhsBatchingDimensions.push_back(dim + batchSizes.size());
    }
    for (auto &dim : dimensionNumbers.getRhsBatchingDimensions()) {
      rhsBatchingDimensions.push_back(dim + batchSizes.size());
    }

    for (auto &dim : dimensionNumbers.getLhsContractingDimensions()) {
      lhsContractingDimensions.push_back(dim + batchSizes.size());
    }
    for (auto &dim : dimensionNumbers.getRhsContractingDimensions()) {
      rhsContractingDimensions.push_back(dim + batchSizes.size());
    }

    auto dotDimsAttr = stablehlo::DotDimensionNumbersAttr::get(
        op.getContext(), lhsBatchingDimensions, rhsBatchingDimensions,
        lhsContractingDimensions, rhsContractingDimensions);

    SmallVector<int64_t> resultShape;
    resultShape.reserve(op.getType().getShape().size() + batchSizes.size());
    for (auto &dim : batchSizes) {
      resultShape.push_back(dim);
    }
    for (auto &dim : op.getType().getShape()) {
      resultShape.push_back(dim);
    }

    auto dotOp = builder.create<stablehlo::DotGeneralOp>(
        op.getLoc(),
        RankedTensorType::get(resultShape, op.getType().getElementType()),
        mapper.lookup(op.getLhs()), mapper.lookup(op.getRhs()), dotDimsAttr,
        op.getPrecisionConfigAttr(), op.getAlgorithmAttr());

    mapper.map(src->getResult(0), dotOp->getResult(0));
    return success();
  }
};

struct SHLOBroadcastInDimOpBatchInterface
    : public BatchOpInterface::ExternalModel<SHLOBroadcastInDimOpBatchInterface,
                                             BroadcastInDimOp> {

  mlir::LogicalResult createBatch(Operation *src, OpBuilder &builder,
                                  IRMapping &mapper,
                                  ArrayRef<int64_t> batchSizes) const {
    auto op = cast<BroadcastInDimOp>(src);
    auto resultType = op.getType();

    SmallVector<int64_t> bcastDims;
    for (int i = 0; i < batchSizes.size(); i++) {
      bcastDims.push_back(i);
    }
    for (auto &dim : op.getBroadcastDimensions()) {
      bcastDims.push_back(dim + batchSizes.size());
    }

    SmallVector<int64_t> resultShape;
    resultShape.reserve(resultType.getShape().size() + batchSizes.size());
    for (auto &dim : batchSizes) {
      resultShape.push_back(dim);
    }
    for (auto &dim : resultType.getShape()) {
      resultShape.push_back(dim);
    }

    auto bcastOp = builder.create<stablehlo::BroadcastInDimOp>(
        op.getLoc(),
        RankedTensorType::get(resultShape, resultType.getElementType()),
        mapper.lookup(op.getOperand()),
        builder.getDenseI64ArrayAttr(bcastDims));

    mapper.map(src->getResult(0), bcastOp->getResult(0));
    return success();
  }
};

struct SHLOConcatenateOpBatchInterface
    : public BatchOpInterface::ExternalModel<SHLOConcatenateOpBatchInterface,
                                             stablehlo::ConcatenateOp> {

  mlir::LogicalResult createBatch(Operation *src, OpBuilder &builder,
                                  IRMapping &mapper,
                                  ArrayRef<int64_t> batchSizes) const {
    auto op = cast<stablehlo::ConcatenateOp>(src);

    SmallVector<Value> newInputs;
    for (auto input : op.getInputs()) {
      newInputs.push_back(mapper.lookup(input));
    }

    auto newConcatOp = builder.create<stablehlo::ConcatenateOp>(
        op.getLoc(), ValueRange(newInputs),
        op.getDimension() + batchSizes.size());

    mapper.map(src->getResult(0), newConcatOp->getResult(0));
    return success();
  }
};

struct SHLOGatherOpBatchInterface
    : public BatchOpInterface::ExternalModel<SHLOGatherOpBatchInterface,
                                             stablehlo::GatherOp> {

  mlir::LogicalResult createBatch(Operation *src, OpBuilder &builder,
                                  IRMapping &mapper,
                                  ArrayRef<int64_t> batchSizes) const {
    auto op = cast<stablehlo::GatherOp>(src);

    auto newOperand = mapper.lookup(op.getOperand());
    auto newStartIndices = mapper.lookup(op.getStartIndices());

    SmallVector<int64_t> newOffsetDims, newCollapsedSliceDims,
        newOperandBatchingDims, newStartIndicesBatchingDims, newStartIndexMap,
        newSliceSizes;
    int64_t nBatch = batchSizes.size();

    auto oldGatherDimensionNumbers = op.getDimensionNumbers();

    for (auto offsetDim : oldGatherDimensionNumbers.getOffsetDims())
      newOffsetDims.push_back(offsetDim + nBatch);
    for (auto collapsedSliceDim :
         oldGatherDimensionNumbers.getCollapsedSliceDims())
      newCollapsedSliceDims.push_back(collapsedSliceDim + nBatch);

    for (int64_t i = 0; i < nBatch; i++) {
      newOperandBatchingDims.push_back(i);
      newStartIndicesBatchingDims.push_back(i);
    }
    for (auto operandBatchingDim :
         oldGatherDimensionNumbers.getOperandBatchingDims())
      newOperandBatchingDims.push_back(operandBatchingDim + nBatch);
    for (auto startIndicesBatchingDim :
         oldGatherDimensionNumbers.getStartIndicesBatchingDims())
      newStartIndicesBatchingDims.push_back(startIndicesBatchingDim + nBatch);
    for (auto startIndexMap : oldGatherDimensionNumbers.getStartIndexMap())
      newStartIndexMap.push_back(startIndexMap + nBatch);

    auto newIndexVectorDim =
        oldGatherDimensionNumbers.getIndexVectorDim() + nBatch;

    auto gatherDims = stablehlo::GatherDimensionNumbersAttr::get(
        op.getContext(), newOffsetDims, newCollapsedSliceDims,
        newOperandBatchingDims, newStartIndicesBatchingDims, newStartIndexMap,
        newIndexVectorDim);

    for (int64_t i = 0; i < nBatch; i++)
      newSliceSizes.push_back(1);
    for (auto sliceSize : op.getSliceSizes())
      newSliceSizes.push_back(sliceSize);

    auto newGatherOp = builder.create<stablehlo::GatherOp>(
        op.getLoc(), newOperand, newStartIndices, gatherDims, newSliceSizes);

    mapper.map(src->getResult(0), newGatherOp->getResult(0));
    return success();
  }
};

struct SHLOSliceOpBatchInterface
    : public BatchOpInterface::ExternalModel<SHLOSliceOpBatchInterface,
                                             stablehlo::SliceOp> {

  mlir::LogicalResult createBatch(Operation *src, OpBuilder &builder,
                                  IRMapping &mapper,
                                  ArrayRef<int64_t> batchSizes) const {
    auto op = cast<stablehlo::SliceOp>(src);

    auto newOperand = mapper.lookup(op.getOperand());

    SmallVector<int64_t> newStartIndices, newLimitIndices, newStrides;
    for (int64_t i = 0; i < batchSizes.size(); i++) {
      newStartIndices.push_back(0);
      newLimitIndices.push_back(batchSizes[i]);
      newStrides.push_back(1);
    }
    for (auto [sIndex, lIndex, stride] : llvm::zip(
             op.getStartIndices(), op.getLimitIndices(), op.getStrides())) {
      newStartIndices.push_back(sIndex);
      newLimitIndices.push_back(lIndex);
      newStrides.push_back(stride);
    }

    auto newSliceOp = builder.create<stablehlo::SliceOp>(
        op.getLoc(), newOperand, newStartIndices, newLimitIndices, newStrides);

    mapper.map(src->getResult(0), newSliceOp->getResult(0));
    return success();
  }
};

SmallVector<Value> computeBatchedStartIndices(Operation *op, OpBuilder &builder,
                                              SmallVector<Value> startIndices,
                                              IRMapping &mapper,
                                              ArrayRef<int64_t> batchSizes) {
  auto startIndicesType = cast<RankedTensorType>(startIndices[0].getType());
  auto startIndicesElemType = startIndicesType.getElementType();
  auto zeroStart =
      makeIntegerConstant(op->getLoc(), builder, startIndicesElemType, 0);

  SmallVector<Value> newStartIndices;
  for (int64_t i = 0; i < batchSizes.size(); i++)
    newStartIndices.push_back(zeroStart);

  SmallVector<int64_t> innerSliceStarts, innerSliceLimits, innerSliceStrides;
  for (int64_t i = 0; i < batchSizes.size(); i++) {
    innerSliceStarts.push_back(0);
    innerSliceLimits.push_back(1);
    innerSliceStrides.push_back(1);
  }

  for (auto sIndex : startIndices) {
    // We need to slice and extract a single element
    auto newStartIndex = builder.create<stablehlo::SliceOp>(
        op->getLoc(), mapper.lookup(sIndex), innerSliceStarts, innerSliceLimits,
        innerSliceStrides);
    auto newStartIndexReshape = builder.create<stablehlo::ReshapeOp>(
        op->getLoc(), RankedTensorType::get({}, startIndicesElemType),
        newStartIndex);
    newStartIndices.push_back(newStartIndexReshape.getResult());
  }

  return newStartIndices;
}

struct SHLODynamicSliceOpBatchInterface
    : public BatchOpInterface::ExternalModel<SHLODynamicSliceOpBatchInterface,
                                             stablehlo::DynamicSliceOp> {

  mlir::LogicalResult createBatch(Operation *src, OpBuilder &builder,
                                  IRMapping &mapper,
                                  ArrayRef<int64_t> batchSizes) const {
    auto op = cast<stablehlo::DynamicSliceOp>(src);

    SmallVector<Value> startIndices = computeBatchedStartIndices(
        op, builder, op.getStartIndices(), mapper, batchSizes);

    SmallVector<int64_t> sliceSizes;
    for (int64_t i = 0; i < batchSizes.size(); i++)
      sliceSizes.push_back(batchSizes[i]);
    for (auto sIndex : op.getSliceSizes())
      sliceSizes.push_back(sIndex);

    auto newSliceOp = builder.create<stablehlo::DynamicSliceOp>(
        op.getLoc(), mapper.lookup(op.getOperand()), startIndices, sliceSizes);

    mapper.map(src->getResult(0), newSliceOp.getResult());
    return success();
  }
};

struct SHLODynamicUpdateSliceOpBatchInterface
    : public BatchOpInterface::ExternalModel<
          SHLODynamicUpdateSliceOpBatchInterface,
          stablehlo::DynamicUpdateSliceOp> {
  mlir::LogicalResult createBatch(Operation *src, OpBuilder &builder,
                                  IRMapping &mapper,
                                  ArrayRef<int64_t> batchSizes) const {
    auto op = cast<stablehlo::DynamicUpdateSliceOp>(src);

    SmallVector<Value> startIndices = computeBatchedStartIndices(
        op, builder, op.getStartIndices(), mapper, batchSizes);

    auto newDUS = builder.create<stablehlo::DynamicUpdateSliceOp>(
        op.getLoc(), mapper.lookup(op.getOperand()),
        mapper.lookup(op.getUpdate()), startIndices);

    mapper.map(src->getResult(0), newDUS.getResult());
    return success();
  }
};

struct SHLOIotaOpBatchInterface
    : public BatchOpInterface::ExternalModel<SHLOIotaOpBatchInterface,
                                             stablehlo::IotaOp> {
  mlir::LogicalResult createBatch(Operation *src, OpBuilder &builder,
                                  IRMapping &mapper,
                                  ArrayRef<int64_t> batchSizes) const {
    auto op = cast<stablehlo::IotaOp>(src);

    auto origResult = cast<RankedTensorType>(op.getResult().getType());

    SmallVector<int64_t> newShape;
    newShape.append(batchSizes.begin(), batchSizes.end());
    newShape.append(origResult.getShape().begin(), origResult.getShape().end());

    auto newIotaOp = builder.create<stablehlo::IotaOp>(
        op.getLoc(),
        RankedTensorType::get(newShape, origResult.getElementType()),
        op.getIotaDimension() + batchSizes.size());

    mapper.map(src->getResult(0), newIotaOp.getResult());
    return success();
  }
};

struct SHLOSortOpBatchInterface
    : public BatchOpInterface::ExternalModel<SHLOSortOpBatchInterface,
                                             stablehlo::SortOp> {
  mlir::LogicalResult createBatch(Operation *src, OpBuilder &builder,
                                  IRMapping &mapper,
                                  ArrayRef<int64_t> batchSizes) const {
    auto op = cast<stablehlo::SortOp>(src);

    SmallVector<Value> newOperands;
    newOperands.reserve(op.getNumOperands());
    for (auto operand : op.getOperands()) {
      newOperands.push_back(mapper.lookup(operand));
    }

    auto newSortOp = builder.create<stablehlo::SortOp>(
        op.getLoc(), ValueRange(newOperands),
        builder.getI64IntegerAttr(op.getDimension() + batchSizes.size()),
        op.getIsStableAttr());

    IRMapping regionMapper;
    op.getComparator().cloneInto(&newSortOp.getComparator(), regionMapper);

    for (int i = 0; i < newSortOp.getNumResults(); i++) {
      mapper.map(src->getResult(i), newSortOp.getResult(i));
    }
    return success();
  }
};

struct SHLOSelectOpBatchInterface
    : public BatchOpInterface::ExternalModel<SHLOSelectOpBatchInterface,
                                             stablehlo::SelectOp> {
  mlir::LogicalResult createBatch(Operation *src, OpBuilder &builder,
                                  IRMapping &mapper,
                                  ArrayRef<int64_t> batchSizes) const {
    auto op = cast<stablehlo::SelectOp>(src);

    auto opPredOld = op.getPred();
    auto opPredType = cast<RankedTensorType>(opPredOld.getType());
    auto opResultShape =
        cast<RankedTensorType>(op.getResult().getType()).getShape();

    stablehlo::SelectOp newSelectOp;

    if (opPredType.getRank() == 0) {
      // Need a broadcast_in_dim to make the predicate into proper shape
      SmallVector<int64_t> newShape;
      newShape.append(batchSizes.begin(), batchSizes.end());
      newShape.append(opResultShape.begin(), opResultShape.end());

      SmallVector<int64_t> broadcastDims;
      for (int64_t i = 0; i < batchSizes.size(); i++)
        broadcastDims.push_back(i);

      auto newPred = builder.create<stablehlo::BroadcastInDimOp>(
          op.getLoc(),
          RankedTensorType::get(newShape, opPredType.getElementType()),
          mapper.lookup(opPredOld),
          builder.getDenseI64ArrayAttr(broadcastDims));

      newSelectOp = builder.create<stablehlo::SelectOp>(
          op.getLoc(), newPred, mapper.lookup(op.getOnTrue()),
          mapper.lookup(op.getOnFalse()));
    } else {
      newSelectOp = builder.create<stablehlo::SelectOp>(
          op.getLoc(), mapper.lookup(opPredOld), mapper.lookup(op.getOnTrue()),
          mapper.lookup(op.getOnFalse()));
    }

    mapper.map(src->getResult(0), newSelectOp.getResult());
    return success();
  }
};

struct StablehloAddSimplifyMathInterface
    : public MathSimplifyInterface::ExternalModel<
          StablehloAddSimplifyMathInterface, stablehlo::AddOp> {
  mlir::LogicalResult simplifyMath(Operation *src,
                                   PatternRewriter &rewriter) const {
    auto op = cast<stablehlo::AddOp>(src);

    if (matchPattern(op.getLhs(), m_AnyZeroFloat()) ||
        matchPattern(op.getLhs(), m_Zero())) {
      rewriter.replaceOp(op, op.getRhs());
      return success();
    }

    if (matchPattern(op.getRhs(), m_AnyZeroFloat()) ||
        matchPattern(op.getRhs(), m_Zero())) {
      rewriter.replaceOp(op, op.getLhs());
      return success();
    }

    return failure();
  }
};

struct StablehloSubSimplifyMathInterface
    : public MathSimplifyInterface::ExternalModel<
          StablehloSubSimplifyMathInterface, stablehlo::SubtractOp> {
  mlir::LogicalResult simplifyMath(Operation *src,
                                   PatternRewriter &rewriter) const {
    auto op = cast<stablehlo::SubtractOp>(src);

    if (matchPattern(op.getRhs(), m_AnyZeroFloat()) ||
        matchPattern(op.getRhs(), m_Zero())) {
      rewriter.replaceOp(op, op.getLhs());
      return success();
    }

    if (matchPattern(op.getLhs(), m_AnyZeroFloat()) ||
        matchPattern(op.getLhs(), m_Zero())) {
      rewriter.replaceOpWithNewOp<stablehlo::NegOp>(op, op.getRhs());
      return success();
    }

    return failure();
  }
};

} // namespace

void mlir::enzyme::registerStableHLODialectAutoDiffInterface(
    DialectRegistry &registry) {
  registry.addExtension(+[](MLIRContext *context,
                            stablehlo::StablehloDialect *) {
    registerInterfaces(context);

    // SortOp::attachInterface<AutoDiffSort>(*context);

    WhileOp::attachInterface<WhileOpEnzymeOpsRemover>(*context);
    IfOp::attachInterface<IfOpEnzymeOpsRemover>(*context);

    WhileOp::attachInterface<ADDataFlowWhileOp>(*context);
    SortOp::attachInterface<ADDataFlowSortOp>(*context);
    ScatterOp::attachInterface<ADDataFlowScatterOp>(*context);
    ReduceOp::attachInterface<ADDataFlowReduceOp>(*context);

    CaseOp::attachInterface<RegionBranchCaseOp>(*context);

    ScatterOp::attachInterface<ScatterActivity>(*context);
    ScatterOp::attachInterface<AutoDiffScatterFwd>(*context);
    ScatterOp::attachInterface<AutoDiffScatterRev>(*context);

    ReturnOp::attachInterface<AutoDiffHLOReturn>(*context);

    ReduceOp::attachInterface<AutoDiffReduceFwd<ReduceOp>>(*context);
    IfOp::attachInterface<AutoDiffIfRev>(*context);
    IfOp::attachInterface<AutoDiffIfFwd>(*context);
    IfOp::attachInterface<AutoDiffIfCF>(*context);

    WhileOp::attachInterface<AutoDiffWhileFwd>(*context);
    WhileOp::attachInterface<AutoDiffWhileRev>(*context);
    ReduceOp::attachInterface<AutoDiffReduceCF<ReduceOp>>(*context);
    WhileOp::attachInterface<AutoDiffReduceCF<WhileOp>>(*context);
    BroadcastInDimOp::attachInterface<AutoDiffBroadcastInDimRev>(*context);
    SliceOp::attachInterface<AutoDiffSliceRev>(*context);
    ReduceOp::attachInterface<AutoDiffReduceRev>(*context);
    ReduceWindowOp::attachInterface<AutoDiffReduceWindowRev>(*context);
    ConcatenateOp::attachInterface<AutoDiffConcatenateRev>(*context);
    BatchNormTrainingOp::attachInterface<AutoDiffBatchNormTrainingRev>(
        *context);

    ConstantOp::attachInterface<SHLOConstantOpBatchInterface>(*context);
    TransposeOp::attachInterface<SHLOTransposeOpBatchInterface>(*context);
    IfOp::attachInterface<SHLOGenericBatchOpInterface<IfOp>>(*context);
    WhileOp::attachInterface<SHLOGenericBatchOpInterface<WhileOp>>(*context);
    ReduceOp::attachInterface<SHLOReduceOpBatchInterface>(*context);
    ReduceWindowOp::attachInterface<SHLOReduceWindowOpBatchInterface>(*context);
    DotGeneralOp::attachInterface<SHLODotGeneralOpBatchInterface>(*context);
    BroadcastInDimOp::attachInterface<SHLOBroadcastInDimOpBatchInterface>(
        *context);
    ConcatenateOp::attachInterface<SHLOConcatenateOpBatchInterface>(*context);
    GatherOp::attachInterface<SHLOGatherOpBatchInterface>(*context);
    SliceOp::attachInterface<SHLOSliceOpBatchInterface>(*context);
    DynamicSliceOp::attachInterface<SHLODynamicSliceOpBatchInterface>(*context);
    DynamicUpdateSliceOp::attachInterface<
        SHLODynamicUpdateSliceOpBatchInterface>(*context);
    CustomCallOp::attachInterface<SHLOGenericBatchOpInterface<CustomCallOp>>(
        *context);
    IotaOp::attachInterface<SHLOIotaOpBatchInterface>(*context);
    SelectOp::attachInterface<SHLOSelectOpBatchInterface>(*context);
    SortOp::attachInterface<SHLOSortOpBatchInterface>(*context);

    ReverseOp::attachInterface<SHLOGenericBatchOpInterface<ReverseOp>>(
        *context); // TODO: simpler version with newly named dims
    ScatterOp::attachInterface<SHLOGenericBatchOpInterface<ScatterOp>>(
        *context); // TODO: simpler version with newly named dims
    ConvolutionOp::attachInterface<SHLOGenericBatchOpInterface<ConvolutionOp>>(
        *context); // TODO: simpler version with newly named dims

    AddOp::attachInterface<StablehloAddSimplifyMathInterface>(*context);
    SubtractOp::attachInterface<StablehloSubSimplifyMathInterface>(*context);
  });
}<|MERGE_RESOLUTION|>--- conflicted
+++ resolved
@@ -2424,12 +2424,6 @@
     auto scatterOp = cast<ScatterOp>(op);
     Operation &innerOp = scatterOp.getUpdateComputation().front().front();
 
-<<<<<<< HEAD
-    if (!stablehlo::isScatterSetindexOp(scatterOp) && !isa<AddOp>(innerOp)) {
-      op->emitError(
-          "AutoDiffScatterRev only supports Setindex and Add operations")
-          << *op;
-=======
     auto checkCommonScatterOp =
         mlir::stablehlo::CheckCommonScatterOp(scatterOp);
 
@@ -2437,7 +2431,6 @@
         !checkCommonScatterOp.isAddScatter) {
       op->emitError("AutoDiffScatterRev only supports Setindex "
                     "and AddScatter operations");
->>>>>>> 691f124b
       return failure();
     }
 
@@ -2455,17 +2448,6 @@
     auto gatherSliceSizes = builder.getDenseI64ArrayAttr(
         stablehlo::computeGatherSliceSizes(scatterOp));
 
-<<<<<<< HEAD
-    if (isa<AddOp>(innerOp)) {
-      // gradient of the inputs
-      for (auto [i, operand] : llvm::enumerate(scatterOp.getInputs())) {
-        if (!gutils->isConstantValue(operand)) {
-          auto updateDiffe = builder.create<stablehlo::GatherOp>(
-              op->getLoc(), outputDiffe[i], scatterIndices, gatherDims,
-              gatherSliceSizes, scatterOp.getIndicesAreSortedAttr());
-          gutils->addToDiffe(operand, updateDiffe, builder);
-        }
-=======
     if (checkCommonScatterOp.isAddScatter) {
       createScatterAddGradientInputs(scatterOp, gutils, scatterIndices,
                                      gatherDims, gatherSliceSizes, outputDiffe,
@@ -2524,41 +2506,10 @@
         newScatterUpdates.push_back(zeroUpdate);
         selectedOutputTypes.push_back(
             cast<RankedTensorType>(outputDiffe[i].getType()));
->>>>>>> 691f124b
-      }
-    } else {
-      auto zeroUpdateType = scatterOp.getUpdates()[0].getType();
-      auto zeroUpdate = builder.create<stablehlo::ConstantOp>(
-          op->getLoc(), zeroUpdateType,
-          cast<ElementsAttr>(makeAttr(zeroUpdateType, 0)));
-
-      auto elemType = cast<RankedTensorType>(zeroUpdateType).getElementType();
-      auto zeroScaler = builder.create<stablehlo::ConstantOp>(
-          op->getLoc(), RankedTensorType::get({}, elemType),
-          cast<ElementsAttr>(makeAttr(RankedTensorType::get({}, elemType), 0)));
-
-      // gradient of the inputs
-      SmallVector<Value> selectedOutputDiffe, newScatterUpdates;
-      SmallVector<Type> selectedOutputTypes;
-      for (auto [i, operand] : llvm::enumerate(scatterOp.getInputs())) {
-        if (!gutils->isConstantValue(operand)) {
-          selectedOutputDiffe.push_back(outputDiffe[i]);
-          newScatterUpdates.push_back(zeroUpdate);
-          selectedOutputTypes.push_back(
-              cast<RankedTensorType>(outputDiffe[i].getType()));
-        }
-      }
-      int64_t nNonConsts = selectedOutputDiffe.size();
-
-<<<<<<< HEAD
-      if (nNonConsts > 0) {
-        auto newScatterOp = builder.create<stablehlo::ScatterOp>(
-            op->getLoc(), selectedOutputTypes, selectedOutputDiffe,
-            scatterIndices, newScatterUpdates,
-            scatterOp.getScatterDimensionNumbersAttr(),
-            scatterOp.getIndicesAreSortedAttr(),
-            scatterOp.getUniqueIndicesAttr());
-=======
+      }
+    }
+    int64_t nNonConsts = selectedOutputDiffe.size();
+
     if (nNonConsts > 0) {
       auto newScatterOp = builder.create<stablehlo::ScatterOp>(
           scatterOp.getLoc(), selectedOutputTypes, selectedOutputDiffe,
@@ -2566,48 +2517,32 @@
           scatterOp.getScatterDimensionNumbersAttr(),
           scatterOp.getIndicesAreSortedAttr(),
           scatterOp.getUniqueIndicesAttr());
->>>>>>> 691f124b
-
-        auto &updateRegion = newScatterOp.getUpdateComputation();
-        auto *block = builder.createBlock(&updateRegion);
-        auto argType = RankedTensorType::get({}, elemType);
-
-<<<<<<< HEAD
-        for (int i = 0; i < 2 * nNonConsts; i++)
-          block->addArgument(argType, op->getLoc());
-=======
+
+      auto &updateRegion = newScatterOp.getUpdateComputation();
+      auto *block = builder.createBlock(&updateRegion);
+      auto argType = RankedTensorType::get({}, elemType);
+
       for (int i = 0; i < 2 * nNonConsts; i++)
         block->addArgument(argType, scatterOp.getLoc());
->>>>>>> 691f124b
-
-        {
-          OpBuilder::InsertionGuard guard(builder);
-          builder.setInsertionPointToStart(block);
-
-<<<<<<< HEAD
-          SmallVector<Value> returnValues;
-          for (int i = nNonConsts; i < 2 * nNonConsts; i++)
-            returnValues.push_back(zeroScaler);
-
-          builder.create<stablehlo::ReturnOp>(op->getLoc(), returnValues);
-        }
-=======
+
+      {
+        OpBuilder::InsertionGuard guard(builder);
+        builder.setInsertionPointToStart(block);
+
         SmallVector<Value> returnValues;
         for (int i = nNonConsts; i < 2 * nNonConsts; i++)
           returnValues.push_back(zeroScalar);
 
         builder.create<stablehlo::ReturnOp>(scatterOp.getLoc(), returnValues);
       }
->>>>>>> 691f124b
-
-        builder.setInsertionPointAfter(newScatterOp);
-
-        int64_t counter = 0;
-        for (auto [i, operand] : llvm::enumerate(scatterOp.getInputs())) {
-          if (!gutils->isConstantValue(operand)) {
-            gutils->addToDiffe(operand, newScatterOp.getResult(counter++),
-                               builder);
-          }
+
+      builder.setInsertionPointAfter(newScatterOp);
+
+      int64_t counter = 0;
+      for (auto [i, operand] : llvm::enumerate(scatterOp.getInputs())) {
+        if (!gutils->isConstantValue(operand)) {
+          gutils->addToDiffe(operand, newScatterOp.getResult(counter++),
+                             builder);
         }
       }
     }
