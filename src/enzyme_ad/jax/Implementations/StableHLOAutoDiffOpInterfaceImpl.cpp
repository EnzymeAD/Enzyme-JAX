--- conflicted
+++ resolved
@@ -2424,13 +2424,9 @@
     auto scatterOp = cast<ScatterOp>(op);
     Operation &innerOp = scatterOp.getUpdateComputation().front().front();
 
-<<<<<<< HEAD
-    if (!stablehlo::isScatterSetindexOp(scatterOp)) {
-      op->emitError("AutoDiffScatterRev only supports Setindex operations")
-=======
     if (!stablehlo::isScatterSetindexOp(scatterOp) && !isa<AddOp>(innerOp)) {
-      op->emitError("AutoDiffScatterRev only supports Setindex and Add operations")
->>>>>>> 2aaa6808
+      op->emitError(
+          "AutoDiffScatterRev only supports Setindex and Add operations")
           << *op;
       return failure();
     }
@@ -2515,7 +2511,7 @@
         for (auto [i, operand] : llvm::enumerate(scatterOp.getInputs())) {
           if (!gutils->isConstantValue(operand)) {
             gutils->addToDiffe(operand, newScatterOp.getResult(counter++),
-                              builder);
+                               builder);
           }
         }
       }
@@ -2751,9 +2747,9 @@
       OP,
     } type;
 
-    Node(Operation *O) : O(O), type(OP){};
-    Node(Value V) : V(V), type(VAL){};
-    Node() : type(NONE){};
+    Node(Operation *O) : O(O), type(OP) {};
+    Node(Value V) : V(V), type(VAL) {};
+    Node() : type(NONE) {};
 
     bool operator<(const Node N) const {
       if (type != N.type)
