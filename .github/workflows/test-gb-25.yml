--- conflicted
+++ resolved
@@ -184,13 +184,6 @@
           julia --project --color=yes -e "using MPI; MPI.install_mpiexecjl(; destdir=\"${MPIEXECJL_DIR}\")"
           echo "${MPIEXECJL_DIR}" >> "${GITHUB_PATH}"
         working-directory: ${{ env.GB25_DIR }}
-<<<<<<< HEAD
-      - name: Run GB-25 simulation (east-west)
-        timeout-minutes: 60
-        run: |
-          export XLA_FLAGS='--xla_dump_to=${{ env.GB25_DIR }}/xla_dump_east_west'
-          timeout --signal=TERM --verbose 59m mpiexecjl -np 1 julia --color=yes --project -O0 --startup-file=no --threads=16 --compiled-modules=strict sharding/sharded_baroclinic_instability_simulation_run.jl --grid-x=6144 --grid-y=1536 --grid-z=4 --test-type=fill_east_west
-=======
       - name: Compile GB-25 simulation
         timeout-minutes: 30
         run: |
@@ -225,7 +218,6 @@
         run: |
           export XLA_FLAGS='--xla_dump_to=${{ env.GB25_DIR }}/xla_dump_run'
           timeout --signal=TERM --verbose 59m mpiexecjl -np 1 julia --color=yes --project -O0 --startup-file=no --threads=16 --compiled-modules=strict sharding/sharded_baroclinic_instability_simulation_run.jl
->>>>>>> 86e1b645
         working-directory: ${{ env.GB25_DIR }}
       - name: Run GB-25 simulation (north-south)
         timeout-minutes: 60
