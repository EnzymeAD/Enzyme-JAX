name: Test GB-25

on:
  push:
    branches:
    - main
    paths:
      - '.github/workflows/test-gb-25.yml'
      - '**/BUILD'
      - '**/WORKSPACE'
      - '**/*.bzl'
      - 'patches/**'
      - 'src/**'
      - 'third_party/**'
  pull_request:
    branches:
    - main
    paths:
      - '.github/workflows/test-gb-25.yml'
      - '**/BUILD'
      - '**/WORKSPACE'
      - '**/*.bzl'
      - 'patches/**'
      - 'src/**'
      - 'third_party/**'

concurrency:
  # Skip intermediate builds: always.
  # Cancel intermediate builds: only if it is a pull request build.
  group: ${{ github.workflow }}-${{ github.ref }}
  cancel-in-progress: ${{ startsWith(github.ref, 'refs/pull/') }}

jobs:
  test-gb-25:
    name: 'Test GB-25 - ${{ matrix.os }} - julia ${{ matrix.julia_version }} - XLA ${{ matrix.xla_commit }} - GB-25 ${{ matrix.gb25_commit }}- Reactant ${{ matrix.reactant_commit }}'
    runs-on: ${{ matrix.os }}
    timeout-minutes: 150

    container:
      image: ${{ (contains(matrix.os, 'linux') && 'ghcr.io/enzymead/reactant-docker-images@sha256:14f2f7ae6eff98a0a8e37e9b84542c068eafa0ab4360a8fb08d306c2486cd169' ) || '' }}

    strategy:
      fail-fast: false
      matrix:
        os:
          - linux-x86-a2-48-a100-4gpu
        julia_version:
          - '1.11'
        xla_commit:
          - ''
          # - 'b25f3cbed2bc88c8ffef85f6a5319e2cf7b0454c'
        gb25_commit:
          - 'main'
          # - '0123456789abcdef0123456789abcdef01234567'
        reactant_commit:
          - 'main'
<<<<<<< HEAD
          - 'wsmoses-patch-7'
          # - "ap/updated_no_nan"
=======
>>>>>>> 09239685

    steps:
      - name: Check GPUs
        if: ${{ contains(matrix.os, 'a100') }}
        run: |
          nvidia-smi
      - name: Set Artifacts index
        shell: bash
        run: |
          # Artifact names cannot include forward slashes and some other characters, here we
          # do some sanitisation.
          ARTIFACT_INDEX=${{ matrix.julia_version }}-${{ matrix.xla_commit }}-${{ matrix.gb25_commit }}-${{ matrix.reactant_commit }}
          echo "ARTIFACT_INDEX=${ARTIFACT_INDEX//\//_}" >> "${GITHUB_ENV}"
      - uses: bazel-contrib/setup-bazel@0.15.0
        name: Set up Bazel
        with:
          # Avoid downloading Bazel every time.
          bazelisk-cache: true
          # Store build cache per workflow.
          disk-cache: gb-25-${{ github.workflow }}-${{ matrix.os }}-${{ matrix.julia_version }}-${{ matrix.xla_commit }}-${{ matrix.gb25_commit }}-${{ matrix.reactant_commit }}
          # Share repository cache between workflows.
          repository-cache: true
          bazelisk-version: 1.x
      - name: Checkout Reactant.jl
        uses: actions/checkout@v4
        with:
          repository: 'EnzymeAD/Reactant.jl'
          ref: 'main'
          path: 'Reactant.jl'
      - name: Set REACTANT_DIR
        # We have to use `${GITHUB_WORKSPACE}` instead of `github.workspace` because GitHub
        # is terrible and the two don't match inside containers:
        # https://github.com/actions/runner/issues/2058
        run: |
          REACTANT_DIR=${GITHUB_WORKSPACE}/Reactant.jl
          # Make sure this directory exists, for good measure
          ls -lhrt "${REACTANT_DIR}"
          echo "REACTANT_DIR=${REACTANT_DIR}" >> ${GITHUB_ENV}
      - uses: julia-actions/setup-julia@v2
        with:
          version: ${{ matrix.julia_version }}
      - name: Load Julia packages from cache
        id: julia-cache
        uses: julia-actions/cache@v2
      - name: Modify Enzyme-JAX commit
        timeout-minutes: 1
        run: |
          sed -i.bak 's/ENZYMEXLA_COMMIT = ".*"/ENZYMEXLA_COMMIT = "${{ github.sha }}"/' ReactantExtra/WORKSPACE

          cat ReactantExtra/WORKSPACE
        working-directory: ${{ env.REACTANT_DIR }}/deps
      - name: Modify XLA commit
        timeout-minutes: 1
        shell: bash
        run: |
          if [[ -n "${{ matrix.xla_commit }}" ]]; then
              sed -E -i.bak \
                  -e 's/xla_workspace\(NEW_XLA_PATCHES(, .*)?\)/xla_workspace(NEW_XLA_PATCHES, "${{ matrix.xla_commit }}")/' \
                  ReactantExtra/WORKSPACE

              cat ReactantExtra/WORKSPACE
          fi
        working-directory: ${{ env.REACTANT_DIR }}/deps
      - name: Build local libReactant
        timeout-minutes: 60
        run: |
          julia --project --color=yes -e 'using Pkg; Pkg.instantiate()'
          julia --project --color=yes -O0 build_local.jl --cc=clang --gcc_host_compiler_path=
        working-directory: ${{ env.REACTANT_DIR }}/deps
      - name: Copy libdevice
        timeout-minutes: 10
        shell: bash
        run: |
          if [[ ! -e bazel-bin/cuda/nvvm/libdevice/libdevice.10.bc ]]; then
              mkdir -pv bazel-bin/cuda/nvvm/libdevice
              cp -v bazel-bin/libReactantExtra.so.runfiles/cuda_nvcc/nvvm/libdevice/libdevice.10.bc bazel-bin/cuda/nvvm/libdevice/libdevice.10.bc
          fi
        working-directory: ${{ env.REACTANT_DIR }}/deps/ReactantExtra
      - name: Checkout GB-25
        uses: actions/checkout@v4
        with:
          repository: 'PRONTOLab/GB-25'
          ref: 'mg/oom-reproducer'
          path: 'GB-25'
      - name: Set GB25_DIR
        # We have to use `${GITHUB_WORKSPACE}` instead of `github.workspace` because GitHub
        # is terrible and the two don't match inside containers:
        # https://github.com/actions/runner/issues/2058
        run: |
          GB25_DIR=${GITHUB_WORKSPACE}/GB-25
          # Make sure this directory exists, for good measure
          ls -lhrt "${GB25_DIR}"
          echo "GB25_DIR=${GB25_DIR}" >> ${GITHUB_ENV}
      - name: Instantiate GB-25 environment
        timeout-minutes: 20
        shell: julia --project --color=yes {0}
        run: |
          # Copy preference file to point to newly built libReactant
          cp("${{ env.REACTANT_DIR }}/LocalPreferences.toml", "${{ env.GB25_DIR }}/LocalPreferences.toml")

          using Pkg
          if !isempty("${{ matrix.reactant_commit }}")
              # Install specific commit of Reactant, if necessary
              Pkg.add([
                  PackageSpec(; name="Reactant", rev="${{ matrix.reactant_commit }}"),
              ])
          end
          # Instantiate environment
          Pkg.instantiate()
          # Cleanup depot if possible
          Pkg.gc()
        working-directory: ${{ env.GB25_DIR }}
      - name: Upload Julia project environment
        uses: actions/upload-artifact@v4
        timeout-minutes: 10
        if: ${{ always() }}
        with:
          name: 'julia-environment-${{ env.ARTIFACT_INDEX }}'
          path: |
            ${{ env.GB25_DIR }}/Manifest.toml
            ${{ env.GB25_DIR }}/Project.toml
          retention-days: 90
          overwrite: false
      - name: Install mpiexecjl
        run: |
          MPIEXECJL_DIR="${GITHUB_WORKSPACE}/bin"
          julia --project --color=yes -e "using MPI; MPI.install_mpiexecjl(; destdir=\"${MPIEXECJL_DIR}\")"
          echo "${MPIEXECJL_DIR}" >> "${GITHUB_PATH}"
        working-directory: ${{ env.GB25_DIR }}
      - name: Run GB-25 simulation
        timeout-minutes: 60
        run: |
          export XLA_FLAGS='--xla_dump_to=${{ env.GB25_DIR }}/xla_dump'
          timeout --signal=TERM --verbose 59m mpiexecjl -np 1 julia --color=yes --project -O0 --startup-file=no --threads=16 --compiled-modules=strict sharding/sharded_baroclinic_instability_simulation_run.jl --grid-x=6144 --grid-y=1536 --grid-z=4
        working-directory: ${{ env.GB25_DIR }}
      # - name: Test correctness in GB-25 code
      #   timeout-minutes: 20
      #   run: |
      #     timeout --signal=TERM --verbose 19m mpiexecjl -np 1 julia --color=yes --project -O0 --startup-file=no --threads=16 --compiled-modules=strict correctness/correctness_sharded_baroclinic_instability_simulation_run.jl
      #   working-directory: ${{ env.GB25_DIR }}
      - name: Upload MLIR and XLA modules
        uses: actions/upload-artifact@v4
        timeout-minutes: 10
        if: ${{ !cancelled() }}
        with:
          name: 'simulation-mlir-${{ env.ARTIFACT_INDEX }}'
          path: |
            ${{ env.GB25_DIR }}/**/*.mlir
            ${{ env.GB25_DIR }}/**/optimised_*.xla
          retention-days: 90
          overwrite: false
      - name: Upload XLA dump
        uses: actions/upload-artifact@v4
        timeout-minutes: 20
        if: ${{ !cancelled() }}
        with:
          name: 'simulation-xla-dump-${{ env.ARTIFACT_INDEX }}'
          path: '${{ env.GB25_DIR }}/**/xla_dump'
          retention-days: 90
          overwrite: false
      - name: Upload XLA profiler traces
        uses: actions/upload-artifact@v4
        timeout-minutes: 10
        if: ${{ !cancelled() }}
        with:
          name: 'simulation-xla-profile-${{ env.ARTIFACT_INDEX }}'
          path: '${{ env.GB25_DIR }}/**/plugins'
          retention-days: 90
          overwrite: false
      - name: Save Julia depot cache on cancel or failure
        id: julia-cache-save
        if: cancelled() || failure()
        uses: actions/cache/save@v4
        with: 
          path: |
            ${{ steps.julia-cache.outputs.cache-paths }}
          key: ${{ steps.julia-cache.outputs.cache-key }}<|MERGE_RESOLUTION|>--- conflicted
+++ resolved
@@ -54,11 +54,7 @@
           # - '0123456789abcdef0123456789abcdef01234567'
         reactant_commit:
           - 'main'
-<<<<<<< HEAD
           - 'wsmoses-patch-7'
-          # - "ap/updated_no_nan"
-=======
->>>>>>> 09239685
 
     steps:
       - name: Check GPUs
