JAX_COMMIT = "55efd4b225b2cf8afc599460155c77e4120571f5"
JAX_SHA256 = ""

<<<<<<< HEAD
ENZYME_COMMIT = "df197be4f1909067ac3bc68b746ce9f3e406476f"
=======
ENZYME_COMMIT = "0e5fa4a3d475f4dece489c9e06b11164f83789f5"
>>>>>>> c38ca3f1
ENZYME_SHA256 = ""
# If the empty string this will automatically use the commit above
# otherwise this should be a path to the folder containing the BUILD file for enzyme
OVERRIDE_ENZYME_PATH = ""

HEDRON_COMPILE_COMMANDS_COMMIT = "4f28899228fb3ad0126897876f147ca15026151e"
HEDRON_COMPILE_COMMANDS_SHA256 = ""

XLA_PATCHES = [
    """
    sed -i.bak0 "s/\\/\\/third_party:repo.bzl/@bazel_tools\\/\\/tools\\/build_defs\\/repo:http.bzl/g" third_party/llvm/workspace.bzl
    """,
    """
    sed -i.bak0 "s/patch_file/patch_args = [\\\"-p1\\\"],patches/g" third_party/llvm/workspace.bzl
    """,
    """
    sed -i.bak0 "/link_file/d" third_party/llvm/workspace.bzl
    """,
    """
    sed -i.bak0 "s/build_file.*/build_file_content = \\\"# empty\\\",/g" third_party/llvm/workspace.bzl
    """,
    """
    sed -i.bak0 "s/\\/\\/third_party/@xla\\/\\/third_party/g" third_party/llvm/workspace.bzl
    """,
    """
    sed -i.bak0 "s/tf_http_archive/http_archive/g" third_party/llvm/workspace.bzl
    """,
    """
    sed -i.bak0 "s/strip_prefix/patch_cmds = [\\\"find . -type f -name config.bzl -exec sed -i.bak0 's\\/HAVE_BACKTRACE=1\\/NO_HAVE_BACKTRACE=0\\/g' {} +\\\"], strip_prefix/g" third_party/llvm/workspace.bzl
    """,
    "find . -type f -name BUILD -exec sed -i.bak1 's/\\/\\/third_party\\/py\\/enzyme_ad\\/\\.\\.\\./public/g' {} +",
    "find . -type f -name BUILD -exec sed -i.bak2 's/\\/\\/xla\\/mlir\\/memref:friends/\\/\\/visibility:public/g' {} +",
    "find xla/mlir -type f -name BUILD -exec sed -i.bak3 's/\\/\\/xla:internal/\\/\\/\\/\\/visibility:public/g' {} +",
]

LLVM_TARGETS = ["X86", "AArch64", "AMDGPU", "NVPTX"]<|MERGE_RESOLUTION|>--- conflicted
+++ resolved
@@ -1,11 +1,7 @@
 JAX_COMMIT = "55efd4b225b2cf8afc599460155c77e4120571f5"
 JAX_SHA256 = ""
 
-<<<<<<< HEAD
 ENZYME_COMMIT = "df197be4f1909067ac3bc68b746ce9f3e406476f"
-=======
-ENZYME_COMMIT = "0e5fa4a3d475f4dece489c9e06b11164f83789f5"
->>>>>>> c38ca3f1
 ENZYME_SHA256 = ""
 # If the empty string this will automatically use the commit above
 # otherwise this should be a path to the folder containing the BUILD file for enzyme
