--- conflicted
+++ resolved
@@ -248,69 +248,20 @@
 
             for pname, pipeline, pbackends in self.fwdfilter(self.AllPipelines):
                 if backend in pbackends:
-<<<<<<< HEAD
-                    rfn_enzyme = in_fn
-                    fwd_enzyme = jax.jit(
-                        (
-                            splatjvp(rfn_enzyme)
+                    if self.mlirad_fwd or pipeline is None:
+                        rfn_enzyme = in_fn
+                        fwd_enzyme = jax.jit(
+                            (
+                                splatjvp(rfn_enzyme)
                             if pipeline is None
                             else enzyme_jax_ir(
-                                pipeline_options=pipeline, argv=argv
+                                    pipeline_options=pipeline, argv=argv
                             )(splatjvp(rfn_enzyme))
-                        ),
-                        # backend=backend
-                    )
-
-                    primals, tangents = fwd_enzyme(*(ins_backend+dins_backend))
-
-                    recursive_check(self, primals, primres, self.tol)
-
-                    if fwdres is None:
-                        fwdres = tangents
-                    else:
-                        recursive_check(self, tangents, fwdres, self.tol)
-
-                    print(
-                        name,
-                        ",",
-                        pname,
-                        ",",
-                        backend,
-                        ",",
-                        "Forward",
-                        ",",
-                        timeit(csv_filename, pname, "Forward", fwdstr, {'fwd': fwd_enzyme} | fwdins, self.count),
-                        sep="\t",
-                    )
-
-            # assert fwdres is not None
-
-            revres = None
-
-            revtransform = splatvjp if self.revprimal else splatvjp_noprim
-
-            for pname, pipeline, pbackends in self.revfilter(self.AllPipelines):
-                if backend in pbackends:
-                    if pipeline is not None:
-=======
-                    if self.mlirad_fwd or pipeline is None:
->>>>>>> 2f1a7034
-                        rfn_enzyme = (
-                            in_fn
-                            if pipeline is None
-                            else jax.jit(
-                                enzyme_jax_ir(pipeline_options=pipeline, argv=argv)(
-                                    in_fn
-                                ),
-                                # backend=backend
-                            )
-                        )
-                        fwd_enzyme = jax.jit(
-                            splatjvp(rfn_enzyme),
+                            ),
                             # backend=backend
                         )
 
-                        primals, tangents = fwd_enzyme(*(ins_backend + dins_backend))
+                        primals, tangents = fwd_enzyme(*(ins_backend+dins_backend))
 
                         recursive_check(self, primals, primres, self.tol)
 
@@ -328,18 +279,7 @@
                             ",",
                             "Forward",
                             ",",
-<<<<<<< HEAD
-                            timeit(csv_filename, pname, "PreRev", revstr, {'rev': rev_enzyme} | revins, self.count),
-=======
-                            timeit.Timer(
-                                fwdstr,
-                                globals={
-                                    "fwd": fwd_enzyme,
-                                }
-                                | fwdins,
-                            ).timeit(self.count)
-                            / self.count,
->>>>>>> 2f1a7034
+                            timeit(csv_filename, pname, "Forward", fwdstr, {'fwd': fwd_enzyme} | fwdins, self.count),
                             sep="\t",
                         )
 
@@ -392,14 +332,7 @@
                                 ",",
                                 "PreRev",
                                 ",",
-                                timeit.Timer(
-                                    revstr,
-                                    globals={
-                                        "rev": rev_enzyme,
-                                    }
-                                    | revins,
-                                ).timeit(self.count)
-                                / self.count,
+                                timeit(csv_filename, pname, "PreRev", revstr, {'rev': rev_enzyme} | revins, self.count),
                                 sep="\t",
                             )
 
