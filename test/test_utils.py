import jax
import jax.numpy as jnp
from enzyme_ad.jax import (
    enzyme_jax_ir,
    NewXLAPipeline,
    OldXLAPipeline,
    JaXPipeline,
    hlo_opts,
)
from absl.testing import absltest
import timeit

argv = ("-I/usr/include/c++/11", "-I/usr/include/x86_64-linux-gnu/c++/11")

devices = []
<<<<<<< HEAD
CurBackends = ["cuda"] #jax.default_backend()]

if "cuda" != "cpu":
    devices = CurBackends
=======
CurBackends = []
backends_initialized = False


def setup_backends():
    global backends_initialized
    global devices
    global CurBackends
    if backends_initialized:
        return
    backend = jax.default_backend()
    CurBackends.append(backend)
    if jax.default_backend() != "cpu":
        devices.append(backend)
    backends_initialized = True

>>>>>>> c81918c2

AllBackends = ["cpu"] + devices
AllPipelines = [
    ("JaX  ", None, AllBackends),
    ("JaXPipe", JaXPipeline(), AllBackends),
    # ("NewXLAMLIR", NewXLAPipeline(mlirad=True)),
    # ("NewXLA", NewXLAPipeline()),
    ("OldXLA", OldXLAPipeline(), ["cpu"]),
]


def no_newxla(x):
    return [
        (name, a, b) for (name, a, b) in x if name != "NewXLAMLIR" and name != "NewXLA"
    ]


def no_newxlamlir(x):
    return [(name, a, b) for (name, a, b) in x if name != "NewXLAMLIR"]


def nomlir(x):
    return [
        (name, a, b)
        for (name, a, b) in x
        if name != "NewXLAMLIR" and name != "NewXLA"  # and name != "OldXLA"
    ]


def justjax(x):
    return [
        (name, a, b) for (name, a, b) in x if a is None or isinstance(a, JaXPipeline)
    ]


# @jax.jit
# def fwd_jax(in0, in1, din0, din1):
# .  return jax.jvp(add_one_jax, (in0, in1), (din0, din1))
def splatjvp(in_fn):
    def fwd(*args):
        assert len(args) % 2 == 0
        return jax.jvp(
            in_fn, tuple(args[: len(args) // 2]), tuple(args[len(args) // 2 :])
        )

    return fwd


# @jax.jit
# def rev_jax(dout, in0, in1):
# primals, f_vjp = jax.vjp(add_one_jax, in0, in1)
# grads = f_vjp(dout)
# return primals, grads
def splatvjp(in_fn):
    def rev(dout, *args):
        primals, f_vjp = jax.vjp(in_fn, *args)
        grads = f_vjp(dout)
        return primals, grads

    return rev


def splatvjp_noprim(in_fn):
    def rev(dout, *args):
        primals, f_vjp = jax.vjp(in_fn, *args)
        grads = f_vjp(dout)
        return primals, grads

    return rev


def to_backend(x, backend):
    dev = jax.local_devices(backend=backend)[0]
    return jax.device_put(x, dev)


def recursive_check(tester, lhs, rhs, tol=1e-6):
    tester.assertEqual(type(lhs), type(rhs))
    if isinstance(lhs, jax.Array):
        legal = (jnp.abs(lhs - rhs) < tol).all()
        if not legal:
            print("lhs", lhs)
            print("rhs", rhs)
            print("abs", jnp.abs(lhs - rhs))
            print("eq", jnp.abs(lhs - rhs) < tol)
            print("max", jnp.max(jnp.abs(lhs - rhs)))
        tester.assertTrue(legal)
        return

    if isinstance(lhs, tuple):
        for i, (g, g_p) in enumerate(zip(lhs, rhs)):
            recursive_check(tester, g, g_p, tol)
        return

    if isinstance(lhs, dict):
        tester.assertEqual(lhs.keys(), rhs.keys())
        for k in lhs.keys():
            recursive_check(tester, lhs[k], rhs[k], tol)
        return

    print("Unknown recursive type", type(lhs), " ", type(rhs))
    tester.assertTrue(False)


class EnzymeJaxTest(absltest.TestCase):
    def __init__(self, *args, **kwargs):
        super().__init__(*args, **kwargs)
        self.primfilter = lambda x: x
        self.fwdfilter = lambda x: x
        self.revfilter = lambda x: x
        self.count = 10000
        self.AllBackends = AllBackends
        self.AllPipelines = AllPipelines
        self.revprimal = True
        self.tol = 1e-6

    def setUp(self):
        self.name = None

    def test(self):
        if self.name is None:
            return
        setup_backends()
        self.harness(self.name, self.fn, self.ins, self.dins, self.douts)

    def harness(self, name, in_fn, ins, dins, douts):
        assert len(ins) == len(dins)

        assert 1 == len(douts)

        primalstr = "fn(" + (", ".join(["in" + str(i) for i in range(len(ins))])) + ")"

        fwdstr = (
            "fwd("
            + (", ".join(["in" + str(i) for i in range(len(ins))]))
            + ", "
            + (", ".join(["din" + str(i) for i in range(len(dins))]))
            + ")"
        )

        revstr = (
            "rev(dout, " + (", ".join(["in" + str(i) for i in range(len(ins))])) + ")"
        )

        for backend in self.AllBackends:
            ins_backend = [to_backend(x, backend) for x in ins]
            dins_backend = [to_backend(x, backend) for x in dins]
            douts_backend = [to_backend(x, backend) for x in douts]

            primalins = {("in" + str(i)): ins_backend[i] for i in range(len(ins))}
            fwdins = primalins | {
                ("din" + str(i)): dins_backend[i] for i in range(len(dins))
            }
            revins = primalins | {"dout": douts_backend[0]}

            primres = None

            for pname, pipeline, pbackends in self.primfilter(self.AllPipelines):
                if backend in pbackends:
                    rfn_enzyme = jax.jit(
                        (
                            in_fn
                            if pipeline is None
                            else enzyme_jax_ir(pipeline_options=pipeline, argv=argv)(
                                in_fn
                            )
                        ),
                        # backend=backend
                    )
                    ao = rfn_enzyme(*ins_backend)
                    if primres is None:
                        primres = ao
                    else:
                        recursive_check(self, ao, primres, self.tol)

                    print(
                        name,
                        ",",
                        pname,
                        ",",
                        backend,
                        ",",
                        "Primal",
                        ",",
                        timeit.Timer(
                            primalstr,
                            globals={
                                "fn": rfn_enzyme,
                            }
                            | primalins,
                        ).timeit(self.count)
                        / self.count,
                        sep="\t",
                    )

            # assert primres is not None
            fwdres = None

            for pname, pipeline, pbackends in self.fwdfilter(self.AllPipelines):
                if backend in pbackends:
                    rfn_enzyme = (
                        in_fn
                        if pipeline is None
                        else jax.jit(
                            enzyme_jax_ir(pipeline_options=pipeline, argv=argv)(in_fn),
                            # backend=backend
                        )
                    )
                    fwd_enzyme = jax.jit(
                        splatjvp(rfn_enzyme),
                        # backend=backend
                    )

                    primals, tangents = fwd_enzyme(*(ins_backend + dins_backend))

                    recursive_check(self, primals, primres, self.tol)

                    if fwdres is None:
                        fwdres = tangents
                    else:
                        recursive_check(self, tangents, fwdres, self.tol)

                    print(
                        name,
                        ",",
                        pname,
                        ",",
                        backend,
                        ",",
                        "Forward",
                        ",",
                        timeit.Timer(
                            fwdstr,
                            globals={
                                "fwd": fwd_enzyme,
                            }
                            | fwdins,
                        ).timeit(self.count)
                        / self.count,
                        sep="\t",
                    )

            # assert fwdres is not None

            revres = None

            revtransform = splatvjp if self.revprimal else splatvjp_noprim

            for pname, pipeline, pbackends in self.revfilter(self.AllPipelines):
                if backend in pbackends:
                    if pipeline is not None:
                        rfn_enzyme = (
                            in_fn
                            if pipeline is None
                            else enzyme_jax_ir(pipeline_options=pipeline, argv=argv)(
                                in_fn
                            )
                        )
                        rev_enzyme = jax.jit(
                            revtransform(rfn_enzyme),
                            # backend=backend
                        )

                        if self.revprimal:
                            primals, grads = rev_enzyme(*douts_backend, *ins_backend)
                        else:
                            grads = rev_enzyme(*douts_backend, *ins_backend)
                            assert grads is not None

                        if self.revprimal and primres is not None:
                            recursive_check(self, primals, primres, self.tol)

                        if revres is None:
                            revres = grads
                        else:
                            recursive_check(self, grads, revres, self.tol)

                        print(
                            name,
                            ",",
                            pname,
                            ",",
                            backend,
                            ",",
                            "PreRev",
                            ",",
                            timeit.Timer(
                                revstr,
                                globals={
                                    "rev": rev_enzyme,
                                }
                                | revins,
                            ).timeit(self.count)
                            / self.count,
                            sep="\t",
                        )

                        rfn_enzyme = in_fn
                        rev_enzyme = jax.jit(
                            (
                                revtransform(rfn_enzyme)
                                if pipeline is None
                                else enzyme_jax_ir(
                                    pipeline_options=pipeline, argv=argv
                                )(revtransform(rfn_enzyme))
                            ),
                            # backend=backend
                        )

                        if self.revprimal:
                            primals, grads = rev_enzyme(*douts_backend, *ins_backend)
                        else:
                            grads = rev_enzyme(*douts_backend, *ins_backend)
                            assert grads is not None

                        if self.revprimal and primres is not None:
                            recursive_check(self, primals, primres, self.tol)

                        if revres is None:
                            revres = grads
                        else:
                            recursive_check(self, grads, revres, self.tol)

                        print(
                            name,
                            ",",
                            pname,
                            ",",
                            backend,
                            ",",
                            "PostRev",
                            ",",
                            timeit.Timer(
                                revstr,
                                globals={
                                    "rev": rev_enzyme,
                                }
                                | revins,
                            ).timeit(self.count)
                            / self.count,
                            sep="\t",
                        )

                    if pipeline is None or pipeline.mlir_ad():
                        rfn_enzyme = (
                            in_fn
                            if pipeline is None
                            else enzyme_jax_ir(pipeline_options=pipeline, argv=argv)(
                                in_fn
                            )
                        )
                        rev_enzyme = jax.jit(
                            (
                                revtransform(rfn_enzyme)
                                if pipeline is None
                                else enzyme_jax_ir(
                                    pipeline_options=pipeline, argv=argv
                                )(revtransform(rfn_enzyme))
                            ),
                            # backend=backend
                        )

                        if self.revprimal:
                            primals, grads = rev_enzyme(*douts_backend, *ins_backend)
                        else:
                            grads = rev_enzyme(*douts_backend, *ins_backend)
                            assert grads is not None

                        if self.revprimal and primres is not None:
                            recursive_check(self, primals, primres, self.tol)

                        if revres is None:
                            revres = grads
                        else:
                            recursive_check(self, grads, revres, self.tol)

                        print(
                            name,
                            ",",
                            pname,
                            ",",
                            backend,
                            ",",
                            "BothRev",
                            ",",
                            timeit.Timer(
                                revstr,
                                globals={
                                    "rev": rev_enzyme,
                                }
                                | revins,
                            ).timeit(self.count)
                            / self.count,
                            sep="\t",
                        )
            assert revres is not None<|MERGE_RESOLUTION|>--- conflicted
+++ resolved
@@ -13,12 +13,6 @@
 argv = ("-I/usr/include/c++/11", "-I/usr/include/x86_64-linux-gnu/c++/11")
 
 devices = []
-<<<<<<< HEAD
-CurBackends = ["cuda"] #jax.default_backend()]
-
-if "cuda" != "cpu":
-    devices = CurBackends
-=======
 CurBackends = []
 backends_initialized = False
 
@@ -30,12 +24,11 @@
     if backends_initialized:
         return
     backend = jax.default_backend()
+    backend = "cuda"
     CurBackends.append(backend)
     if jax.default_backend() != "cpu":
         devices.append(backend)
     backends_initialized = True
-
->>>>>>> c81918c2
 
 AllBackends = ["cpu"] + devices
 AllPipelines = [
