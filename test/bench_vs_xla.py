--- conflicted
+++ resolved
@@ -260,10 +260,6 @@
 
 class ConstScatter(EnzymeJaxTest):
     def setUp(self):
-<<<<<<< HEAD
-
-=======
->>>>>>> 5fda1857
         def forward(c_tau):
             Q = c_tau
             Q = Q.at[0].multiply(3)
@@ -287,10 +283,6 @@
 
 class ScatterSum(EnzymeJaxTest):
     def setUp(self):
-<<<<<<< HEAD
-
-=======
->>>>>>> 5fda1857
         def energy_fn(R, neighbor):
             dR = R[neighbor[0]]
             return jnp.sum(jnp.sin(dR))
